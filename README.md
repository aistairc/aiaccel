--- conflicted
+++ resolved
@@ -1,42 +1,14 @@
-<<<<<<< HEAD
-# aiaccel
-A hyperparameter optimization library for the ABCI.
-The software solves hyperparameter optimizations related to AI technologies such as deep learning and multi-agent simulation.
-Currently the software supports five optimization algorithms as follows: random search, grid search, sobol sequence, nelder mead and TPE.
-
-[** README in Japanese **](https://github.com/aistairc/aiaccel/blob/main/README_JP.md)
-
-# Installation
-The software can be installed using `setup.py`.
-~~~
-pip install git+https://github.com/aistairc/aiaccel.git
-~~~
-=======
 # aiaccel: an HPO library for ABCI
 [![GitHub license](https://img.shields.io/github/license/aistairc/aiaccel.svg)](https://github.com/aistairc/aiaccel)
 [![Supported Python version](https://img.shields.io/badge/Python-3.8-blue)](https://github.com/aistairc/aiaccel)
 
 [**日本語  (Japanese)**](https://github.com/aistairc/aiaccel/blob/main/README_JP.md)
 
->>>>>>> a2c29d62
 
 A hyperparameter optimization library for [AI Bridging Cloud Infrastructure (ABCI)](https://abci.ai/).
 This software solves hyperparameter optimizations related to AI technologies including deep learning and multi-agent simulation.
 The software currently supports five optimization algorithms: random search, grid search, sobol sequence, nelder-mead method, and TPE.
 
-<<<<<<< HEAD
-# How to run examples
-
-## Abstract of examples
-
-In examples directory, six kinds of examples can be tested.
-The directory name means the target application to test.
-For example, `sphere` directory is sphere function.
-
-This software supports two environments: local and abci, and five search algorithm: random search, grid search, sobol sequence, nelder mead and TPE.
-These environments and algorithm can be changed in configuration file.
-Please edit the configuration file in the example directory if you want to run your choices.
-=======
 # Installation
 The software can be installed using `pip`.
 ~~~
@@ -44,7 +16,6 @@
 ~~~
 
 # Getting started
->>>>>>> a2c29d62
 
 ## Running on a local computer
 An example for optimizeing a simple function (i.e., sphere function) on a local computer.
@@ -55,20 +26,6 @@
     > pip install virtualenv
     > virtualenv venv
     > source venv/bin/activate
-<<<<<<< HEAD
-~~~
-
-2. Install the requirements and the software
-~~~
-    pip install cython numpy pytest
-    pip install git+https://github.com/aistairc/aiaccel.git 
-~~~
-
-3. Prepare the workspace and copy the sphere directory.
-~~~
-    > cd your_workspace_directory
-    > cp -R cloned_directory/aiaccel/examples .
-=======
     ~~~
 
 1. Install `aiaccel`
@@ -82,7 +39,6 @@
     > cd your_workspace_directory
     > git clone https://github.com/aistairc/aiaccel.git 
     > cp -R ./aiaccel/examples .
->>>>>>> a2c29d62
     > cd examples
     > ls
     sphere
@@ -92,26 +48,11 @@
     config.yaml         job_script_preamble.sh         user.py
     ~~~
 
-<<<<<<< HEAD
-4. Run
-~~~
-=======
 3. Run the parameter optimization
     ~~~bash
->>>>>>> a2c29d62
     > python -m aiaccel.start --config config.yaml
     ~~~
 
-<<<<<<< HEAD
- You can clean the workspace directory using `--clean`.
-~~~
-    > python -m aiaccel.start --config config.yaml --clean
-~~~
-
-5. After finishing master, check the results.
-~~~
-    > ls /tmp/work
-=======
     Tips: You can clean the workspace directory using `--clean`.
     ~~~bash
     > python -m aiaccel.start --config config.yaml --clean
@@ -120,7 +61,6 @@
 4. Wait for the program to finish and check the optimization results.
     ~~~bash
     > ls ./work
->>>>>>> a2c29d62
     abci_output         alive               hp                  lock
     log                 resource            result              runner
     state               verification
@@ -128,41 +68,17 @@
     > cat ./work/result/final_result.result
     ~~~
 
-<<<<<<< HEAD
-6. If you want to change settings, please edit config.yaml file.
-~~~
-=======
 5. If you want to change configurations, edit `config.yaml`.
     ~~~bash
->>>>>>> a2c29d62
     vi config.yaml
     ~~~
 
-<<<<<<< HEAD
-7. If you want to re-run the optimization, please move the `work_aiaccel` directory.
-~~~
-=======
 6. If you want to re-run the optimization, move the `work_aiaccel` directory.
     ~~~bash
->>>>>>> a2c29d62
     > mv /tmp/work /tmp/work/work_aiaccel_200101
     ~~~
 
-<<<<<<< HEAD
-<!-- 9. You can clean the workspace directory using `clean_workspace.py`.
-~~~
-    > python -m aiaccel.bin.clean
-~~~
-
-10. If you want to stop the optimization, please use `stop_all.py`.
-~~~
-    > python -m aiaccel.bin.stop
-~~~ -->
-
-## sphere tutorial on ABCI
-=======
 ## Running on ABCI
->>>>>>> a2c29d62
 This tutorial describes how to run examples/sphere on ABCI.
 
 1. First, setup python environment following [the ABCI Users Guide](https://docs.abci.ai/en/python/):
@@ -172,19 +88,6 @@
     source work/bin/activate
     ~~~
 
-<<<<<<< HEAD
-2. Prepare sphere workspace. Thease processes are same with [sphere tutorial on local computer](https://github.com/aistairc/aiaccel#sphere-tutorial-on-local-computer) from 2 to 4.
-
-3. Please confirm the configuration file before running master.
-```yaml
-resource:
-  type: "ABCI"
-  num_node: 4
-```
-
-4. Run
-~~~
-=======
 2. Prepare the workspace by following Steps 2 to 4 in [Running on a local computer](https://github.com/aistairc/aiaccel#Running-on-a-local-computer).
 
 3. Please confirm the configuration file before running master.
@@ -196,7 +99,6 @@
 
 4. Run on an (interactive) job
     ~~~
->>>>>>> a2c29d62
     > python -m aiaccel.start --config config.yaml
     ~~~
 
@@ -204,10 +106,6 @@
 If you want to check the running jobs, please refer the [ABCI User Guide](https://docs.abci.ai/ja/).
 
 # Acknowledgment
-<<<<<<< HEAD
-aiaccel is built with the help of Optuna.
-=======
 * Part of this software was developed in a project commissioned by the New Energy and Industrial Technology Deve
 lopment Organization (NEDO).
-* aiaccel is built with the help of Optuna.
->>>>>>> a2c29d62
+* aiaccel is built with the help of Optuna.