--- conflicted
+++ resolved
@@ -117,10 +117,6 @@
     > python -m aiaccel.report --config config.yaml
     ~~~
 
-<<<<<<< HEAD
-
-=======
->>>>>>> 77519b2e
 
 # Acknowledgment
 * Part of this software was developed in a project commissioned by the New Energy and Industrial Technology Deve
