--- conflicted
+++ resolved
@@ -80,18 +80,9 @@
 -          hatch build
 
       - name: Publish to PyPI
-<<<<<<< HEAD
         uses: pypa/gh-action-pypi-publish@release/v1
         with:
           token: ${{ secrets.GITHUB_TOKEN }}
-=======
-        env:
-          HATCH_INDEX_USER: ${{ secrets.HATCH_INDEX_USER }}
-          HATCH_INDEX_AUTH: ${{ secrets.HATCH_INDEX_AUTH }}
-        run: |
-          hatch build
-          hatch publish
->>>>>>> e4745474
 
       - name: Create GitHub Release
         env:
