--- conflicted
+++ resolved
@@ -27,44 +27,4 @@
           python -m pip install .[dev,github-actions,test]
 
       - name: Unit Test
-        run: pytest -v --cov=aiaccel --cov-branch --cov-report=term-missing tests/unit
-
-<<<<<<< HEAD
-      - name: Pycodestyle Test
-        run: pycodestyle aiaccel examples
-
-      - name: Flake8 Test
-        run: flake8 aiaccel examples
-=======
-      - name: Optimizer Algorithm Test
-        run: |
-          pytest -s -v tests/integration/sphere/test_sphere_random.py
-          pytest -s -v tests/integration/sphere/test_sphere_grid.py
-          pytest -s -v tests/integration/sphere/test_sphere_budget_specified_grid.py
-          pytest -s -v tests/integration/sphere/test_sphere_sobol.py
-          pytest -s -v tests/integration/sphere/test_sphere_sobol_int.py
-          pytest -s -v tests/integration/sphere/test_sphere_tpe.py
-          pytest -s -v tests/integration/sphere/test_sphere_nelder_mead.py
-          pytest -s -v tests/integration/sphere/test_sphere_motpe.py
-
-      - name: Resume Test
-        run: |
-          pytest -s -v tests/resumption/sphere/test_sphere_random_resumption.py
-          pytest -s -v tests/resumption/sphere/test_sphere_grid_resumption.py
-          pytest -s -v tests/resumption/sphere/test_sphere_budget_specified_grid_resumption.py
-          pytest -s -v tests/resumption/sphere/test_sphere_sobol_resumption.py
-          pytest -s -v tests/resumption/sphere/test_sphere_tpe_resumption.py
-          pytest -s -v tests/resumption/sphere/test_sphere_nelder_mead_resumption.py
-          pytest -s -v tests/resumption/sphere/test_sphere_motpe_resumption.py
-
-      - name: Supplemental Test
-        run: |
-          pytest -s -v tests/supplements/no_initial_test_benchmark/test_benchmark_tpe_no_initial.py
-          pytest -s -v tests/supplements/no_initial_test_benchmark/test_benchmark_nelder_mead_no_initial.py
-          pytest -s -v tests/supplements/additional_resumption_test_benchmark/test_benchmark_tpe_resumption.py
-          pytest -s -v tests/supplements/additional_resumption_test_benchmark/test_benchmark_nelder_mead_resumption.py
-          pytest -s -v tests/supplements/random_generation_test_benchmark/test_benchmark_random_generation.py
-          pytest -s -v tests/supplements/additional_grid_test/test_benchmark_grid.py
-          pytest -s -v tests/supplements/additional_budget_specified_grid_test_benchmark/test_benchmark_budget_specified_grid.py
-          pytest -s -v tests/supplements/additional_nums_node_trial_test/test_sphere_grid_additional_nums_node_trial_test.py
->>>>>>> b79eb179
+        run: pytest -v --cov=aiaccel --cov-branch --cov-report=term-missing tests/unit