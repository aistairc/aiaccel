from __future__ import annotations

from pathlib import Path
from typing import Any

<<<<<<< HEAD
from aiaccel.common import dict_storage
from aiaccel.storage import Error, Hp, JobState, Result, Serializer, TimeStamp, Trial
=======
from aiaccel.storage import (Error, Hp, JobState, Result, Serializer,
                             TimeStamp, Trial)
>>>>>>> a821159d


class Storage:
    """Database"""

    def __init__(self, _db_path: Path | str) -> None:
        self.db_path = Path(_db_path)
        self.trial = Trial(self.db_path)
        self.hp = Hp(self.db_path)
        self.result = Result(self.db_path)
        self.jobstate = JobState(self.db_path)
        self.error = Error(self.db_path)
        self.timestamp = TimeStamp(self.db_path)
        self.variable = Serializer(self.db_path)

    def current_max_trial_number(self) -> int | None:
        """Get the current maximum number of trials.

        Returns:
            trial_id (int): Any trial id

        Todo:
            Refuctoring
        """

        trial_ids = self.trial.get_all_trial_id()
        if trial_ids is None or len(trial_ids) == 0:
            return None

        return max(trial_ids)

    def get_ready(self) -> list[Any]:
        """Get a trial number for the ready state.

        Returns:
            trial_ids (list): trial ids in ready states
        """
        return self.trial.get_ready()

    def get_running(self) -> list[Any]:
        """Get a trial number for the running state.

        Returns:
            trial_ids (list): trial ids in running states
        """
        return self.trial.get_running()

    def get_finished(self) -> list[Any]:
        """Get a trial number for the finished state.

        Returns:
            trial_ids (list): trial ids in finished states
        """
        return self.trial.get_finished()

    def get_num_ready(self) -> int:
        """Get the number of trials in the ready state.

        Returns:
            int: number of ready state in trials
        """
        return len(self.trial.get_ready())

    def get_num_running(self) -> int:
        """Get the number of trials in the running state.

        Returns:
            int: number of running state in trials
        """
        return len(self.trial.get_running())

    def get_num_finished(self) -> int:
        """Get the number of trials in the finished state.

        Returns:
            int: number of finished state in trials
        """
        return len(self.trial.get_finished())

    def is_ready(self, trial_id: int) -> bool:
        """Whether the specified trial ID is ready or not.

        Args:
            trial_id (int): Any trial id

        Returns:
            bool
        """
        return trial_id in self.trial.get_ready()

    def is_running(self, trial_id: int) -> bool:
        """Whether the specified trial ID is running or not.

        Args:
            trial_id (int): Any trial id

        Returns:
            bool
        """
        return trial_id in self.trial.get_running()

    def is_finished(self, trial_id: int) -> bool:
        """Whether the specified trial ID is finished or not.

        Args:
            trial_id (int): Any trial id

        Returns:
            bool
        """
        return trial_id in self.trial.get_finished()

    def get_hp_dict(self, trial_id: Any) -> Any:
        """Obtain information on a specified trial in dict.

        Args:
            trial_id_str(str): trial id

        Returns:
            dict | None: Any trials information
        """

        data = self.hp.get_any_trial_params(trial_id=trial_id)
        if data is None:
            return None

        hp = []
        for d in data:
            param_name = d.param_name
            dtype = d.param_type  # str
            value = d.param_value

            if dtype.lower() == "float":
                value = float(d.param_value)
            elif dtype.lower() == "int":
                value = int(float(d.param_value))
            elif dtype.lower() == "categorical":
                value == str(d.param_value)
            else:  # pragma: no cover
                pass  # not reached

            hp.append({"parameter_name": param_name, "type": dtype, "value": value})
        result = self.result.get_any_trial_objective(trial_id=trial_id)
        start_time = self.timestamp.get_any_trial_start_time(trial_id=trial_id)
        end_time = self.timestamp.get_any_trial_end_time(trial_id=trial_id)
        error = self.error.get_any_trial_error(trial_id=trial_id)

        content: dict[str, str | int | float | list[Any]] = {}
        content["trial_id"] = trial_id
        content["parameters"] = hp
        content["result"] = result
        content["start_time"] = start_time
        content["end_time"] = end_time

        if error is not None and len(error) > 0:
            content["error"] = error

        return content

    def get_best_trial(self, goals: list[str]) -> tuple[list[int] | None, list[float] | None]:
        """Get best trial number and best value.

        Args:
            goals(list[str]): minimize | maximize

        Returns:
            best(tuple): (trial_id, value)
        """

        best_values = []
        for i in range(len(goals)):
            if goals[i].lower() == "maximize":
                best_values.append(float("-inf"))
            elif goals[i].lower() == "minimize":
                best_values.append(float("inf"))
            else:
                return None, None

        best_trial_id = 0
        best_trial_ids = [0] * len(goals)

        results_d = self.result.get_all_result()
        for trial_id in results_d.keys():
            value = results_d[trial_id]

            if isinstance(value, float):
                values = [value]
            else:
                values = value

            if len(values) != len(goals):
                return None, None

            for i, val in enumerate(values):
                best_value = best_values[i]
                best_trial_id = best_trial_ids[i]

                if goals[i].lower() == "maximize":
                    if best_value < val:
                        best_value = val
                        best_trial_id = trial_id

                elif goals[i].lower() == "minimize":
                    if best_value > val:
                        best_value = val
                        best_trial_id = trial_id

                best_values[i] = best_value
                best_trial_ids[i] = best_trial_id

        return best_trial_ids, best_values

    def get_best_trial_dict(self, goals: list[str]) -> list[Any] | None:
        """Get best trial information in dict format.

        Args:
            goals(list[str]): minimize | maximize

        Returns:
            -(dict): Any trials information
        """
        best_trial_ids, _ = self.get_best_trial(goals)
        if best_trial_ids is None:
            return None

        hps = []
        for trial_id in best_trial_ids:
            hps.append(self.get_hp_dict(trial_id))
        return hps

    def get_result_and_error(self, trial_id: int) -> tuple[Any, Any]:
        """Get results and errors for a given trial number.

        Args:
            trial_id (int): Any trial id

        Returns:
            tuple(result, error)
        """
        r = self.result.get_any_trial_objective(trial_id=trial_id)
        e = self.error.get_any_trial_error(trial_id=trial_id)
        return (r, e)

    def delete_trial_data_after_this(self, trial_id: int) -> None:
        max_trial_id = self.current_max_trial_number()
        if max_trial_id is not None:
            for i in range(trial_id + 1, max_trial_id + 1):
                self.delete_trial(i)

    def delete_trial(self, trial_id: int) -> None:
        self.error.delete_any_trial_error(trial_id)
        self.jobstate.delete_any_trial_jobstate(trial_id)
        self.result.delete_any_trial_objective(trial_id)
        self.variable.delete_any_trial_variable(trial_id)
        self.timestamp.delete_any_trial_timestamp(trial_id)
        self.trial.delete_any_trial_state(trial_id)
        self.hp.delete_any_trial_params(trial_id)

    def rollback_to_ready(self, trial_id: int) -> None:
        if self.hp.get_any_trial_params(trial_id) is None:
            self.delete_trial(trial_id)
            return
        self.error.delete_any_trial_error(trial_id)
        self.jobstate.delete_any_trial_jobstate(trial_id)
        self.result.delete_any_trial_objective(trial_id)
        self.hp.delete_any_trial_params(trial_id)
        self.trial.delete_any_trial_state(trial_id)<|MERGE_RESOLUTION|>--- conflicted
+++ resolved
@@ -3,17 +3,13 @@
 from pathlib import Path
 from typing import Any
 
-<<<<<<< HEAD
-from aiaccel.common import dict_storage
-from aiaccel.storage import Error, Hp, JobState, Result, Serializer, TimeStamp, Trial
-=======
 from aiaccel.storage import (Error, Hp, JobState, Result, Serializer,
                              TimeStamp, Trial)
->>>>>>> a821159d
 
 
 class Storage:
-    """Database"""
+    """Database
+    """
 
     def __init__(self, _db_path: Path | str) -> None:
         self.db_path = Path(_db_path)
@@ -151,21 +147,27 @@
             else:  # pragma: no cover
                 pass  # not reached
 
-            hp.append({"parameter_name": param_name, "type": dtype, "value": value})
+            hp.append(
+                {
+                    'parameter_name': param_name,
+                    'type': dtype,
+                    'value': value
+                }
+            )
         result = self.result.get_any_trial_objective(trial_id=trial_id)
         start_time = self.timestamp.get_any_trial_start_time(trial_id=trial_id)
         end_time = self.timestamp.get_any_trial_end_time(trial_id=trial_id)
         error = self.error.get_any_trial_error(trial_id=trial_id)
 
         content: dict[str, str | int | float | list[Any]] = {}
-        content["trial_id"] = trial_id
-        content["parameters"] = hp
-        content["result"] = result
-        content["start_time"] = start_time
-        content["end_time"] = end_time
+        content['trial_id'] = trial_id
+        content['parameters'] = hp
+        content['result'] = result
+        content['start_time'] = start_time
+        content['end_time'] = end_time
 
         if error is not None and len(error) > 0:
-            content["error"] = error
+            content['error'] = error
 
         return content
 
@@ -181,10 +183,10 @@
 
         best_values = []
         for i in range(len(goals)):
-            if goals[i].lower() == "maximize":
-                best_values.append(float("-inf"))
-            elif goals[i].lower() == "minimize":
-                best_values.append(float("inf"))
+            if goals[i].lower() == 'maximize':
+                best_values.append(float('-inf'))
+            elif goals[i].lower() == 'minimize':
+                best_values.append(float('inf'))
             else:
                 return None, None
 
@@ -207,12 +209,12 @@
                 best_value = best_values[i]
                 best_trial_id = best_trial_ids[i]
 
-                if goals[i].lower() == "maximize":
+                if goals[i].lower() == 'maximize':
                     if best_value < val:
                         best_value = val
                         best_trial_id = trial_id
 
-                elif goals[i].lower() == "minimize":
+                elif goals[i].lower() == 'minimize':
                     if best_value > val:
                         best_value = val
                         best_trial_id = trial_id
