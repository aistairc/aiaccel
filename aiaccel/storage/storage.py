--- conflicted
+++ resolved
@@ -1,31 +1,6 @@
 from typing import Union
 from pathlib import PosixPath
 import aiaccel
-<<<<<<< HEAD
-# === fs ===
-from aiaccel.storage.alive.fs import Alive as fsAlive
-from aiaccel.storage.pid.fs import Pid as fsPid
-from aiaccel.storage.trial.fs import Trial as fsTrial
-from aiaccel.storage.hp.fs import Hp as fsHp
-from aiaccel.storage.jobstate.fs import JobState as fsJobState
-from aiaccel.storage.result.fs import Result as fsResult
-from aiaccel.storage.serializer.fs import Serializer as fsSerializer
-from aiaccel.storage.error.fs import Error as fsError
-from aiaccel.storage.timestamp.fs import TimeStamp as fsTimeStamp
-# === db ===
-from aiaccel.storage.alive.db import Alive
-from aiaccel.storage.pid.db import Pid
-from aiaccel.storage.trial.db import Trial
-from aiaccel.storage.hp.db import Hp
-from aiaccel.storage.result.db import Result
-from aiaccel.storage.jobstate.db import JobState
-from aiaccel.storage.error.db import Error
-from aiaccel.storage.timestamp.db import TimeStamp
-# from aiaccel.storage.serializer.db import Serializer
-from aiaccel.storage.variant.db import Serializer
-
-from aiaccel.config import Config
-=======
 from aiaccel.storage.alive import Alive
 from aiaccel.storage.pid import Pid
 from aiaccel.storage.trial import Trial
@@ -34,48 +9,13 @@
 from aiaccel.storage.jobstate import JobState
 from aiaccel.storage.error import Error
 from aiaccel.storage.timestamp import TimeStamp
-from aiaccel.storage.serializer import Serializer
->>>>>>> 1c0e7ed6
+# from aiaccel.storage.serializer import Serializer
+from aiaccel.storage.variable import Serializer
 
 
 class Storage:
     """ Database
     """
-<<<<<<< HEAD
-    def __init__(
-        self,
-        ws: PosixPath,
-        fsmode: bool = False,
-        config_path: PosixPath = None
-    ) -> None:
-        self.fsmode = fsmode
-        self.db_path = ws / aiaccel.dict_storage / "storage.db"
-
-        if self.fsmode is True:
-            if config_path is None:
-                assert False
-            config = Config(config_path)
-            self.alive = fsAlive(config)
-            self.pid = fsPid(config)
-            self.trial = fsTrial(config)
-            self.hp = fsHp(config)
-            self.jobstate = fsJobState(config)
-            self.result = fsResult(config)
-            self.serializer = fsSerializer(config)
-            self.error = fsError(config)
-            self.timestamp = fsTimeStamp(config)
-        else:
-            self.alive = Alive(self.db_path)
-            self.pid = Pid(self.db_path)
-            self.trial = Trial(self.db_path)
-            self.hp = Hp(self.db_path)
-            self.result = Result(self.db_path)
-            self.jobstate = JobState(self.db_path)
-            # self.serializer = Serializer(self.db_path)
-            self.error = Error(self.db_path)
-            self.timestamp = TimeStamp(self.db_path)
-            self.variable = Serializer(self.db_path)
-=======
     def __init__(self, ws: PosixPath) -> None:
         db_path = ws / aiaccel.dict_storage / "storage.db"
         self.alive = Alive(db_path)
@@ -87,7 +27,7 @@
         self.serializer = Serializer(db_path)
         self.error = Error(db_path)
         self.timestamp = TimeStamp(db_path)
->>>>>>> 1c0e7ed6
+        self.variable = Serializer(db_path)
 
     def current_max_trial_number(self) -> int:
         """Get the current maximum number of trials.
