--- conflicted
+++ resolved
@@ -4,26 +4,16 @@
 from typing import Any
 
 from aiaccel.common import dict_storage
-from aiaccel.storage import Error
-from aiaccel.storage import Hp
-from aiaccel.storage import JobState
-from aiaccel.storage import Result
-from aiaccel.storage import TimeStamp
-from aiaccel.storage import Trial
-from aiaccel.storage import Serializer
+from aiaccel.storage import (Error, Hp, JobState, Result, Serializer,
+                             TimeStamp, Trial)
 
 
 class Storage:
     """Database
     """
 
-<<<<<<< HEAD
-    def __init__(self, ws: Path | str) -> None:
-        db_path = Path(ws).resolve() / aiaccel.dict_storage / "storage.db"
-=======
     def __init__(self, ws: Path) -> None:
         db_path = ws / dict_storage / "storage.db"
->>>>>>> 39490baa
         self.trial = Trial(db_path)
         self.hp = Hp(db_path)
         self.result = Result(db_path)
