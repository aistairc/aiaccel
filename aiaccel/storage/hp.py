from __future__ import annotations

<<<<<<< HEAD
from pathlib import PosixPath
=======
from pathlib import Path
>>>>>>> 0014456a
from typing import Any

from sqlalchemy.exc import SQLAlchemyError

from aiaccel.storage import Abstract
from aiaccel.storage import HpTable
from aiaccel.util import retry


class Hp(Abstract):
    def __init__(self, file_name: Path) -> None:
        super().__init__(file_name)

    @retry(_MAX_NUM=60, _DELAY=1.0)
    def set_any_trial_param(self, trial_id: int, param_name: str, param_value: Any, param_type: str) -> None:
        """Set the specified parameter information for an any trial.

        Args:
            trial_id (int)    : Any trial id
            param_name (str)  : Hyperparameter name.
            param_value (Any) : Hyperparameter value
            param_type (str)  : Hyperparameter data type

        Returns:
            TrialTable | None
        """
        with self.create_session() as session:
            try:
                p = HpTable(trial_id=trial_id, param_name=param_name, param_value=param_value, param_type=param_type)
                session.add(p)
                session.commit()
            except SQLAlchemyError as e:
                session.rollback()
                raise e

    @retry(_MAX_NUM=60, _DELAY=1.0)
    def set_any_trial_params(self, trial_id: int, params: list[dict[str, Any]]) -> None:
        with self.create_session() as session:
            try:
                hps = [
                    HpTable(
                        trial_id=trial_id, param_name=d["parameter_name"], param_value=d["value"], param_type=d["type"]
                    )
                    for d in params
                ]
                session.bulk_save_objects(hps)
                session.commit()
            except SQLAlchemyError as e:
                session.rollback()
                raise e

    @retry(_MAX_NUM=60, _DELAY=1.0)
<<<<<<< HEAD
    def get_any_trial_params(self, trial_id: int) -> list[HpTable] | None:
        """Obtain the set parameter information for any given trial.
=======
    def get_any_trial_params(self, trial_id: Any) -> list[HpTable] | None:
        """ Obtain the set parameter information for any given trial.
>>>>>>> 0014456a

        Args:
            trial_id(int): Any trial id.

        Returns:
            list[HpTable] | None:
        """
        with self.create_session() as session:
            hp = session.query(HpTable).filter(HpTable.trial_id == trial_id).with_for_update(read=True).all()

        if len(hp) == 0:
            return None
        return hp

    def get_any_trial_params_dict(
        self, trial_id: int
    ) -> dict[str, int | float | str] | None:
        """ Obtain the set parameter information for any given trial.

        Args:
            trial_id(int): Any trial id.

        Returns:
            list[HpTable] | None:
        """
        params = self.get_any_trial_params(trial_id)
        if params is None:
            return None

        return {p.param_name: p.param_value for p in params}

    @retry(_MAX_NUM=60, _DELAY=1.0)
    def get_num_params(self) -> int:
        """ Get number of generated parameters.

        Args:
            None

        Returns:
            int: Number of generated parameters.
        """
        with self.create_session() as session:
            hp = (
                session.query(HpTable)
                .with_for_update(read=True)
                .all()
            )

        return len(hp)

    @retry(_MAX_NUM=60, _DELAY=1.0)
    def all_delete(self) -> None:
        """Clear table

        Returns:
            None
        """
        with self.create_session() as session:
            try:
                session.query(HpTable).with_for_update(read=True).delete()
                session.commit()
            except SQLAlchemyError as e:
                session.rollback()
                raise e

    @retry(_MAX_NUM=60, _DELAY=1.0)
    def delete_any_trial_params(self, trial_id: int) -> None:
        """
        Returns:
            None
        """
        with self.create_session() as session:
            try:
                session.query(HpTable).filter(HpTable.trial_id == trial_id).delete()
                session.commit()
            except SQLAlchemyError as e:
                session.rollback()
                raise e<|MERGE_RESOLUTION|>--- conflicted
+++ resolved
@@ -1,16 +1,11 @@
 from __future__ import annotations
 
-<<<<<<< HEAD
-from pathlib import PosixPath
-=======
 from pathlib import Path
->>>>>>> 0014456a
 from typing import Any
 
 from sqlalchemy.exc import SQLAlchemyError
 
-from aiaccel.storage import Abstract
-from aiaccel.storage import HpTable
+from aiaccel.storage import Abstract, HpTable
 from aiaccel.util import retry
 
 
@@ -57,13 +52,8 @@
                 raise e
 
     @retry(_MAX_NUM=60, _DELAY=1.0)
-<<<<<<< HEAD
-    def get_any_trial_params(self, trial_id: int) -> list[HpTable] | None:
+    def get_any_trial_params(self, trial_id: Any) -> list[HpTable] | None:
         """Obtain the set parameter information for any given trial.
-=======
-    def get_any_trial_params(self, trial_id: Any) -> list[HpTable] | None:
-        """ Obtain the set parameter information for any given trial.
->>>>>>> 0014456a
 
         Args:
             trial_id(int): Any trial id.
@@ -78,10 +68,8 @@
             return None
         return hp
 
-    def get_any_trial_params_dict(
-        self, trial_id: int
-    ) -> dict[str, int | float | str] | None:
-        """ Obtain the set parameter information for any given trial.
+    def get_any_trial_params_dict(self, trial_id: int) -> dict[str, int | float | str] | None:
+        """Obtain the set parameter information for any given trial.
 
         Args:
             trial_id(int): Any trial id.
@@ -97,7 +85,7 @@
 
     @retry(_MAX_NUM=60, _DELAY=1.0)
     def get_num_params(self) -> int:
-        """ Get number of generated parameters.
+        """Get number of generated parameters.
 
         Args:
             None
@@ -106,11 +94,7 @@
             int: Number of generated parameters.
         """
         with self.create_session() as session:
-            hp = (
-                session.query(HpTable)
-                .with_for_update(read=True)
-                .all()
-            )
+            hp = session.query(HpTable).with_for_update(read=True).all()
 
         return len(hp)
 
