--- conflicted
+++ resolved
@@ -1,10 +1,6 @@
 from __future__ import annotations
 
-<<<<<<< HEAD
-from pathlib import PosixPath
-=======
 from pathlib import Path
->>>>>>> 0014456a
 from typing import Any
 
 import numpy as np
