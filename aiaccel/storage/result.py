from __future__ import annotations

from pathlib import Path
from typing import Any

from sqlalchemy.exc import SQLAlchemyError
from sqlalchemy.sql import func

from aiaccel.storage import Abstract, ResultTable
from aiaccel.util import retry


class Result(Abstract):
    def __init__(self, file_name: Path) -> None:
        super().__init__(file_name)

    @retry(_MAX_NUM=60, _DELAY=1.0)
    def set_any_trial_objective(self, trial_id: int, objective: Any) -> None:
        """Set any trial result value.

        Args:
            trial_id (int): Any trial id
            objective(Any): ready, running, finished

        Returns:
            None
        """
        with self.create_session() as session:
            try:
                data = (
                    session.query(ResultTable)
                    .filter(ResultTable.trial_id == trial_id)
                    .with_for_update(read=True)
                    .one_or_none()
                )
                if data is None:
                    new_row = ResultTable(
                        trial_id=trial_id,
                        data_type=str(type(objective)),
                        objective=objective
                    )
                    session.add(new_row)
                else:
                    data.objective = objective
                session.commit()
            except SQLAlchemyError as e:
                session.rollback()
                raise e

    @retry(_MAX_NUM=60, _DELAY=1.0)
    def get_any_trial_objective(self, trial_id: int) -> list[int | float | str] | None:
        """Obtain the results of an arbitrary trial.

        Args:
            trial_id (int): Any trial id

        Returns:
            int | float | None:
        """
        with self.create_session() as session:
            data = (
                session.query(ResultTable)
                .filter(ResultTable.trial_id == trial_id)
                .with_for_update(read=True)
                .one_or_none()
            )

        if data is None:
            return None

        return data.objective

    @retry(_MAX_NUM=60, _DELAY=1.0)
    def get_all_result(self) -> dict[int, list[Any]]:
        """Get all results

        Returns:
            dict[int, list[Any]]: trial_id and result values
        """
        with self.create_session() as session:
            data = (
                session.query(ResultTable)
                .with_for_update(read=True)
            )

        return {d.trial_id: d.objective for d in data}
        # return data

    def get_objectives(self) -> list[Any]:
        """Get all results in list.

        Returns:
           list: result values
        """
        data = self.get_all_result()

        return [data[trial_id] for trial_id in data.keys()]

    def get_bests(self, goals: list[str]) -> list[Any]:
        """Obtains the sorted result.

        Returns:
            list: result values
        """
        bests = []

        objectives = self.get_objectives()

        for i in range(len(goals)):
            best_values = []

            if goals[i].lower() == "maximize":
                best_value = float("-inf")
                for objective in objectives:
                    if best_value < objective[i]:
                        best_value = objective[i]
                    best_values.append(best_value)
            elif goals[i].lower() == "minimize":
                best_value = float("inf")
                for objective in objectives:
                    if best_value > objective[i]:
                        best_value = objective[i]
                    best_values.append(best_value)
            else:
                continue

            bests.append(best_values)

        return bests
<<<<<<< HEAD

    # # @retry(_MAX_NUM=60, _DELAY=1.0)
    # def get_any_trial_objective_and_best_value(self, trial_id: int, goal: str) -> tuple:
    #     """Obtains the sorted result.

    #     Returns:
    #         tuple: objective, best_value
    #     """
    #     with self.create_session() as session:
    #         data = (
    #             session.query(ResultTable.trial_id, ResultTable.objective)
    #             .with_for_update(read=True)
    #             .filter(ResultTable.trial_id <= trial_id)
    #             .order_by(ResultTable.trial_id)
    #             .all()
    #         )

    #     if not data:
    #         return None, None

    #     best_value = data[0][1] if goal.lower() == "maximize" else float("inf")
    #     objective_and_best_value = {}

    #     for trial_id_, objective in data:
    #         if goal.lower() == "maximize":
    #             best_value = max(best_value, objective)
    #         else:
    #             best_value = min(best_value, objective)
    #         objective_and_best_value[trial_id_] = (objective, best_value)

    #     if trial_id not in objective_and_best_value:
    #         return None, None

    #     return objective_and_best_value[trial_id]

    # @retry(_MAX_NUM=60, _DELAY=1.0)
    def get_any_trial_objective_and_best_value(self, trial_id: int, goal: str, objective_y_index: int) -> tuple:
        """Obtains the sorted result.

        Returns:
            tuple: objective, best_value
        """
        with self.create_session() as session:
            data = (
                session.query(ResultTable.trial_id, ResultTable.objective)
                .with_for_update(read=True)
                .filter(ResultTable.trial_id <= trial_id)
                .order_by(ResultTable.trial_id)
                .all()
            )

        if not data:
            return None, None
        
        best_value = float("-inf") if goal.lower() == "maximize" else float("inf")
        objective_and_best_value = {}

        for trial_id_, objective in data:
            if goal.lower() == "maximize":
                best_value = max(objective[objective_y_index], best_value)
            else:
                best_value = min(objective[objective_y_index], best_value)
            objective_and_best_value[trial_id_] = (objective[objective_y_index], best_value)

        if trial_id not in objective_and_best_value:
            return None, None

        return objective_and_best_value[trial_id]
=======
>>>>>>> 6ba7a3c4

    @retry(_MAX_NUM=60, _DELAY=1.0)
    def get_result_trial_id_list(self) -> list[Any] | None:
        """Obtains the sorted result.

        Returns:
            list | None: result values
        """
        with self.create_session() as session:
            data = (
                session.query(ResultTable)
                .with_for_update(read=True)
                .all()
            )

        if data is None or len(data) == 0:
            return None

        return [d.trial_id for d in data]

    @retry(_MAX_NUM=60, _DELAY=1.0)
    def all_delete(self) -> None:
        """Clear table

        Returns:
            None
        """
        with self.create_session() as session:
            try:
                session.query(ResultTable).with_for_update(read=True).delete()
                session.commit()
            except SQLAlchemyError as e:
                session.rollback()
                raise e

    @retry(_MAX_NUM=60, _DELAY=1.0)
    def delete_any_trial_objective(self, trial_id: int) -> None:
        """_summary_

        Args:
            trial_id (int): _description_

        Raises:
            e: _description_
        """
        with self.create_session() as session:
            try:
                session.query(ResultTable).filter(ResultTable.trial_id == trial_id).delete()
                session.commit()
            except SQLAlchemyError as e:
                session.rollback()
                raise e<|MERGE_RESOLUTION|>--- conflicted
+++ resolved
@@ -3,8 +3,8 @@
 from pathlib import Path
 from typing import Any
 
+import numpy as np
 from sqlalchemy.exc import SQLAlchemyError
-from sqlalchemy.sql import func
 
 from aiaccel.storage import Abstract, ResultTable
 from aiaccel.util import retry
@@ -102,102 +102,18 @@
         Returns:
             list: result values
         """
-        bests = []
-
-        objectives = self.get_objectives()
+        objectives = np.array(self.get_objectives())
+        bests = np.zeros((len(goals), len(objectives[0])))
 
         for i in range(len(goals)):
-            best_values = []
+            if goals[i].lower() == "maximize":
+                bests[i, :] = np.max(objectives[:, i], axis=0)
+            elif goals[i].lower() == "minimize":
+                bests[i, :] = np.min(objectives[:, i], axis=0)
+            else:
+                raise ValueError("Invalid goal value.")
 
-            if goals[i].lower() == "maximize":
-                best_value = float("-inf")
-                for objective in objectives:
-                    if best_value < objective[i]:
-                        best_value = objective[i]
-                    best_values.append(best_value)
-            elif goals[i].lower() == "minimize":
-                best_value = float("inf")
-                for objective in objectives:
-                    if best_value > objective[i]:
-                        best_value = objective[i]
-                    best_values.append(best_value)
-            else:
-                continue
-
-            bests.append(best_values)
-
-        return bests
-<<<<<<< HEAD
-
-    # # @retry(_MAX_NUM=60, _DELAY=1.0)
-    # def get_any_trial_objective_and_best_value(self, trial_id: int, goal: str) -> tuple:
-    #     """Obtains the sorted result.
-
-    #     Returns:
-    #         tuple: objective, best_value
-    #     """
-    #     with self.create_session() as session:
-    #         data = (
-    #             session.query(ResultTable.trial_id, ResultTable.objective)
-    #             .with_for_update(read=True)
-    #             .filter(ResultTable.trial_id <= trial_id)
-    #             .order_by(ResultTable.trial_id)
-    #             .all()
-    #         )
-
-    #     if not data:
-    #         return None, None
-
-    #     best_value = data[0][1] if goal.lower() == "maximize" else float("inf")
-    #     objective_and_best_value = {}
-
-    #     for trial_id_, objective in data:
-    #         if goal.lower() == "maximize":
-    #             best_value = max(best_value, objective)
-    #         else:
-    #             best_value = min(best_value, objective)
-    #         objective_and_best_value[trial_id_] = (objective, best_value)
-
-    #     if trial_id not in objective_and_best_value:
-    #         return None, None
-
-    #     return objective_and_best_value[trial_id]
-
-    # @retry(_MAX_NUM=60, _DELAY=1.0)
-    def get_any_trial_objective_and_best_value(self, trial_id: int, goal: str, objective_y_index: int) -> tuple:
-        """Obtains the sorted result.
-
-        Returns:
-            tuple: objective, best_value
-        """
-        with self.create_session() as session:
-            data = (
-                session.query(ResultTable.trial_id, ResultTable.objective)
-                .with_for_update(read=True)
-                .filter(ResultTable.trial_id <= trial_id)
-                .order_by(ResultTable.trial_id)
-                .all()
-            )
-
-        if not data:
-            return None, None
-        
-        best_value = float("-inf") if goal.lower() == "maximize" else float("inf")
-        objective_and_best_value = {}
-
-        for trial_id_, objective in data:
-            if goal.lower() == "maximize":
-                best_value = max(objective[objective_y_index], best_value)
-            else:
-                best_value = min(objective[objective_y_index], best_value)
-            objective_and_best_value[trial_id_] = (objective[objective_y_index], best_value)
-
-        if trial_id not in objective_and_best_value:
-            return None, None
-
-        return objective_and_best_value[trial_id]
-=======
->>>>>>> 6ba7a3c4
+        return [row[0] for row in bests.tolist()]
 
     @retry(_MAX_NUM=60, _DELAY=1.0)
     def get_result_trial_id_list(self) -> list[Any] | None:
@@ -217,6 +133,24 @@
             return None
 
         return [d.trial_id for d in data]
+
+    def get_any_trial_objective_and_best_value(self, trial_id: int, goals: list[str]) -> tuple[list[Any], list[Any]]:
+        """Obtain the results of an arbitrary trial.
+
+        Args:
+            trial_id (int): Any trial id
+            column_idx (int): Any column index of objectives and best_values
+
+        Returns:
+            int | float | None:
+        """
+        objectives: list[Any] = self.get_any_trial_objective(trial_id)
+        if objectives is None:
+            return None, None
+
+        best_values = self.get_bests(goals)
+
+        return objectives, best_values
 
     @retry(_MAX_NUM=60, _DELAY=1.0)
     def all_delete(self) -> None:
