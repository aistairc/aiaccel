from contextlib import contextmanager
from pathlib import Path
from typing import Generator

from sqlalchemy import MetaData, create_engine
from sqlalchemy.orm import Session, scoped_session, sessionmaker
from sqlalchemy.pool import NullPool

from aiaccel.storage import Base
from aiaccel.util import retry


class Abstract:
    @retry(_MAX_NUM=6, _DELAY=1.0)
<<<<<<< HEAD
    def __init__(self, file_name: PosixPath):
        self.url = f"sqlite:///{file_name}"
        self.engine = create_engine(self.url, echo=False, poolclass=NullPool, connect_args={"timeout": 60})
=======
    def __init__(self, file_name: Path) -> None:
        self.url = f'sqlite:///{file_name}'
        self.engine = create_engine(
            self.url,
            echo=False,
            poolclass=NullPool,
            connect_args={'timeout': 60}
        )
>>>>>>> 0014456a
        self.metadata = MetaData()
        self.metadata.bind = self.engine
        Base.metadata.create_all(self.engine)
        self.session = scoped_session(sessionmaker(autocommit=False, autoflush=True, bind=self.engine))
        self.lock_file = Path(file_name).resolve().parent / "db_lock"

    @contextmanager
    def create_session(self) -> Generator[Session, None, None]:
        session = self.session()
        yield session
        session.close()<|MERGE_RESOLUTION|>--- conflicted
+++ resolved
@@ -12,20 +12,9 @@
 
 class Abstract:
     @retry(_MAX_NUM=6, _DELAY=1.0)
-<<<<<<< HEAD
-    def __init__(self, file_name: PosixPath):
+    def __init__(self, file_name: Path) -> None:
         self.url = f"sqlite:///{file_name}"
         self.engine = create_engine(self.url, echo=False, poolclass=NullPool, connect_args={"timeout": 60})
-=======
-    def __init__(self, file_name: Path) -> None:
-        self.url = f'sqlite:///{file_name}'
-        self.engine = create_engine(
-            self.url,
-            echo=False,
-            poolclass=NullPool,
-            connect_args={'timeout': 60}
-        )
->>>>>>> 0014456a
         self.metadata = MetaData()
         self.metadata.bind = self.engine
         Base.metadata.create_all(self.engine)
