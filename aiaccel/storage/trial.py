--- conflicted
+++ resolved
@@ -1,23 +1,12 @@
 from __future__ import annotations
 
-<<<<<<< HEAD
-=======
 from pathlib import Path
-from typing import Any
->>>>>>> 0014456a
-from typing import Literal
+from typing import Any, Literal
 
 from sqlalchemy.exc import SQLAlchemyError
 
-<<<<<<< HEAD
-from aiaccel.storage.abstract import Abstract
-from aiaccel.storage.model import TrialTable
-from aiaccel.util.retry import retry
-=======
-from aiaccel.storage import Abstract
-from aiaccel.storage import TrialTable
+from aiaccel.storage import Abstract, TrialTable
 from aiaccel.util import retry
->>>>>>> 0014456a
 
 
 class Trial(Abstract):
