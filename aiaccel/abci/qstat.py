--- conflicted
+++ resolved
@@ -19,11 +19,7 @@
 '''
 
 
-<<<<<<< HEAD
-def parse_qstat(qstat: str) -> List[dict]:
-=======
-def parse_qstat(config: Config, qstat: str) -> list[dict]:
->>>>>>> e5a6ddbc
+def parse_qstat(qstat: str) -> list[dict]:
     """Parse ABCI 'qstat' command result.
 
     Args:
@@ -45,11 +41,7 @@
     return stat_list
 
 
-<<<<<<< HEAD
-def parse_job_list(job_list: Element) -> List[dict]:
-=======
-def parse_job_list(config: Config, job_list: Element) -> list[dict]:
->>>>>>> e5a6ddbc
+def parse_job_list(job_list: Element) -> list[dict]:
     """Parse from XML element of 'qstat' to a job list.
 
     Args:
