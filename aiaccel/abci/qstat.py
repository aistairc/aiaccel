from __future__ import annotations

<<<<<<< HEAD
=======
from typing import Any

>>>>>>> 68323ac1
import xml.etree.ElementTree as ElementTree
from xml.etree.ElementTree import Element

from aiaccel.config import Config

''' Example of stat
stat = {
    'job-ID': 12345,
    'prior': 0.25586,
    'name': 'run.sh',
    'user': 'username',
    'state': 'r',
    'submit/start at': '06/27/2018 21:14:49',
    'queue': 'gpu@g0001',
    'jclass': '',
    'slots': 80,
    'ja-task-ID': ''
}
'''


def parse_qstat(config: Config, qstat: str) -> list[dict[str, Any]]:
    """Parse ABCI 'qstat' command result.

    Args:
        config (Config): A Config object.
        qstat (str): A 'qstat' result.

    Returns:
        list[dict]: A parsed job list from ABCI 'qstat' command.
    """
    root = ElementTree.fromstring(qstat)
    stat_list = []

    for i in root.findall('./queue_info/job_list'):
        stat_list += parse_job_list(config, i)

    for i in root.findall('./job_info/job_list'):
        stat_list += parse_job_list(config, i)

    return stat_list


def parse_job_list(config: Config, job_list: Element) -> list[dict[str, Any]]:
    """Parse from XML element of 'qstat' to a job list.

    Args:
        config (Config): A Config object.
        job_list (Element): A XML element of 'qstat' command.

    Returns:
        list: A job list converted from a XML element of 'qstat' command.
    """
    stat_list = []
    job_id = None
    prior = None
    name = None
    user = None
    state = None
    submit_start_at = None
    queue = None
    jclass = None
    slots = None
    ja_task_id = None

    for j in job_list:
        if 'JB_job_number' == j.tag:
            job_id = j.text
        elif 'JAT_prio' == j.tag:
            prior = j.text
        elif 'JB_name' == j.tag:
            name = j.text
        elif 'JB_owner' == j.tag:
            user = j.text
        elif 'state' == j.tag:
            state = j.text
        elif 'JAT_start_time' == j.tag:
            submit_start_at = j.text
        elif 'queue_name' == j.tag:
            queue = j.text
        elif 'jclass_name' == j.tag:
            jclass = j.text
        elif 'slots' == j.tag:
            slots = j.text

    if (job_id is not None and name is not None):
        stat_list.append(
            {
                'job-ID': job_id,
                'prior': prior,
                'name': name,
                'user': user,
                'state': state,
                'submit/start at': submit_start_at,
                'queue': queue,
                'jclass': jclass,
                'slots': slots,
                'ja-task-ID': ja_task_id
            }
        )

    return stat_list<|MERGE_RESOLUTION|>--- conflicted
+++ resolved
@@ -1,10 +1,7 @@
 from __future__ import annotations
 
-<<<<<<< HEAD
-=======
 from typing import Any
 
->>>>>>> 68323ac1
 import xml.etree.ElementTree as ElementTree
 from xml.etree.ElementTree import Element
 
