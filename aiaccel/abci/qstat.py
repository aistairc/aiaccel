--- conflicted
+++ resolved
@@ -1,6 +1,4 @@
 from __future__ import annotations
-
-from typing import Any
 
 import xml.etree.ElementTree as ElementTree
 from xml.etree.ElementTree import Element
@@ -22,11 +20,7 @@
 '''
 
 
-<<<<<<< HEAD
 def parse_qstat(qstat: str) -> list[dict]:
-=======
-def parse_qstat(config: Config, qstat: str) -> list[dict[str, Any]]:
->>>>>>> 3e752cac
     """Parse ABCI 'qstat' command result.
 
     Args:
@@ -48,11 +42,7 @@
     return stat_list
 
 
-<<<<<<< HEAD
 def parse_job_list(job_list: Element) -> list[dict]:
-=======
-def parse_job_list(config: Config, job_list: Element) -> list[dict[str, Any]]:
->>>>>>> 3e752cac
     """Parse from XML element of 'qstat' to a job list.
 
     Args:
