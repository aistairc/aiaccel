--- conflicted
+++ resolved
@@ -23,11 +23,7 @@
 '''
 
 
-<<<<<<< HEAD
-def create_qsub_command(config: DictConfig, runner_file: Path) -> list:
-=======
-def create_qsub_command(config: Config, runner_file: Path) -> list[str]:
->>>>>>> e5a6ddbc
+def create_qsub_command(config: DictConfig, runner_file: Path) -> list[str]:
     """Create ABCI 'qsub' command.
 
     Args:
