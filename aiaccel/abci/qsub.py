--- conflicted
+++ resolved
@@ -2,15 +2,10 @@
 
 from pathlib import Path
 
-<<<<<<< HEAD
-from aiaccel import dict_output
-from aiaccel.config import Config
-=======
 from omegaconf.dictconfig import DictConfig
 from omegaconf.listconfig import ListConfig
 
 from aiaccel.common import dict_output
->>>>>>> 0014456a
 
 """ Example of stat
 stat = {
@@ -41,17 +36,7 @@
     path = Path(config.generic.workspace).resolve()
     job_execution_options = config.ABCI.job_execution_options
 
-<<<<<<< HEAD
-    command = ["qsub", "-g", f"{config.abci_group.get()}", "-j", "y", "-o", f"{path / dict_output}", str(runner_file)]
-=======
-    command = [
-        'qsub',
-        '-g', f'{config.ABCI.group}',
-        '-j', 'y',
-        '-o', f'{path / dict_output}',
-        str(runner_file)
-    ]
->>>>>>> 0014456a
+    command = ["qsub", "-g", f"{config.ABCI.group}", "-j", "y", "-o", f"{path / dict_output}", str(runner_file)]
 
     #
     # additional option
