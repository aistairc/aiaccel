--- conflicted
+++ resolved
@@ -1,14 +1,9 @@
 from pathlib import Path
 
-<<<<<<< HEAD
-import aiaccel
 from omegaconf.dictconfig import DictConfig
 from omegaconf.listconfig import ListConfig
 
-=======
-from aiaccel.config import Config
 from aiaccel import dict_output
->>>>>>> 392d1634
 
 ''' Example of stat
 stat = {
