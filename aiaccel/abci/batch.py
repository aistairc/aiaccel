from __future__ import annotations

import re
from pathlib import Path
from typing import Any

from aiaccel.util import file_create


def create_abci_batch_file(
    trial_id: int,
    param_content: dict[str, Any],
<<<<<<< HEAD
    workspace_path: Path | str,
=======
    output_file_path: Path | str,
>>>>>>> 6ba7a3c4
    error_file_path: Path | str,
    config_file_path: Path | str,
    batch_file: Path,
    job_script_preamble: Path | str | None,
    command: str,
    dict_lock: Path
) -> None:
    """Create a ABCI batch file.
<<<<<<< HEAD
=======

>>>>>>> 6ba7a3c4
    The 'job_script_preamble' is a base of the ABCI batch file. At first, loads
    'job_script_preamble', and adds the 'commands' to the loaded contents. Finally,
    writes the contents to 'batch_file'.
    Args:
        trial_id (int): A trial id.
        param_content (dict): A dictionary of parameters.
<<<<<<< HEAD
        workspace (Path | str): A path of a workspace.
=======
        output_file_path (Path | str): A path of a output file.
>>>>>>> 6ba7a3c4
        error_file_path (Path | str): A path of a error file.
        config_file_path (Path | str): A path of a config file.
        batch_file (Path): A path of a creating file.
        job_script_preamble (str): A wrapper file of ABCI batch file.
        command (str): A command to execute.
        dict_lock (Path): A directory to store lock files.
    Returns:
        None
    """

    commands = re.split(' +', command)
<<<<<<< HEAD

    for param in param_content['parameters']:
        if 'parameter_name' in param.keys() and 'value' in param.keys():
            commands.append(f'--{param["parameter_name"]}')
            commands.append(f'${param["parameter_name"]}')
    commands.append('--trial_id')
    commands.append(str(trial_id))
    commands.append('--config')
    commands.append('$config_file_path')
    commands.append('2>')
    commands.append('$error_file_path')

    set_retult = _generate_command_line(
        command='aiaccel-set-result',
        args=[
            '--workspace_path $workspace_path',
            '--trial_id $trial_id',
            '--config $config_file_path',
            '--start_time $start_time',
            '--end_time $end_time',
            '--objective $ys',
            '--error $error',
            '--exitcode $exitcode',
            _generate_param_args(param_content['parameters'])
        ])

    set_retult_no_error = _generate_command_line(
        command='aiaccel-set-result',
        args=[
            '--file $output_file_path',
            '--trial_id $trial_id',
            '--config $config_file_path',
            '--start_time $start_time',
            '--end_time $end_time',
            '--objective $ys',
            '--exitcode $exitcode',
            _generate_param_args(param_content['parameters'])
        ])

    mains = [
        f'trial_id={str(trial_id)}',
        f'workspace_path={str(workspace_path)}',
        f'config_file_path={str(config_file_path)}',
        f'error_file_path={str(error_file_path)}',
        'start_time=`date "+%Y-%m-%d %H:%M:%S"`',
        f'result=`{" ".join(commands)}`',
        'exitcode=$?',
        'result_array=($result)',
        'y=${result_array[${#result_array[@]}-1]}',
        'ys=$(echo $y | tr -d "[]")',
        'error=`cat $error_file_path`',
        'end_time=`date "+%Y-%m-%d %H:%M:%S"`',
        'if [ -n "$error" ]; then',
        '\t' + set_retult,
        'else',
        '\t' + set_retult_no_error,
        'fi'
    ]

    script = ""

    # preamble
    if job_script_preamble is not None:
        with open(job_script_preamble, 'r') as f:
            lines = (f.read().splitlines())
            if len(lines) > 0:
                for line in lines:
                    script += line + "\n"

    script += "\n"

    # parameters
    for param in param_content['parameters']:
        if 'parameter_name' in param.keys() and 'value' in param.keys():
            script += f'{param["parameter_name"]}={param["value"]}' + "\n"

    script += "\n"

    # main
    for s in mains:
        script += s + "\n"

    file_create(batch_file, script, dict_lock)


def _generate_command_line(command: str, args: list[str]) -> str:
    return f'{command} {" ".join(args)}'


=======

    for param in param_content['parameters']:
        if 'parameter_name' in param.keys() and 'value' in param.keys():
            commands.append(f'--{param["parameter_name"]}')
            commands.append(f'${param["parameter_name"]}')
    commands.append('--trial_id')
    commands.append(str(trial_id))
    commands.append('--config')
    commands.append('$config_file_path')
    commands.append('2>')
    commands.append('$error_file_path')

    set_retult = _generate_command_line(
        command='aiaccel-set-result',
        args=[
            '--file $output_file_path',
            '--trial_id $trial_id',
            '--config $config_file_path',
            '--start_time $start_time',
            '--end_time $end_time',
            '--objective $ys',
            '--error $error',
            '--exitcode $exitcode',
            _generate_param_args(param_content['parameters'])
        ])

    set_retult_no_error = _generate_command_line(
        command='aiaccel-set-result',
        args=[
            '--file $output_file_path',
            '--trial_id $trial_id',
            '--config $config_file_path',
            '--start_time $start_time',
            '--end_time $end_time',
            '--objective $ys',
            '--exitcode $exitcode',
            _generate_param_args(param_content['parameters'])
        ])

    main_parts = [
        f'trial_id={str(trial_id)}',
        f'config_file_path={str(config_file_path)}',
        f'output_file_path={str(output_file_path)}',
        f'error_file_path={str(error_file_path)}',
        'start_time=`date "+%Y-%m-%d %H:%M:%S"`',
        f'result=`{" ".join(commands)}`',
        'exitcode=$?',
        'ys=$(echo $result | tr -d "[],")',
        'error=`cat $error_file_path`',
        'end_time=`date "+%Y-%m-%d %H:%M:%S"`',
        'if [ -n "$error" ]; then',
        '\t' + set_retult,
        'else',
        '\t' + set_retult_no_error,
        'fi'
    ]

    script = ""

    # preamble
    if job_script_preamble is not None:
        with open(job_script_preamble, 'r') as f:
            lines = (f.read().splitlines())
            if len(lines) > 0:
                for line in lines:
                    script += line + "\n"

    script += "\n"

    # parameters
    for param in param_content['parameters']:
        if 'parameter_name' in param.keys() and 'value' in param.keys():
            script += f'{param["parameter_name"]}={param["value"]}' + "\n"

    script += "\n"

    # main
    for s in main_parts:
        script += s + "\n"

    file_create(batch_file, script, dict_lock)


def _generate_command_line(command: str, args: list[str]) -> str:
    return f'{command} {" ".join(args)}'


>>>>>>> 6ba7a3c4
def _generate_param_args(params: list[dict[str, Any]]) -> str:
    param_args = ''
    for param in params:
        if 'parameter_name' in param.keys() and 'value' in param.keys():
            param_args += f'--{param["parameter_name"]} ${param["parameter_name"]} '
    return param_args<|MERGE_RESOLUTION|>--- conflicted
+++ resolved
@@ -10,11 +10,7 @@
 def create_abci_batch_file(
     trial_id: int,
     param_content: dict[str, Any],
-<<<<<<< HEAD
     workspace_path: Path | str,
-=======
-    output_file_path: Path | str,
->>>>>>> 6ba7a3c4
     error_file_path: Path | str,
     config_file_path: Path | str,
     batch_file: Path,
@@ -23,21 +19,13 @@
     dict_lock: Path
 ) -> None:
     """Create a ABCI batch file.
-<<<<<<< HEAD
-=======
-
->>>>>>> 6ba7a3c4
     The 'job_script_preamble' is a base of the ABCI batch file. At first, loads
     'job_script_preamble', and adds the 'commands' to the loaded contents. Finally,
     writes the contents to 'batch_file'.
     Args:
         trial_id (int): A trial id.
         param_content (dict): A dictionary of parameters.
-<<<<<<< HEAD
         workspace (Path | str): A path of a workspace.
-=======
-        output_file_path (Path | str): A path of a output file.
->>>>>>> 6ba7a3c4
         error_file_path (Path | str): A path of a error file.
         config_file_path (Path | str): A path of a config file.
         batch_file (Path): A path of a creating file.
@@ -49,7 +37,6 @@
     """
 
     commands = re.split(' +', command)
-<<<<<<< HEAD
 
     for param in param_content['parameters']:
         if 'parameter_name' in param.keys() and 'value' in param.keys():
@@ -89,100 +76,10 @@
             _generate_param_args(param_content['parameters'])
         ])
 
-    mains = [
+    main_parts = [
         f'trial_id={str(trial_id)}',
         f'workspace_path={str(workspace_path)}',
         f'config_file_path={str(config_file_path)}',
-        f'error_file_path={str(error_file_path)}',
-        'start_time=`date "+%Y-%m-%d %H:%M:%S"`',
-        f'result=`{" ".join(commands)}`',
-        'exitcode=$?',
-        'result_array=($result)',
-        'y=${result_array[${#result_array[@]}-1]}',
-        'ys=$(echo $y | tr -d "[]")',
-        'error=`cat $error_file_path`',
-        'end_time=`date "+%Y-%m-%d %H:%M:%S"`',
-        'if [ -n "$error" ]; then',
-        '\t' + set_retult,
-        'else',
-        '\t' + set_retult_no_error,
-        'fi'
-    ]
-
-    script = ""
-
-    # preamble
-    if job_script_preamble is not None:
-        with open(job_script_preamble, 'r') as f:
-            lines = (f.read().splitlines())
-            if len(lines) > 0:
-                for line in lines:
-                    script += line + "\n"
-
-    script += "\n"
-
-    # parameters
-    for param in param_content['parameters']:
-        if 'parameter_name' in param.keys() and 'value' in param.keys():
-            script += f'{param["parameter_name"]}={param["value"]}' + "\n"
-
-    script += "\n"
-
-    # main
-    for s in mains:
-        script += s + "\n"
-
-    file_create(batch_file, script, dict_lock)
-
-
-def _generate_command_line(command: str, args: list[str]) -> str:
-    return f'{command} {" ".join(args)}'
-
-
-=======
-
-    for param in param_content['parameters']:
-        if 'parameter_name' in param.keys() and 'value' in param.keys():
-            commands.append(f'--{param["parameter_name"]}')
-            commands.append(f'${param["parameter_name"]}')
-    commands.append('--trial_id')
-    commands.append(str(trial_id))
-    commands.append('--config')
-    commands.append('$config_file_path')
-    commands.append('2>')
-    commands.append('$error_file_path')
-
-    set_retult = _generate_command_line(
-        command='aiaccel-set-result',
-        args=[
-            '--file $output_file_path',
-            '--trial_id $trial_id',
-            '--config $config_file_path',
-            '--start_time $start_time',
-            '--end_time $end_time',
-            '--objective $ys',
-            '--error $error',
-            '--exitcode $exitcode',
-            _generate_param_args(param_content['parameters'])
-        ])
-
-    set_retult_no_error = _generate_command_line(
-        command='aiaccel-set-result',
-        args=[
-            '--file $output_file_path',
-            '--trial_id $trial_id',
-            '--config $config_file_path',
-            '--start_time $start_time',
-            '--end_time $end_time',
-            '--objective $ys',
-            '--exitcode $exitcode',
-            _generate_param_args(param_content['parameters'])
-        ])
-
-    main_parts = [
-        f'trial_id={str(trial_id)}',
-        f'config_file_path={str(config_file_path)}',
-        f'output_file_path={str(output_file_path)}',
         f'error_file_path={str(error_file_path)}',
         'start_time=`date "+%Y-%m-%d %H:%M:%S"`',
         f'result=`{" ".join(commands)}`',
@@ -227,7 +124,6 @@
     return f'{command} {" ".join(args)}'
 
 
->>>>>>> 6ba7a3c4
 def _generate_param_args(params: list[dict[str, Any]]) -> str:
     param_args = ''
     for param in params:
