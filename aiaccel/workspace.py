from __future__ import annotations

import shutil
from pathlib import Path
from typing import Any

from aiaccel.common import (dict_alive, dict_error, dict_finished, dict_hp,
                            dict_jobstate, dict_lock, dict_log, dict_output,
                            dict_pid, dict_ready, dict_result, dict_runner,
                            dict_running, dict_storage, dict_tensorboard,
                            dict_timestamp, extension_hp)
from aiaccel.util import Suffix, load_yaml, make_directories


class Workspace:
    """Provides interface to workspace.

    Args:
        base_path (str): Path to the workspace.

    Attributes:
        path (Path): Path to the workspace.
        alive (Path): Path to "alive", i.e. `path`/alive.
        error (Path): Path to "error", i.e. 'path`/error.
        hp (Path): Path to "hp", i.e. `path`/hp.
        hp_ready (Path): Path to "ready", i.e. `path`/hp/ready.
        hp_running (Path): Path to "running", i.e. `path`/hp/running.
        hp_finished (Path): Path to "finished", i.e. `path`/hp/finished.
        jobstate (Path): Path to "jobstate", i.e. `path`/jobstate.
        lock (Path): Path to "lock", i.e. `path`/lock.
        log (Path): Path to "log", i.e. `path`/log.
        output (Path): Path to "abci_output", i.e. `path`/abci_output.
        pid (Path): Path to "pid", i.e. `path`/pid.
        result (Path): Path to "result", i.e. `path`/result.
        runner (Path): Path to "runner", i.e. `path`/runner.
        storage (Path): Path to "storage", i.e. `path`/storage.
        timestamp (Path): Path to "timestamp", i.e. `path`/timestamp.
        consists (list[Path]): A list of pathes under the workspace.
        results (Path): Path to the results which is prepared in the execution
            directory, i.e. "./results".

    """

    def __init__(self, base_path: str):
        self.path = Path(base_path).resolve()

        self.alive = self.path / dict_alive
        self.error = self.path / dict_error
        self.hp = self.path / dict_hp
        self.hp_ready = self.path / dict_hp / dict_ready
        self.hp_running = self.path / dict_hp / dict_running
        self.hp_finished = self.path / dict_hp / dict_finished
        self.jobstate = self.path / dict_jobstate
        self.lock = self.path / dict_lock
        self.log = self.path / dict_log
        self.output = self.path / dict_output
        self.pid = self.path / dict_pid
        self.result = self.path / dict_result
        self.runner = self.path / dict_runner
        self.storage = self.path / dict_storage
        self.tensorboard = self.path / dict_tensorboard
        self.timestamp = self.path / dict_timestamp

        self.consists = [
            self.alive,
            self.error,
            self.hp,
            self.hp_ready,
            self.hp_running,
            self.hp_finished,
            self.jobstate,
            self.lock,
            self.log,
            self.output,
            self.pid,
            self.result,
            self.runner,
            self.storage,
            self.tensorboard,
            self.timestamp
        ]
        self.results = Path("./results")
        self.retults_csv_file = self.path / "results.csv"
<<<<<<< HEAD
        self.final_result_file = self.path / dict_result / "final_result.result"
=======
        self.storage_file_path = self.storage / "storage.db"
>>>>>>> a821159d

    def create(self) -> bool:
        """Create a work directory.

        Returns:
            None

        Raises:
            NotADirectoryError: It raises if a workspace argument (self.path)
                is not a directory.
        """
        if self.exists():
            return False

        make_directories(
            ds=self.consists,
            dict_lock=(self.lock)
        )
        return True

    def exists(self) -> bool:
        """Returns whether workspace exists or not.

        Returns:
            bool: True if the workspace exists.
        """
        return self.path.exists()

    def clean(self) -> None:
        """ Delete a workspace.

        It is assumed to be the first one to be executed.
        """
        if not self.path.exists():
            return
        shutil.rmtree(self.path)
        return

    def check_consists(self) -> bool:
        """Check required directories exist or not.

        Returns:
            bool: All required directories exist or not.
        """
        for d in self.consists:
            if d.is_dir():
                continue
            else:
                return False
        return True

    def move_completed_data(self) -> Path | None:
        """ Move workspace to under of results directory when finished.

        Raises:
            FileExistsError: Occurs if destination directory already exists
                when the method is called.

        Returns:
            Path | None: Path of destination.
        """

        dst = self.results / Suffix.date()
        if not self.results.exists():
            self.results.mkdir()

        if dst.exists():
            print(f"Destination directory already exists: {dst}")
            return None

        ignptn = shutil.ignore_patterns('*-journal')

        shutil.copytree(self.path, dst, ignore=ignptn)
        return dst

    def get_any_result_file_path(self, trial_id: int) -> Path:
        """Get result file path.

        Returns:
            PosixPath: Path to result file.
        """
        return self.result / f"{trial_id}.{extension_hp}"

    def result_file_exists(self, trial_id: int) -> bool:
        """Check result file exists or not.

        Returns:
            bool: True if result file exists.
        """
        path = self.get_any_result_file_path(trial_id)
        return path.exists()

    def get_any_trial_result(self, trial_id: int) -> dict[str, Any] | None:
        """Get any trial result.

        Returns:
            dict: Trial result.
        """
        path = self.get_any_result_file_path(trial_id)
        if path.exists() is False:
            return None
        return load_yaml(path)<|MERGE_RESOLUTION|>--- conflicted
+++ resolved
@@ -81,11 +81,8 @@
         ]
         self.results = Path("./results")
         self.retults_csv_file = self.path / "results.csv"
-<<<<<<< HEAD
         self.final_result_file = self.path / dict_result / "final_result.result"
-=======
         self.storage_file_path = self.storage / "storage.db"
->>>>>>> a821159d
 
     def create(self) -> bool:
         """Create a work directory.
