--- conflicted
+++ resolved
@@ -4,17 +4,9 @@
 from pathlib import Path
 from typing import Any
 
-<<<<<<< HEAD
 from aiaccel.common import (dict_error, dict_hp, dict_lock, dict_log,
                             dict_output, dict_result, dict_runner,
-                            dict_storage, dict_tensorboard, dict_verification,
-=======
-from aiaccel.common import (dict_alive, dict_error, dict_finished, dict_hp,
-                            dict_jobstate, dict_lock, dict_log, dict_output,
-                            dict_pid, dict_ready, dict_result, dict_runner,
-                            dict_running, dict_storage, dict_timestamp,
->>>>>>> 23a93965
-                            extension_hp)
+                            dict_storage, dict_tensorboard, extension_hp)
 from aiaccel.util import Suffix, load_yaml, make_directories
 
 
@@ -58,12 +50,7 @@
         self.result = self.path / dict_result
         self.runner = self.path / dict_runner
         self.storage = self.path / dict_storage
-<<<<<<< HEAD
         self.tensorboard = self.path / dict_tensorboard
-        self.verification = self.path / dict_verification
-=======
-        self.timestamp = self.path / dict_timestamp
->>>>>>> 23a93965
 
         self.consists = [
             self.error,
@@ -74,12 +61,7 @@
             self.result,
             self.runner,
             self.storage,
-<<<<<<< HEAD
             self.tensorboard,
-            self.verification
-=======
-            self.timestamp
->>>>>>> 23a93965
         ]
         self.results = Path("./results")
         self.retults_csv_file = self.path / "results.csv"
