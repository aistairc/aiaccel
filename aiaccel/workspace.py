from __future__ import annotations

import shutil
from pathlib import Path
<<<<<<< HEAD
from typing import Any

from aiaccel import (dict_alive, dict_error, dict_finished, dict_hp,
                     dict_jobstate, dict_lock, dict_log, dict_output, dict_pid,
                     dict_ready, dict_result, dict_runner, dict_running,
                     dict_storage, dict_timestamp, dict_verification,
                     extension_hp)
from aiaccel.util import filesystem as fs
from aiaccel.util.retry import retry
from aiaccel.util.suffix import Suffix
=======

from aiaccel.common import dict_alive
from aiaccel.common import dict_error
from aiaccel.common import dict_hp
from aiaccel.common import dict_ready
from aiaccel.common import dict_running
from aiaccel.common import dict_finished
from aiaccel.common import dict_jobstate
from aiaccel.common import dict_lock
from aiaccel.common import dict_log
from aiaccel.common import dict_output
from aiaccel.common import dict_pid
from aiaccel.common import dict_result
from aiaccel.common import dict_runner
from aiaccel.common import dict_storage
from aiaccel.common import dict_timestamp
from aiaccel.common import dict_verification
from aiaccel.util import Suffix
from aiaccel.util import retry
from aiaccel.util import make_directories
>>>>>>> 39490baa


class Workspace:
    """Provides interface to workspace.

    Args:
        base_path (str): Path to the workspace.

    Attributes:
        path (Path): Path to the workspace.
        alive (Path): Path to "alive", i.e. `path`/alive.
        error (Path): Path to "error", i.e. 'path`/error.
        hp (Path): Path to "hp", i.e. `path`/hp.
        hp_ready (Path): Path to "ready", i.e. `path`/hp/ready.
        hp_running (Path): Path to "running", i.e. `path`/hp/running.
        hp_finished (Path): Path to "finished", i.e. `path`/hp/finished.
        jobstate (Path): Path to "jobstate", i.e. `path`/jobstate.
        lock (Path): Path to "lock", i.e. `path`/lock.
        log (Path): Path to "log", i.e. `path`/log.
        output (Path): Path to "abci_output", i.e. `path`/abci_output.
        pid (Path): Path to "pid", i.e. `path`/pid.
        result (Path): Path to "result", i.e. `path`/result.
        runner (Path): Path to "runner", i.e. `path`/runner.
        storage (Path): Path to "storage", i.e. `path`/storage.
        timestamp (Path): Path to "timestamp", i.e. `path`/timestamp.
        verification (Path): Path to "verification", i.e. `path`/verification.
        consists (list[Path]): A list of pathes under the workspace.
        results (Path): Path to the results which is prepared in the execution
            directory, i.e. "./results".

    """

    def __init__(self, base_path: str):
        self.path = Path(base_path).resolve()

<<<<<<< HEAD
        # dict_*
=======
>>>>>>> 39490baa
        self.alive = self.path / dict_alive
        self.error = self.path / dict_error
        self.hp = self.path / dict_hp
        self.hp_ready = self.path / dict_hp / dict_ready
        self.hp_running = self.path / dict_hp / dict_running
        self.hp_finished = self.path / dict_hp / dict_finished
        self.jobstate = self.path / dict_jobstate
        self.lock = self.path / dict_lock
        self.log = self.path / dict_log
        self.output = self.path / dict_output
        self.pid = self.path / dict_pid
        self.result = self.path / dict_result
        self.runner = self.path / dict_runner
        self.storage = self.path / dict_storage
        self.timestamp = self.path / dict_timestamp
        self.verification = self.path / dict_verification

        self.consists = [
            self.alive,
            self.error,
            self.hp,
            self.hp_ready,
            self.hp_running,
            self.hp_finished,
            self.jobstate,
            self.lock,
            self.log,
            self.output,
            self.pid,
            self.result,
            self.runner,
            self.storage,
            self.timestamp,
            self.verification
        ]
        self.results = Path("./results")
        self.retults_csv_file = self.path / "results.csv"

    def create(self) -> bool:
        """Create a work directory.

        Returns:
            None

        Raises:
            NotADirectoryError: It raises if a workspace argument (self.path)
                is not a directory.
        """
        if self.exists():
            return False

        make_directories(
            ds=self.consists,
            dict_lock=(self.lock)
        )
        return True

    def exists(self) -> bool:
        """Returns whether workspace exists or not.

        Returns:
            bool: True if the workspace exists.
        """
        return self.path.exists()

    @retry(_MAX_NUM=300, _DELAY=1.0)
    def clean(self) -> None:
        """ Delete a workspace.

        It is assumed to be the first one to be executed.
        """
        if not self.path.exists():
            return
        shutil.rmtree(self.path)
        return

    @retry(_MAX_NUM=10, _DELAY=1.0)
    def check_consists(self) -> bool:
        """Check required directories exist or not.

        Returns:
            bool: All required directories exist or not.
        """
        for d in self.consists:
            if d.is_dir():
                continue
            else:
                return False
        return True

    @retry(_MAX_NUM=10, _DELAY=1.0)
    def move_completed_data(self) -> Path | None:
        """ Move workspace to under of results directory when finished.

        Raises:
            FileExistsError: Occurs if destination directory already exists
                when the method is called.

        Returns:
            Path | None: Path of destination.
        """

        dst = self.results / Suffix.date()
        if not self.results.exists():
            self.results.mkdir()

        if dst.exists():
            raise FileExistsError

        ignptn = shutil.ignore_patterns('*-journal')

        shutil.copytree(self.path, dst, ignore=ignptn)
        return dst

    def get_any_result_file_path(self, trial_id: int) -> Path:
        """Get result file path.

        Returns:
            PosixPath: Path to result file.
        """
        return self.result / f"{trial_id}.{extension_hp}"

    def result_file_exists(self, trial_id: int) -> bool:
        """Check result file exists or not.

        Returns:
            bool: True if result file exists.
        """
        path = self.get_any_result_file_path(trial_id)
        return path.exists()

    @retry(_MAX_NUM=10, _DELAY=1.0)
    def get_any_trial_result(self, trial_id: int) -> dict[str, Any] | None:
        """Get any trial result.

        Returns:
            dict: Trial result.
        """
        path = self.get_any_result_file_path(trial_id)
        if path.exists() is False:
            return None
        return fs.load_yaml(path)<|MERGE_RESOLUTION|>--- conflicted
+++ resolved
@@ -2,47 +2,19 @@
 
 import shutil
 from pathlib import Path
-<<<<<<< HEAD
-from typing import Any
 
-from aiaccel import (dict_alive, dict_error, dict_finished, dict_hp,
-                     dict_jobstate, dict_lock, dict_log, dict_output, dict_pid,
-                     dict_ready, dict_result, dict_runner, dict_running,
-                     dict_storage, dict_timestamp, dict_verification,
-                     extension_hp)
-from aiaccel.util import filesystem as fs
-from aiaccel.util.retry import retry
-from aiaccel.util.suffix import Suffix
-=======
-
-from aiaccel.common import dict_alive
-from aiaccel.common import dict_error
-from aiaccel.common import dict_hp
-from aiaccel.common import dict_ready
-from aiaccel.common import dict_running
-from aiaccel.common import dict_finished
-from aiaccel.common import dict_jobstate
-from aiaccel.common import dict_lock
-from aiaccel.common import dict_log
-from aiaccel.common import dict_output
-from aiaccel.common import dict_pid
-from aiaccel.common import dict_result
-from aiaccel.common import dict_runner
-from aiaccel.common import dict_storage
-from aiaccel.common import dict_timestamp
-from aiaccel.common import dict_verification
-from aiaccel.util import Suffix
-from aiaccel.util import retry
-from aiaccel.util import make_directories
->>>>>>> 39490baa
+from aiaccel.common import (dict_alive, dict_error, dict_finished, dict_hp,
+                            dict_jobstate, dict_lock, dict_log, dict_output,
+                            dict_pid, dict_ready, dict_result, dict_runner,
+                            dict_running, dict_storage, dict_timestamp,
+                            dict_verification)
+from aiaccel.util import Suffix, make_directories, retry
 
 
 class Workspace:
     """Provides interface to workspace.
-
     Args:
         base_path (str): Path to the workspace.
-
     Attributes:
         path (Path): Path to the workspace.
         alive (Path): Path to "alive", i.e. `path`/alive.
@@ -64,16 +36,11 @@
         consists (list[Path]): A list of pathes under the workspace.
         results (Path): Path to the results which is prepared in the execution
             directory, i.e. "./results".
-
     """
 
     def __init__(self, base_path: str):
         self.path = Path(base_path).resolve()
 
-<<<<<<< HEAD
-        # dict_*
-=======
->>>>>>> 39490baa
         self.alive = self.path / dict_alive
         self.error = self.path / dict_error
         self.hp = self.path / dict_hp
@@ -110,14 +77,11 @@
             self.verification
         ]
         self.results = Path("./results")
-        self.retults_csv_file = self.path / "results.csv"
 
     def create(self) -> bool:
         """Create a work directory.
-
         Returns:
             None
-
         Raises:
             NotADirectoryError: It raises if a workspace argument (self.path)
                 is not a directory.
@@ -133,7 +97,6 @@
 
     def exists(self) -> bool:
         """Returns whether workspace exists or not.
-
         Returns:
             bool: True if the workspace exists.
         """
@@ -142,7 +105,6 @@
     @retry(_MAX_NUM=300, _DELAY=1.0)
     def clean(self) -> None:
         """ Delete a workspace.
-
         It is assumed to be the first one to be executed.
         """
         if not self.path.exists():
@@ -153,7 +115,6 @@
     @retry(_MAX_NUM=10, _DELAY=1.0)
     def check_consists(self) -> bool:
         """Check required directories exist or not.
-
         Returns:
             bool: All required directories exist or not.
         """
@@ -167,11 +128,9 @@
     @retry(_MAX_NUM=10, _DELAY=1.0)
     def move_completed_data(self) -> Path | None:
         """ Move workspace to under of results directory when finished.
-
         Raises:
             FileExistsError: Occurs if destination directory already exists
                 when the method is called.
-
         Returns:
             Path | None: Path of destination.
         """
@@ -186,33 +145,4 @@
         ignptn = shutil.ignore_patterns('*-journal')
 
         shutil.copytree(self.path, dst, ignore=ignptn)
-        return dst
-
-    def get_any_result_file_path(self, trial_id: int) -> Path:
-        """Get result file path.
-
-        Returns:
-            PosixPath: Path to result file.
-        """
-        return self.result / f"{trial_id}.{extension_hp}"
-
-    def result_file_exists(self, trial_id: int) -> bool:
-        """Check result file exists or not.
-
-        Returns:
-            bool: True if result file exists.
-        """
-        path = self.get_any_result_file_path(trial_id)
-        return path.exists()
-
-    @retry(_MAX_NUM=10, _DELAY=1.0)
-    def get_any_trial_result(self, trial_id: int) -> dict[str, Any] | None:
-        """Get any trial result.
-
-        Returns:
-            dict: Trial result.
-        """
-        path = self.get_any_result_file_path(trial_id)
-        if path.exists() is False:
-            return None
-        return fs.load_yaml(path)+        return dst