from __future__ import annotations

<<<<<<< HEAD
from pathlib import Path
=======
>>>>>>> 1715ac30
import shutil
from pathlib import Path

from aiaccel import (dict_alive, dict_error, dict_finished, dict_hp,
                     dict_jobstate, dict_lock, dict_log, dict_output, dict_pid,
                     dict_ready, dict_result, dict_runner, dict_running,
                     dict_storage, dict_timestamp, dict_verification,
                     extension_hp)
from aiaccel.util import filesystem as fs
from aiaccel.util.retry import retry
from aiaccel.util.suffix import Suffix


class Workspace:
    """Provides interface to workspace.

    Args:
        base_path (str): Path to the workspace.

    Attributes:
        path (Path): Path to the workspace.
        alive (Path): Path to "alive", i.e. `path`/alive.
        error (Path): Path to "error", i.e. 'path`/error.
        hp (Path): Path to "hp", i.e. `path`/hp.
        hp_ready (Path): Path to "ready", i.e. `path`/hp/ready.
        hp_running (Path): Path to "running", i.e. `path`/hp/running.
        hp_finished (Path): Path to "finished", i.e. `path`/hp/finished.
        jobstate (Path): Path to "jobstate", i.e. `path`/jobstate.
        lock (Path): Path to "lock", i.e. `path`/lock.
        log (Path): Path to "log", i.e. `path`/log.
        output (Path): Path to "abci_output", i.e. `path`/abci_output.
        pid (Path): Path to "pid", i.e. `path`/pid.
        result (Path): Path to "result", i.e. `path`/result.
        runner (Path): Path to "runner", i.e. `path`/runner.
        storage (Path): Path to "storage", i.e. `path`/storage.
        timestamp (Path): Path to "timestamp", i.e. `path`/timestamp.
        verification (Path): Path to "verification", i.e. `path`/verification.
        consists (list[Path]): A list of pathes under the workspace.
        results (Path): Path to the results which is prepared in the execution
            directory, i.e. "./results".

    """

    def __init__(self, base_path: str):
        self.path = Path(base_path).resolve()

        # dict_*
        self.alive = self.path / dict_alive
        self.error = self.path / dict_error
        self.hp = self.path / dict_hp
        self.hp_ready = self.path / dict_hp / dict_ready
        self.hp_running = self.path / dict_hp / dict_running
        self.hp_finished = self.path / dict_hp / dict_finished
        self.jobstate = self.path / dict_jobstate
        self.lock = self.path / dict_lock
        self.log = self.path / dict_log
        self.output = self.path / dict_output
        self.pid = self.path / dict_pid
        self.result = self.path / dict_result
        self.runner = self.path / dict_runner
        self.storage = self.path / dict_storage
        self.timestamp = self.path / dict_timestamp
        self.verification = self.path / dict_verification

        self.consists = [
            self.alive,
            self.error,
            self.hp,
            self.hp_ready,
            self.hp_running,
            self.hp_finished,
            self.jobstate,
            self.lock,
            self.log,
            self.output,
            self.pid,
            self.result,
            self.runner,
            self.storage,
            self.timestamp,
            self.verification
        ]
        self.results = Path("./results")
        self.retults_csv_file = self.path / "results.csv"

    def create(self) -> bool:
        """Create a work directory.

        Returns:
            None

        Raises:
            NotADirectoryError: It raises if a workspace argument (self.path)
                is not a directory.
        """
        if self.exists():
            return False

        fs.make_directories(
            ds=self.consists,
            dict_lock=(self.lock)
        )
        return True

    def exists(self) -> bool:
        """Returns whether workspace exists or not.

        Returns:
            bool: True if the workspace exists.
        """
        return self.path.exists()

    @retry(_MAX_NUM=300, _DELAY=1.0)
    def clean(self) -> None:
        """ Delete a workspace.

        It is assumed to be the first one to be executed.
        """
        if not self.path.exists():
            return
        shutil.rmtree(self.path)
        return

    @retry(_MAX_NUM=10, _DELAY=1.0)
    def check_consists(self) -> bool:
        """Check required directories exist or not.

        Returns:
            bool: All required directories exist or not.
        """
        for d in self.consists:
            if d.is_dir():
                continue
            else:
                return False
        return True

    @retry(_MAX_NUM=10, _DELAY=1.0)
    def move_completed_data(self) -> Path | None:
        """ Move workspace to under of results directory when finished.

        Raises:
            FileExistsError: Occurs if destination directory already exists
                when the method is called.

        Returns:
            Path | None: Path of destination.
        """

        dst = self.results / Suffix.date()
        if not self.results.exists():
            self.results.mkdir()

        if dst.exists():
            raise FileExistsError

        ignptn = shutil.ignore_patterns('*-journal')

        shutil.copytree(self.path, dst, ignore=ignptn)
        return dst

    def get_any_result_file_path(self, trial_id: int) -> Path:
        """Get result file path.

        Returns:
            PosixPath: Path to result file.
        """
<<<<<<< HEAD
        return self.result / f"{trial_id}.{aiaccel.extension_hp}"
=======
        return self.result / f"{trial_id}.{extension_hp}"
>>>>>>> 1715ac30

    def result_file_exists(self, trial_id: int) -> bool:
        """Check result file exists or not.

        Returns:
            bool: True if result file exists.
        """
        path = self.get_any_result_file_path(trial_id)
        return path.exists()

    @retry(_MAX_NUM=10, _DELAY=1.0)
    def get_any_trial_result(self, trial_id: int) -> dict | None:
        """Get any trial result.

        Returns:
            dict: Trial result.
        """
        path = self.get_any_result_file_path(trial_id)
        if path.exists() is False:
            return None
        return fs.load_yaml(path)<|MERGE_RESOLUTION|>--- conflicted
+++ resolved
@@ -1,9 +1,5 @@
 from __future__ import annotations
 
-<<<<<<< HEAD
-from pathlib import Path
-=======
->>>>>>> 1715ac30
 import shutil
 from pathlib import Path
 
@@ -171,11 +167,7 @@
         Returns:
             PosixPath: Path to result file.
         """
-<<<<<<< HEAD
-        return self.result / f"{trial_id}.{aiaccel.extension_hp}"
-=======
         return self.result / f"{trial_id}.{extension_hp}"
->>>>>>> 1715ac30
 
     def result_file_exists(self, trial_id: int) -> bool:
         """Check result file exists or not.
