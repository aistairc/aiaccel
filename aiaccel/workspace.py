--- conflicted
+++ resolved
@@ -164,46 +164,6 @@
         shutil.copytree(self.path, dst, ignore=ignptn)
         return dst
 
-<<<<<<< HEAD
-=======
-    def get_any_result_file_path(self, trial_id: int) -> Path:
-        """Get result file path.
-
-        Args:
-            trial_id(int): Any trial id
-
-        Returns:
-            PosixPath: Path to result file.
-        """
-        return self.result / f"{trial_id}.{extension_hp}"
-
-    def result_file_exists(self, trial_id: int) -> bool:
-        """Check result file exists or not.
-
-        Args:
-            trial_id(int): Any trial id
-
-        Returns:
-            bool: True if result file exists.
-        """
-        path = self.get_any_result_file_path(trial_id)
-        return path.exists()
-
-    def get_any_trial_result(self, trial_id: int) -> dict[str, Any] | None:
-        """Get any trial result.
-
-        Args:
-            trial_id(int): Any trial id
-
-        Returns:
-            dict: Trial result.
-        """
-        path = self.get_any_result_file_path(trial_id)
-        if path.exists() is False:
-            return None
-        return load_yaml(path)
-
->>>>>>> e910d466
     def get_error_output_file(self, trial_id: int) -> Path:
         """Get error output file path
 
