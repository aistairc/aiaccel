--- conflicted
+++ resolved
@@ -5,23 +5,8 @@
 from importlib import import_module
 
 
-<<<<<<< HEAD
 def create_optimizer(search_algorithm: str) -> type | None:
     return import_and_getattr(search_algorithm)
-=======
-
-def create_optimizer(config_path: str) -> Any:
-    """Returns master type.
-
-    Args:
-        config_path (str): Path to the configuration file.
-
-    Returns:
-        type | None: Subclass of aiaccel.optimizer.abstract_optimizer.AbstractOptimizer.
-    """
-    config = Config(config_path)
-    return import_and_getattr(config.search_algorithm.get())
->>>>>>> 3e752cac
 
 
 def import_and_getattr(name: str) -> Any:
