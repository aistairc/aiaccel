--- conflicted
+++ resolved
@@ -126,11 +126,8 @@
             self.parameter_pool[trial_id] = new_params
             self.trial_pool[trial_id] = trial
             self.logger.info(f'newly added name: {trial_id} to parameter_pool')
-<<<<<<< HEAD
 
             self._serialize()
-=======
->>>>>>> 77519b2e
 
     def create_study(self) -> None:
         """Create the optuna.study object and store it.
@@ -181,10 +178,6 @@
         Returns:
             None
         """
-<<<<<<< HEAD
-=======
-        self.trial_id.initial(num=trial_id - 1)
->>>>>>> 77519b2e
         d = self.serialize.deserialize(trial_id)
         self.deserialize_datas = d['optimization_variables']
         self.set_native_random_state(d['native_random_state'])
@@ -206,24 +199,6 @@
 
         for t in running_trials:
             self.trial_pool[t._trial_id + 1] = optuna.trial.Trial(self.study, t._trial_id)
-<<<<<<< HEAD
-=======
-
-        # Running trials asked before serialize are reflected in parameter_pool and storage.
-        # serialize前にaskされたrunning trialを parameter_pool storage に反映
-        if len(running_trials) > 0:
-            new_params = []
-            for param in self.params.get_parameter_list():
-                new_param = {
-                    'parameter_name': param.name,
-                    'type': param.type,
-                    'value': running_trials[-1].params[param.name]
-                }
-                new_params.append(new_param)
-
-            _trial_id = self.register_ready({'parameters': new_params})
-            self.parameter_pool[_trial_id] = new_params
->>>>>>> 77519b2e
 
 
 def create_distributions(
