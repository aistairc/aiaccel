--- conflicted
+++ resolved
@@ -1,19 +1,3 @@
-<<<<<<< HEAD
-from .budget_specified_grid_optimizer import BudgetSpecifiedGridOptimizer
-from .grid_optimizer import GridOptimizer
-from .nelder_mead_optimizer import NelderMeadOptimizer
-from .random_optimizer import RandomOptimizer
-from .sobol_optimizer import SobolOptimizer
-from .tpe_optimizer import TpeOptimizer
-
-__all__ = [
-    'BudgetSpecifiedGridOptimizer',
-    'GridOptimizer',
-    'RandomOptimizer',
-    'SobolOptimizer',
-    'NelderMeadOptimizer',
-    'TpeOptimizer'
-=======
 from aiaccel.optimizer._nelder_mead import NelderMead
 from aiaccel.optimizer.abstract_optimizer import AbstractOptimizer
 from aiaccel.optimizer.create import create_optimizer
@@ -41,5 +25,4 @@
     "create_optimizer",
     "generate_grid_points",
     "get_grid_options",
->>>>>>> 3e752cac
 ]