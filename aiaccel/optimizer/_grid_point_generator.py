from __future__ import annotations

import sys
from abc import ABC, abstractmethod
from collections.abc import Iterator
from itertools import product
from typing import Literal, Union

import numpy as np
from numpy.random import RandomState

<<<<<<< HEAD
from aiaccel.util.data_type import (Parameter, is_categorical, is_ordinal,
                                    is_uniform_float, is_uniform_int)
=======
from aiaccel.parameter import HyperParameter
>>>>>>> b79eb179

GridValueType = Union[float, int, str]
SamplingMethodType = Literal["IN_ORDER", "UNIFORM", "RANDOM", "DUPLICATABLE_RANDOM"]
numeric_types = (float, int, np.floating, np.integer)
NumericType = Union[float, int, np.floating, np.integer]


class GridCondition(ABC):
    """An abstract class for grid condition container of a parameter.

    Args:
        hyperparameter (Parameter): A hyperparameter object.
    """

    def __init__(self, hyperparameter: Parameter) -> None:
        self._choices: list[GridValueType] = []
        self._num_choices: int = 0
        self._max_num_choices: int = sys.maxsize
        self.create_choices(hyperparameter)

    @abstractmethod
<<<<<<< HEAD
    def create_choices(self, hyperparameter: Parameter) -> None: ...
=======
    def create_choices(self, hyperparameter: HyperParameter) -> None:
        ...
>>>>>>> b79eb179

    def __contains__(self, value: object) -> bool:
        return value in self._choices

    def __iter__(self) -> Iterator[GridValueType]:
        return iter(self._choices)

    def __len__(self) -> int:
        return self._num_choices

    def has_choices(self) -> bool:
        """Whether the object has available choices.

        Returns:
            bool: True if the objecti has available choices.
        """
        return bool(self._choices)

    def has_num_choices(self) -> bool:
        """Whether the nonzero number of choices is set.

        Returns:
            bool: True if the number of choices is not zero.
        """
        return self._num_choices != 0

    def num_choices_incrementable(self) -> bool:
        """Whether the number of choices can be incremented.

        Returns:
            bool: True if the number of choices can be incremented.
        """
        return self.num_choices < self._max_num_choices

    @property
    def choices(self) -> list[GridValueType]:
        return self._choices

    @choices.setter
    def choices(self, choices: list[GridValueType]) -> None:
        self._choices = choices

    @property
    def num_choices(self) -> int:
        return self._num_choices

    @num_choices.setter
    def num_choices(self, num_choices: int) -> None:
        self._num_choices = num_choices


def _is_there_zero_between_lower_and_upper(hyperparameter: Parameter) -> bool:
    return hyperparameter.lower * hyperparameter.upper <= 0


def _validate_parameter_range(hyperparameter: Parameter) -> None:
    if hyperparameter.log:
        if _is_there_zero_between_lower_and_upper(hyperparameter):
            raise ValueError("Zero cannot be included in the parameter range if log = true.")


class NumericGridCondition(GridCondition):
    """An abstract class for a grid condition container of a numeric parameter.

    Args:
        hyperparameter (Parameter): A hyperparameter object.
    """

    def __init__(self, hyperparameter: Parameter) -> None:
        _validate_parameter_range(hyperparameter)
        super().__init__(hyperparameter)


class FloatGridCondition(NumericGridCondition):
    """A grid condition container for a float parameter.

    Args:
        hyperparameter (Parameter): A hyperparameter object.
    """

    def __init__(self, hyperparameter: Parameter) -> None:
        super().__init__(hyperparameter)

    def create_choices(self, hyperparameter: Parameter) -> None:
        """Creates choices from specified hyperparameter.

        The number of choices is specified by a property `num_choices` if it is
        changed from the default value of zero.
        Otherwise, `hyperparameter.num_numeric_choices` is used to specify the
        number of choices.

        Args:
            hyperparameter (Parameter): A hyperparameter object.
        """
        start = hyperparameter.lower
        stop = hyperparameter.upper
        if not self.has_num_choices():
            self.num_choices = hyperparameter.num_numeric_choices
        if hyperparameter.log:
            self.choices = list(map(float, np.geomspace(start, stop, self.num_choices)))
        else:
            self.choices = list(map(float, np.linspace(start, stop, self.num_choices)))

    @property
    def num_choices(self) -> int:
        return self._num_choices

    @num_choices.setter
    def num_choices(self, num_choices: int) -> None:
        if isinstance(num_choices, numeric_types):
            self._num_choices = max(int(num_choices), 0)
        else:
            self._num_choices = 0


def _cast_start_to_integer(start: NumericType) -> int:
    if start < 0:
        start = int(start)
    else:
        start = int(start) if np.isclose(int(start), start) else int(start) + 1
    return start


def _cast_stop_to_integer(stop: NumericType) -> int:
    if stop < 0:
        stop = int(stop) if np.isclose(int(stop), stop) else int(stop) - 1
    else:
        stop = int(stop)
    return stop


class IntGridCondition(NumericGridCondition):
    """A grid condition container for an int parameter.

    Args:
        hyperparameter (Parameter): A hyperparameter object.
    """

    def __init__(self, hyperparameter: Parameter) -> None:
        super().__init__(hyperparameter)

    def create_choices(self, hyperparameter: Parameter) -> None:
        """Creates choices from specified hyperparameter.

        The number of choices is specified by a property `num_choices` if it is
        changed from the default value of zero.
        Otherwise, `hyperparameter.num_numeric_choices` is used to specify the
        number of choices.

        Args:
            hyperparameter (Parameter): A hyperparameter object.

        Raises:
            ValueError: Causes when lower and upper values of hyperparameter
                are rounded to the same integer.
        """
        if int(hyperparameter.lower) == int(hyperparameter.upper):
            raise ValueError(
                f'Invalid range of int parameter "{hyperparameter.name}": '
                f"{hyperparameter.lower} and {hyperparameter.upper} are rounded "
                f"to the same integer {int(hyperparameter.lower)}."
            )
        start, stop = sorted([hyperparameter.lower, hyperparameter.upper])
        start = _cast_start_to_integer(start)
        stop = _cast_stop_to_integer(stop)
        self._max_num_choices = stop - start + 1
        if not self.has_num_choices():
            self.num_choices = hyperparameter.num_numeric_choices
        if hyperparameter.log:
            self.choices = sorted(set(map(int, np.geomspace(start, stop, self.num_choices))))
        else:
            self.choices = sorted(set(map(int, np.linspace(start, stop, self.num_choices))))

    @property
    def choices(self) -> list[GridValueType]:
        return self._choices

    @choices.setter
    def choices(self, choices: list[GridValueType]) -> None:
        self._choices = choices
        self.num_choices = len(choices)

    @property
    def num_choices(self) -> int:
        return self._num_choices

    @num_choices.setter
    def num_choices(self, num_choices: int) -> None:
        if isinstance(num_choices, numeric_types):
            self._num_choices = min(max(int(num_choices), 0), self._max_num_choices)
        else:
            self._num_choices = 0


class CategoricalGridCondition(GridCondition):
    """A grid condition container for a categorical parameter.

    Args:
        hyperparameter (Parameter): A hyperparameter object.
    """

    def __init__(self, hyperparameter: Parameter) -> None:
        super().__init__(hyperparameter)

    def create_choices(self, hyperparameter: Parameter) -> None:
        """Creates choices from specified hyperparameter.

        The choices are equivalent to `hyperparameter.sequence`.

        Args:
            hyperparameter (Parameter): A hyperparameter object.
        """
        self.choices = hyperparameter.choices
        self.num_choices = len(self.choices)
        self._max_num_choices = self.num_choices


class OrdinalGridCondition(GridCondition):
    """A grid condition container for an ordinal parameter.

    Args:
        hyperparameter (Parameter): A hyperparameter object.
    """

    def __init__(self, hyperparameter: Parameter) -> None:
        super().__init__(hyperparameter)

    def create_choices(self, hyperparameter: Parameter) -> None:
        """Creates choices from specified hyperparameter.

        The choices are equivalent to `hyperparameter.choices`.

        Args:
            hyperparameter (Parameter): A hyperparameter object.
        """
        self.choices = hyperparameter.sequence
        self.num_choices = len(self.choices)
        self._max_num_choices = self.num_choices


<<<<<<< HEAD
def _create_grid_condition(hyperparameter: Parameter) -> GridCondition:
    if is_uniform_float(hyperparameter.type):
        return FloatGridCondition(hyperparameter)
    elif is_uniform_int(hyperparameter.type):
        return IntGridCondition(hyperparameter)
    elif is_categorical(hyperparameter.type):
        return CategoricalGridCondition(hyperparameter)
    elif is_ordinal(hyperparameter.type):
=======
def _create_grid_condition(hyperparameter: HyperParameter) -> GridCondition:
    if hyperparameter.type == "FLOAT":
        return FloatGridCondition(hyperparameter)
    elif hyperparameter.type == "INT":
        return IntGridCondition(hyperparameter)
    elif hyperparameter.type == "CATEGORICAL":
        return CategoricalGridCondition(hyperparameter)
    elif hyperparameter.type == "ORDINAL":
>>>>>>> b79eb179
        return OrdinalGridCondition(hyperparameter)
    else:
        raise TypeError(f'Specified parameter type "{hyperparameter.type}" of "{hyperparameter.name}" is invalid.')


class GridConditionCollection:
    """Collection of GridCondition objects.

    Args:
        num_trials (int): The number of trials.
        hyperparameters (list[Parameter]): A list of Hyperparameter
            objects.
    """

    def __init__(self, num_trials: int, hyperparameters: list[Parameter]) -> None:
        self._num_trials = num_trials
        self._conditions: list[GridCondition] = []
        self._least_space_size = 1
        self._num_unspecified_parameters = 0
        self._residual_space_size = float(self._num_trials)
        self._num_larger_choices = 1
        self._num_larger_choice_parameters = self._num_unspecified_parameters
        self._num_smaller_choices = 0
        self._num_smaller_choice_parameters = 0
        self._register_grid_conditions(hyperparameters)

    def __contains__(self, value: object) -> bool:
        return value in self._conditions

    def __iter__(self) -> Iterator[GridCondition]:
        return iter(self._conditions)

    def __len__(self) -> int:
        return len(self._conditions)

    def _register_grid_conditions(self, hyperparameters: list[Parameter]) -> None:
        if hyperparameters:
            hyperparameter = hyperparameters.pop(0)
            grid_condition = _create_grid_condition(hyperparameter)
            self._conditions.append(grid_condition)
            self._register_grid_conditions(hyperparameters)
            if grid_condition.has_choices():
                self._least_space_size *= grid_condition.num_choices
            else:
                grid_condition.create_choices(hyperparameter)
        else:
            if grid_conditions_with_empty_choices := self._get_grid_conditions_with_empty_choices():
                self._set_num_choices(grid_conditions_with_empty_choices)

    def _get_grid_conditions_with_empty_choices(self) -> list[GridCondition]:
        empty_grid_conditions = []
        for grid_condition in self._conditions:
            if grid_condition.has_choices():
                continue
            empty_grid_conditions.append(grid_condition)
        return empty_grid_conditions

    def _set_num_choices(self, grid_conditions_with_empty_choices: list[GridCondition]) -> None:
        grid_condition = grid_conditions_with_empty_choices.pop(0)
        grid_condition.num_choices += 1
        grid_conditions_with_empty_choices.append(grid_condition)
        grid_space_size = 1
        is_incrementable = False
        for grid_condition in self._conditions:
            grid_space_size *= grid_condition.num_choices
            is_incrementable |= grid_condition.num_choices_incrementable()
        if is_incrementable and grid_space_size < self._num_trials:
            self._set_num_choices(grid_conditions_with_empty_choices)

    @property
    def choices(self) -> list[list[GridValueType]]:
        return [grid_condition.choices for grid_condition in self._conditions]

    @property
    def least_space_size(self) -> int:
        return self._least_space_size


class GridPointGenerator:
    """Generator of grid points.

    Args:
        hyperparameters (list[Parameter]): A list of Parameter
            object.
        trial_number (int): The number of trials.
        sampling_method (SamplingMethod, optional): How to sample the grid
            points. This option affects only the search order if the number of
            trials and the number of generated grid points match.
            On the other hand, if the number of trials does not match the
            number of grid points, some grid points determined by this option
            will be ignored. Available options are:
                - IN_ORDER (default) - samples in order. If the number of
                trials is less than the number of grid points generated, grid
                points near the edges of the search space may be ignored.
                - UNIFORM - samples grid points with uniformly decimation so
                that ignored points do not cluster in a particular area.
                - RANDOM - Samples randomly.
                - DUPLICATABLE_RANDOM - samples randomly, but duplicate
                selections can occur. This option should only be used for large
                numbers of grid points where using RANDOM would result in
                memory errors. RANDOM stacks combinations of grid points, but
                this option stacks only the choices for each parameter. This
                saves memory at the cost of possible duplicates.

            Defaults to SamplingMethod.IN_ORDER.
        rng (RandomState | None, optional): RandomState. If None, the
            constructor creates a random generator by `RandomState(None)`.
            Defaults to None.
        accept_small_trial_number (bool, optional): Whether to accept trials
            smaller than the minimum grid space size. If True, use the
            specified number of trials and ignore some grid points. Defaults to
            False.

    Raises:
        ValueError: Causes when trial_num is less than the number of grid
            points in the minimum grid space consisting of parameters with
            fixed choices.
    """

    def __init__(
        self,
        num_trials: int,
<<<<<<< HEAD
        hyperparameters: list[Parameter],
        sampling_method: SamplingMethodType = 'IN_ORDER',
=======
        hyperparameters: list[HyperParameter],
        sampling_method: SamplingMethodType = "IN_ORDER",
>>>>>>> b79eb179
        rng: RandomState | None = None,
        accept_small_trial_number: bool = False,
    ) -> None:
        self._num_trials = num_trials
        self._grid_condition_collection = GridConditionCollection(self._num_trials, hyperparameters)
        if self._num_trials < self._grid_condition_collection.least_space_size:
            if not accept_small_trial_number:
                raise ValueError(
                    f'Too small "trial_num": {self._num_trials} (required '
                    f"{self._grid_condition_collection.least_space_size} or greater). "
                    'To proceed, set "optimize.grid_accept_small_trial_number" `True` in config.'
                )
        self._parameter_lengths = list(map(len, self._grid_condition_collection))
        self._grid_space_size = int(np.prod(self._parameter_lengths))
        self._digits = np.cumprod(self._parameter_lengths[::-1])[-2::-1]
        self._sampling_method = sampling_method
        self._num_generated_points = 0

        if rng is None:
            self._rng = RandomState(None)
        else:
            self._rng = rng

        if self._sampling_method == "RANDOM":
            self._grid_point_stack = list(product(*self._grid_condition_collection))
        else:
            self._grid_point_stack = []

    def all_grid_points_generated(self) -> bool:
        """Whether all grid points are generated.

        Returns:
            bool: True if all grid point are generated.
        """
        return self._num_generated_points >= self._grid_space_size

    def get_next_grid_point(self) -> list[GridValueType]:
        """Gets a next parameter.

        Returns:
            list[GridValueType]: A list of parameters.
        """
        if self._sampling_method == "IN_ORDER":
            next_grid_point = self._get_grid_point_in_order(self._num_generated_points)
        elif self._sampling_method == "UNIFORM":
            next_grid_point = self._get_grid_point_uniformly(self._num_generated_points)
        elif self._sampling_method == "RANDOM":
            next_grid_point = self._get_grid_point_randomly(self._num_generated_points)
        elif self._sampling_method == "DUPLICATABLE_RANDOM":
            next_grid_point = self._get_grid_point_duplicatable_randomly(self._num_generated_points)
        else:
            raise ValueError(f"Invalid sampling method: {self._sampling_method}")
        self._num_generated_points += 1
        return next_grid_point

    def _get_grid_point_in_order(self, trial_id: int) -> list[GridValueType]:
        remain = trial_id
        indices = []
        for i in self._digits:
            indices.append(remain // i)
            remain = trial_id % i
        indices.append(remain)
        next_grid_point = []
        for index, param in zip(indices, self._grid_condition_collection):
            next_grid_point.append(param.choices[index.item()])
        return next_grid_point

    def _get_grid_point_uniformly(self, trial_id: int) -> list[GridValueType]:
        converted_trial_id = int(np.linspace(0, self._grid_space_size - 1, self._num_trials, dtype=int)[trial_id])
        return self._get_grid_point_in_order(converted_trial_id)

    def _get_grid_point_randomly(self, trial_id: int) -> list[GridValueType]:
        index = self._rng.randint(0, len(self._grid_point_stack))
        next_grid_point = self._grid_point_stack.pop(index)
        return list(next_grid_point)

    def _get_grid_point_duplicatable_randomly(self, trial_id: int) -> list[GridValueType]:
        index = self._rng.randint(0, self._grid_space_size)
        return self._get_grid_point_in_order(index)

    @property
    def num_generated_points(self) -> int:
        return self._num_generated_points<|MERGE_RESOLUTION|>--- conflicted
+++ resolved
@@ -9,12 +9,8 @@
 import numpy as np
 from numpy.random import RandomState
 
-<<<<<<< HEAD
 from aiaccel.util.data_type import (Parameter, is_categorical, is_ordinal,
                                     is_uniform_float, is_uniform_int)
-=======
-from aiaccel.parameter import HyperParameter
->>>>>>> b79eb179
 
 GridValueType = Union[float, int, str]
 SamplingMethodType = Literal["IN_ORDER", "UNIFORM", "RANDOM", "DUPLICATABLE_RANDOM"]
@@ -36,12 +32,7 @@
         self.create_choices(hyperparameter)
 
     @abstractmethod
-<<<<<<< HEAD
     def create_choices(self, hyperparameter: Parameter) -> None: ...
-=======
-    def create_choices(self, hyperparameter: HyperParameter) -> None:
-        ...
->>>>>>> b79eb179
 
     def __contains__(self, value: object) -> bool:
         return value in self._choices
@@ -282,7 +273,6 @@
         self._max_num_choices = self.num_choices
 
 
-<<<<<<< HEAD
 def _create_grid_condition(hyperparameter: Parameter) -> GridCondition:
     if is_uniform_float(hyperparameter.type):
         return FloatGridCondition(hyperparameter)
@@ -291,16 +281,6 @@
     elif is_categorical(hyperparameter.type):
         return CategoricalGridCondition(hyperparameter)
     elif is_ordinal(hyperparameter.type):
-=======
-def _create_grid_condition(hyperparameter: HyperParameter) -> GridCondition:
-    if hyperparameter.type == "FLOAT":
-        return FloatGridCondition(hyperparameter)
-    elif hyperparameter.type == "INT":
-        return IntGridCondition(hyperparameter)
-    elif hyperparameter.type == "CATEGORICAL":
-        return CategoricalGridCondition(hyperparameter)
-    elif hyperparameter.type == "ORDINAL":
->>>>>>> b79eb179
         return OrdinalGridCondition(hyperparameter)
     else:
         raise TypeError(f'Specified parameter type "{hyperparameter.type}" of "{hyperparameter.name}" is invalid.')
@@ -423,13 +403,8 @@
     def __init__(
         self,
         num_trials: int,
-<<<<<<< HEAD
         hyperparameters: list[Parameter],
         sampling_method: SamplingMethodType = 'IN_ORDER',
-=======
-        hyperparameters: list[HyperParameter],
-        sampling_method: SamplingMethodType = "IN_ORDER",
->>>>>>> b79eb179
         rng: RandomState | None = None,
         accept_small_trial_number: bool = False,
     ) -> None:
