--- conflicted
+++ resolved
@@ -23,7 +23,6 @@
         self.nelder_mead = None
         self.parameter_pool = None
         self.order = []
-        self.all_trial_id = []
 
     def pre_process(self) -> None:
         """Pre-procedure before executing processes.
@@ -267,7 +266,6 @@
                     'parameters': self.new_params
                 }
             )
-            self.all_trial_id.append(self.trial_id.get())
             self._serialize()
 
     def _get_all_trial_id(self) -> list:
@@ -279,15 +277,11 @@
             List: trial_id
         """
 
-<<<<<<< HEAD
         trial_id = self.storage.trial.get_all_trial_id()
         if trial_id is None:
             return []
 
         return trial_id
-=======
-        return self.all_trial_id
->>>>>>> 4fb18cf1
 
     def _get_current_names(self):
         """ get parameter trial_id.
@@ -349,7 +343,6 @@
             'parameter_pool': parameter_pool,
             'nelder_mead': self.nelder_mead.serialize(),
             'order': self.order,
-            'all_trial_id': self.all_trial_id
         }
         self.serialize.serialize(
             trial_id=self.trial_id.integer,
@@ -382,5 +375,4 @@
         self.parameter_pool = parameter_pool
         self.nelder_mead = NelderMead(self.params.get_parameter_list())
         self.nelder_mead.deserialize(self.deserialize_datas['nelder_mead'])
-        self.order = self.deserialize_datas['order']
-        self.all_trial_id = self.deserialize_datas['all_trial_id']+        self.order = self.deserialize_datas['order']