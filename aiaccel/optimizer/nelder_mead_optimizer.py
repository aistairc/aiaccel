--- conflicted
+++ resolved
@@ -3,15 +3,10 @@
 import copy
 from typing import Any
 
-<<<<<<< HEAD
-from aiaccel import (data_type_ordinal, data_type_uniform_float,
-                     data_type_uniform_int)
-from aiaccel.optimizer._nelder_mead import NelderMead
-from aiaccel.optimizer.abstract_optimizer import AbstractOptimizer
-=======
+from aiaccel.common import (data_type_ordinal, data_type_uniform_float,
+                            data_type_uniform_int)
 from aiaccel.config import is_multi_objective
 from aiaccel.optimizer import AbstractOptimizer, NelderMead
->>>>>>> 96d8befa
 from aiaccel.parameter import HyperParameter, HyperParameterConfiguration
 
 
