--- conflicted
+++ resolved
@@ -228,7 +228,6 @@
         pool_p = self.parameter_pool.pop(0)
 
         for param in self.params.get_parameter_list():
-<<<<<<< HEAD
             i = [p['parameter_name'] for p in pool_p['parameters']].index(param.name)
             if is_uniform_float(param.type):
                 value = float(pool_p['parameters'][i]['value'])
@@ -236,15 +235,6 @@
                 value = int(pool_p['parameters'][i]['value'])
             elif is_ordinal(param.type):
                 index = int(pool_p['parameters'][i]['value'])
-=======
-            i = [p["parameter_name"] for p in pool_p["parameters"]].index(param.name)
-            if param.type.lower() == "float":
-                value = float(pool_p["parameters"][i]["value"])
-            elif param.type.lower() == "int":
-                value = int(pool_p["parameters"][i]["value"])
-            elif param.type.lower() == "ordinal":
-                index = int(pool_p["parameters"][i]["value"])
->>>>>>> b79eb179
                 value = param.sequence[index]
             else:
                 raise TypeError(
@@ -266,7 +256,6 @@
         """
         new_params = copy.deepcopy(params)
         for param in params.get_parameter_list():
-<<<<<<< HEAD
             if is_ordinal(param.type):
                 if param.name not in new_params.param.keys():
                     assert False
@@ -277,19 +266,5 @@
                     'upper': len(param.sequence) - 1,
                     'sequence': param.sequence
                 })
-=======
-            if param.type.lower() == "ordinal":
-                if param.name not in new_params.hps.keys():
-                    assert False
-                new_params.hps[param.name] = HyperParameter(
-                    {
-                        "name": param.name,
-                        "type": "ordinal",
-                        "lower": 0,
-                        "upper": len(param.sequence) - 1,
-                        "sequence": param.sequence,
-                    }
-                )
->>>>>>> b79eb179
 
         return new_params