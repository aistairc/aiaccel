from __future__ import annotations

import copy
from typing import Any

from omegaconf.dictconfig import DictConfig

from aiaccel.config import is_multi_objective
from aiaccel.converted_parameter import ConvertedFloatParameter, ConvertedIntParameter, ConvertedParameterConfiguration
from aiaccel.optimizer import AbstractOptimizer, NelderMead
from aiaccel.parameter import FloatParameter, IntParameter, OrdinalParameter


class NelderMeadOptimizer(AbstractOptimizer):
    """An optimizer class with nelder mead algorithm.

    Args:
        config (DictConfig): A DictConfig object which contains optimization
            settings specified by the configuration file and the command line
            options.

    Attributes:
        nelder_mead (NelderMead): A class object implementing Nelder-Mead
            method.
        parameter_pool (list): A pool of parameters waiting for the process.
        order (list): A list of parameters being processed.
    """

    def __init__(self, config: DictConfig) -> None:
        super().__init__(config)
        self.params: ConvertedParameterConfiguration = ConvertedParameterConfiguration(
            self.params, convert_log=True, convert_int=True, convert_choices=True, convert_sequence=True
        )
        self.nelder_mead: Any = None
        self.parameter_pool: list[dict[str, Any]] = []
        self.order: list[int] = []

        if is_multi_objective(self.config):
            raise NotImplementedError("Nelder-Mead optimizer does not support multi-objective optimization.")

    def generate_initial_parameter(self) -> list[dict[str, float | int | str]] | None:
        """Generate initial parameters.

        Returns:
            list[dict[str, float | int | str]] | None: A list of new
            parameters. None if `self.nelder_mead` is already defined.
        """
        initial_parameter = super().generate_initial_parameter()
        if self.nelder_mead is not None:
            return None

        self.nelder_mead = NelderMead(
            self.params.get_parameter_list(), initial_parameters=initial_parameter, rng=self._rng
        )

        return self.generate_parameter()

    def check_result(self) -> None:
        pass

    def get_ready_parameters(self) -> list[Any]:
        """Get the list of ready parameters.

        Returns:
            list
        """
        return self.nelder_mead._executing

    def get_nm_results(self) -> list[dict[str, str | int | list[Any] | bool]]:
        """Get the list of Nelder-Mead result.

        Returns:
            list[dict[str, str | int | list | bool]]: Results per trial.
        """
        nm_results = []
        for p in self.get_ready_parameters():
            try:
                index = int(p["vertex_id"])
            except ValueError:
                continue
            except KeyError:
                continue

            result = self.get_any_trial_objective(index)

            if result is not None:
                nm_result = copy.copy(p)
                nm_result["result"] = result
                nm_results.append(nm_result)

        return nm_results

    def _add_result(self, nm_results: list[Any]) -> None:
        """Add a result parameter.

        Args:
            nm_results (list):

        Returns:
            None
        """
        if len(nm_results) == 0 or len(self.order) == 0:
            return

        # Store results in order of HP file generation
        order = self.order[0]
        for nm_result in nm_results:
            if order == nm_result["vertex_id"]:
                self.nelder_mead.add_result_parameters(nm_result)
                self.order.pop(0)
                break

    def update_ready_parameter_name(
        self, pool_p: dict[str, Any], name: Any  # old_param_name  # new_param_name
    ) -> None:
        """Update hyperparameter's names.

        Args:
            pool_p (str): old parameter name
            name (str): New parameter name

        Returns:
            None

        Note:
            - before::

                {
                    'vertex_id': 'CMTrNe5P8a',
                    'parameters': [
                        {'parameter_name': 'x1', 'value': 3.37640289751353},
                        {'parameter_name': 'x2', 'value': 1.6556037243290205}
                    ],
                    'state': 'WaitExpand',
                    'itr': 5,
                    'index': None,
                    'out_of_boundary': False
                }

            - after::

                {
                    'vertex_id': '000014', <---- replace to trial_id
                    'parameters': [
                        {'parameter_name': 'x1', 'value': 3.37640289751353},
                        {'parameter_name': 'x2', 'value': 1.6556037243290205}
                    ],
                    'state': 'WaitExpand',
                    'itr': 5,
                    'index': None,
                    'out_of_boundary': False
                }

        """
        old_param_name = pool_p["vertex_id"]
        new_param_name = name
        for e in self.nelder_mead._executing:
            if e["vertex_id"] == old_param_name:
                e["vertex_id"] = new_param_name
                break

    def nelder_mead_main(self) -> list[Any] | None:
        """Nelder Mead's main module.

        Args:
            None

        Returns:
            searched_params (list): Result of optimization.
        """
        searched_params = self.nelder_mead.search()
        if searched_params is None:
            self.logger.info("generate_parameter(): reached to max iteration.")
            return None
        if len(searched_params) == 0:
            return None
        return searched_params

    def _get_all_trial_id(self) -> list[Any]:
        """_get_all_trial_id.

        Get trial_ids from DB: 'result', 'finished', 'running', 'ready'

        Returns:
            list: trial_id
        """
        trial_id = self.storage.trial.get_all_trial_id()
        if trial_id is None:
            return []

        return trial_id

    def _get_current_names(self) -> list[Any]:
        """Get parameter trial_id.

        Returns:
            list: A list og parameter names in parameter_pool
        """
        # WARN: Always empty.
        return [p["vertex_id"] for p in self.parameter_pool]

    def generate_parameter(self) -> list[dict[str, float | int | str]] | None:
        """Generate parameters.

        Returns:
            list[dict[str, float | int | str]] | None: A list of created
            parameters.

        Raises:
            TypeError: Causes when an invalid parameter type is set.
        """

        self._add_result(self.get_nm_results())

        searched_params = self.nelder_mead_main()

        if searched_params is None:
            return None

        for p in searched_params:
            if p["vertex_id"] not in self._get_all_trial_id() and p["vertex_id"] not in self._get_current_names():
                self.parameter_pool.append(copy.copy(p))

        if len(self.parameter_pool) == 0:
            return None

        pool_p = self.parameter_pool.pop(0)

<<<<<<< HEAD
        new_params = self.params.to_original_repr(pool_p["parameters"])
=======
        for param in self.params.get_parameter_list():
            i = [p["parameter_name"] for p in pool_p["parameters"]].index(param.name)
            print(param)
            if isinstance(param, (FloatParameter, ConvertedFloatParameter)):
                value = float(pool_p["parameters"][i]["value"])
            elif isinstance(param, (IntParameter, ConvertedIntParameter)):
                value = int(pool_p["parameters"][i]["value"])
            elif isinstance(param, OrdinalParameter):
                index = int(pool_p["parameters"][i]["value"])
                value = param.sequence[index]
            else:
                raise TypeError(
                    "Invalid parameter type for NelderMeadSearch. "
                    f"FLOAT or INT is required, but {type(param)} is given."
                )

            new_params.append({"parameter_name": param.name, "type": param.type, "value": value})
>>>>>>> c47b9cf3

        self.update_ready_parameter_name(pool_p, self.trial_id.get())
        self.order.append(self.trial_id.get())

        return new_params<|MERGE_RESOLUTION|>--- conflicted
+++ resolved
@@ -226,27 +226,7 @@
 
         pool_p = self.parameter_pool.pop(0)
 
-<<<<<<< HEAD
         new_params = self.params.to_original_repr(pool_p["parameters"])
-=======
-        for param in self.params.get_parameter_list():
-            i = [p["parameter_name"] for p in pool_p["parameters"]].index(param.name)
-            print(param)
-            if isinstance(param, (FloatParameter, ConvertedFloatParameter)):
-                value = float(pool_p["parameters"][i]["value"])
-            elif isinstance(param, (IntParameter, ConvertedIntParameter)):
-                value = int(pool_p["parameters"][i]["value"])
-            elif isinstance(param, OrdinalParameter):
-                index = int(pool_p["parameters"][i]["value"])
-                value = param.sequence[index]
-            else:
-                raise TypeError(
-                    "Invalid parameter type for NelderMeadSearch. "
-                    f"FLOAT or INT is required, but {type(param)} is given."
-                )
-
-            new_params.append({"parameter_name": param.name, "type": param.type, "value": value})
->>>>>>> c47b9cf3
 
         self.update_ready_parameter_name(pool_p, self.trial_id.get())
         self.order.append(self.trial_id.get())
