--- conflicted
+++ resolved
@@ -11,14 +11,8 @@
 
 def get_grid_options(
     parameter_name: str,
-<<<<<<< HEAD
     config: DictConfig
-) -> Tuple[Union[int, None], bool, Union[int, None]]:
-
-=======
-    config: Config
 ) -> Tuple[Optional[int], bool, Optional[int]]:
->>>>>>> b40f0cb1
     """Get options about grid search.
 
     Args:
