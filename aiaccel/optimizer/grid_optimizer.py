from __future__ import annotations

import math
from functools import reduce
from operator import mul
from typing import Any

from omegaconf.dictconfig import DictConfig

from aiaccel.optimizer import AbstractOptimizer
from aiaccel.parameter import HyperParameter


def get_grid_options(parameter_name: str, config: DictConfig) -> tuple[Any, bool, Any]:
    """Get options about grid search.

    Args:
        parameter_name (str): A parameter name to get its options.
        config (Config): A config object.

    Returns:
        tuple[int | None, bool, int | None]: The first one is a base of
        logarithm parameter. The second one is logarithm parameter or not.
        The third one is a step of the grid.

    Raises:
        KeyError: Causes when step is not specified.
    """
    base: float | None = None
    log: bool = False
    step: float | None = None

    grid_options = config.optimize.parameters

    for g in grid_options:
        if g["name"] == parameter_name:
            if "step" not in g.keys():
                raise KeyError(f"No grid option `step` for parameter: {parameter_name}")
            if "log" not in g.keys():
                raise KeyError(f"No grid option `log` for parameter: {parameter_name}")
            if "base" not in g.keys():
                raise KeyError(f"No grid option `base` for parameter: {parameter_name}")

            step = float(g["step"])
            log = bool(g["log"])
            if log:
                base = int(g["base"])

            return base, log, step

    raise KeyError(f"Invalid parameter name: {parameter_name}")


def generate_grid_points(p: HyperParameter, config: DictConfig) -> dict[str, Any]:
    """Make a list of all parameters for this grid.

    Args:
        p (HyperParameter): A hyper parameter object.
        config (DictConfig): A configuration object.

    Returns:
        dict[str, str | list[float, int, str]]: A dictionary including all grid
        parameters.

    Raises:
        TypeError: Causes when an invalid parameter type is set.
    """
    new_param = {"parameter_name": p.name, "type": p.type}

    if p.type.lower() in ["int", "float"]:
        base, log, step = get_grid_options(p.name, config)
        lower = p.lower
        upper = p.upper

        if log:
            lower_x = base**lower
            upper_x = base**upper
            step_x = base**step
            x = lower_x
            new_param["parameters"] = []
            while x < upper_x or math.isclose(x, upper_x, abs_tol=1e-10):
                new_param["parameters"].append(x)
                x *= step_x
        else:
            n = int((upper - lower) / step) + 1
            new_param["parameters"] = [lower + i * step for i in range(0, n)]
        if p.type.lower() == "int":
            new_param["parameters"] = [int(i) for i in new_param["parameters"]]

    elif p.type.lower() == "categorical":
        new_param["parameters"] = p.choices

    elif p.type.lower() == "ordinal":
        new_param["parameters"] = p.sequence

    else:
        raise TypeError(f"Invalid parameter type: {p.type}")

    return new_param


class GridOptimizer(AbstractOptimizer):
    """An optimizer class with grid search algorithm.

    Args:
        options (dict[str, str | int | bool]): A dictionary containing
            command line options.

    Attributes:
        ready_params (list[dict]): A list of ready hyperparameters.
        num_generated_params (int): The number of generated hyperparameters.
    """

    def __init__(self, config: DictConfig) -> None:
        super().__init__(config)
        self.ready_params = []
        for param in self.params.get_parameter_list():
            self.ready_params.append(generate_grid_points(param, self.config))
        self.num_generated_params = 0

    def pre_process(self) -> None:
        """Pre-procedure before executing processes.

        Returns:
            None
        """
        super().pre_process()

<<<<<<< HEAD
        self.num_generated_params = (
            self.storage.get_num_ready() +
            self.storage.get_num_running() +
            self.storage.get_num_finished()
=======
        self.generate_index = (
            self.storage.get_num_ready() + self.storage.get_num_running() + self.storage.get_num_finished()
>>>>>>> f657c377
        )

    def get_parameter_index(self) -> list[int] | None:
        """Get a next parameter index.

        Returns:
            list[int] | None: It returns None if all parameters are
            already generated.
        """
<<<<<<< HEAD
        parameter_lengths = [len(i['parameters']) for i in self.ready_params]
        remain = self.num_generated_params
        max_index = reduce(mul, parameter_lengths)

        if self.num_generated_params >= max_index:
            self.logger.warning('All parameters were generated.')
=======
        parameter_lengths = [len(i["parameters"]) for i in self.ready_params]
        remain = self.generate_index
        max_index = reduce(mul, parameter_lengths)

        if self.generate_index >= max_index:
            self.logger.warning("All parameters were generated.")
>>>>>>> f657c377
            return None

        parameter_index = []
        div = [reduce(lambda x, y: x * y, parameter_lengths[i + 1 :]) for i in range(0, len(parameter_lengths) - 1)]

        for i in range(0, len(parameter_lengths) - 1):
            d = int(remain / div[i])
            parameter_index.append(d)
            remain -= d * div[i]

        parameter_index.append(remain)
        self.num_generated_params += 1

        return parameter_index

    def generate_parameter(self) -> list[dict[str, float | int | str]] | None:
        """Generate parameters.

        Returns:
            list[dict[str, float | int | str]] | None: A list of new
                parameters. None if all of parameters are generated.
        """
        parameter_index = self.get_parameter_index()

        if parameter_index is None:
            self.logger.info("Generated all of parameters.")
            self.all_parameters_generated = True
            return None

        new_params: list[Any] = []
        for param, index in zip(self.ready_params, parameter_index):
            new_params.append(
                {"parameter_name": param["parameter_name"], "type": param["type"], "value": param["parameters"][index]}
            )
        return new_params

    def generate_initial_parameter(self) -> list[dict[str, float | int | str]]:
        """Generates initial parameters.

        Grid search algorithm always ignores the initial values in
        configulation file even if given.

        Raises:
            ValueError: Causes when the parameter is not generated.

        Returns:
            list[dict[str, float | int | str]]: A list of new parameters.
        """
        for hyperparameter in self.params.get_parameter_list():
            if hyperparameter.initial is not None:
                self.logger.warning(
                    "Initial values cannot be specified for grid search. " "The set initial value has been invalidated."
                )
                break
        generated_parameter = self.generate_parameter()
        if generated_parameter is None:
            self.logger.error("Initial parameter not generaged.")
            raise ValueError("Initial parameter not generated.")
        else:
            return generated_parameter<|MERGE_RESOLUTION|>--- conflicted
+++ resolved
@@ -35,11 +35,14 @@
     for g in grid_options:
         if g["name"] == parameter_name:
             if "step" not in g.keys():
-                raise KeyError(f"No grid option `step` for parameter: {parameter_name}")
+                raise KeyError(
+                    f"No grid option `step` for parameter: {parameter_name}")
             if "log" not in g.keys():
-                raise KeyError(f"No grid option `log` for parameter: {parameter_name}")
+                raise KeyError(
+                    f"No grid option `log` for parameter: {parameter_name}")
             if "base" not in g.keys():
-                raise KeyError(f"No grid option `base` for parameter: {parameter_name}")
+                raise KeyError(
+                    f"No grid option `base` for parameter: {parameter_name}")
 
             step = float(g["step"])
             log = bool(g["log"])
@@ -126,15 +129,9 @@
         """
         super().pre_process()
 
-<<<<<<< HEAD
         self.num_generated_params = (
-            self.storage.get_num_ready() +
-            self.storage.get_num_running() +
+            self.storage.get_num_ready() + self.storage.get_num_running() +
             self.storage.get_num_finished()
-=======
-        self.generate_index = (
-            self.storage.get_num_ready() + self.storage.get_num_running() + self.storage.get_num_finished()
->>>>>>> f657c377
         )
 
     def get_parameter_index(self) -> list[int] | None:
@@ -144,25 +141,17 @@
             list[int] | None: It returns None if all parameters are
             already generated.
         """
-<<<<<<< HEAD
         parameter_lengths = [len(i['parameters']) for i in self.ready_params]
         remain = self.num_generated_params
         max_index = reduce(mul, parameter_lengths)
 
         if self.num_generated_params >= max_index:
             self.logger.warning('All parameters were generated.')
-=======
-        parameter_lengths = [len(i["parameters"]) for i in self.ready_params]
-        remain = self.generate_index
-        max_index = reduce(mul, parameter_lengths)
-
-        if self.generate_index >= max_index:
-            self.logger.warning("All parameters were generated.")
->>>>>>> f657c377
             return None
 
         parameter_index = []
-        div = [reduce(lambda x, y: x * y, parameter_lengths[i + 1 :]) for i in range(0, len(parameter_lengths) - 1)]
+        div = [reduce(lambda x, y: x * y, parameter_lengths[i + 1:])
+               for i in range(0, len(parameter_lengths) - 1)]
 
         for i in range(0, len(parameter_lengths) - 1):
             d = int(remain / div[i])
@@ -191,7 +180,8 @@
         new_params: list[Any] = []
         for param, index in zip(self.ready_params, parameter_index):
             new_params.append(
-                {"parameter_name": param["parameter_name"], "type": param["type"], "value": param["parameters"][index]}
+                {"parameter_name": param["parameter_name"],
+                    "type": param["type"], "value": param["parameters"][index]}
             )
         return new_params
 
