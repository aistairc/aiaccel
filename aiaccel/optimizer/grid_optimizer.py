from __future__ import annotations
import math
from functools import reduce
from operator import mul
<<<<<<< HEAD
from typing import Optional, Union, Tuple

from omegaconf.dictconfig import DictConfig
=======
>>>>>>> e5a6ddbc

from aiaccel.optimizer.abstract_optimizer import AbstractOptimizer
from aiaccel.parameter import HyperParameter


def get_grid_options(
    parameter_name: str,
<<<<<<< HEAD
    config: DictConfig
) -> Tuple[Optional[int], bool, Optional[int]]:
=======
    config: Config
) -> tuple[int | None, bool, int | None]:
>>>>>>> e5a6ddbc
    """Get options about grid search.

    Args:
        parameter_name (str): A parameter name to get its options.
        config (Config): A config object.

    Returns:
        tuple[int | None, bool, int | None]: The first one is a base of
        logarithm parameter. The second one is logarithm parameter or not.
        The third one is a step of the grid.

    Raises:
        KeyError: Causes when step is not specified.
    """
    base: float | None = None
    log: bool = False
    step: float | None = None

    grid_options = config.optimize.parameters

    for g in grid_options:
        if g['name'] == parameter_name:
            if 'step' not in g.keys():
                raise KeyError(
                    f'No grid option `step` for parameter: {parameter_name}'
                )
            if 'log' not in g.keys():
                raise KeyError(
                    f'No grid option `log` for parameter: {parameter_name}'
                )
            if 'base' not in g.keys():
                raise KeyError(
                    f'No grid option `base` for parameter: {parameter_name}'
                )

            step = float(g['step'])
            log = bool(g['log'])
            if log:
                base = int(g['base'])

            return base, log, step

    raise KeyError(f'Invalid parameter name: {parameter_name}')


<<<<<<< HEAD
def generate_grid_points(p: HyperParameter, config: DictConfig) -> dict:
=======
def generate_grid_points(
    p: HyperParameter, config: Config
) -> dict[str, float | int | str | list[float, int, str]]:
>>>>>>> e5a6ddbc
    """Make a list of all parameters for this grid.

    Args:
        p (HyperParameter): A hyper parameter object.
        config (DictConfig): A configuration object.

    Returns:
        dict[str, str | list[float, int, str]]: A dictionary including all grid
        parameters.

    Raises:
        TypeError: Causes when an invalid parameter type is set.
    """
    new_param = {
        'parameter_name': p.name,
        'type': p.type
    }

    if p.type.lower() in ['int', 'float']:
        base, log, step = get_grid_options(p.name, config)
        lower = p.lower
        upper = p.upper

        if log:
            lower_x = base ** lower
            upper_x = base ** upper
            step_x = base ** step
            x = lower_x
            new_param['parameters'] = []
            while x < upper_x or math.isclose(x, upper_x, abs_tol=1e-10):
                new_param['parameters'].append(x)
                x *= step_x
        else:
            n = int((upper - lower) / step) + 1
            new_param['parameters'] = [lower + i * step for i in range(0, n)]
        if p.type.lower() == 'int':
            new_param['parameters'] = [int(i) for i in new_param['parameters']]

    elif p.type.lower() == 'categorical':
        new_param['parameters'] = list(p.choices)

    elif p.type.lower() == 'ordinal':
        new_param['parameters'] = list(p.sequence)

    else:
        raise TypeError(f'Invalid parameter type: {p.type}')

    return new_param


class GridOptimizer(AbstractOptimizer):
    """An optimizer class with grid search algorithm.

    Args:
        options (dict[str, str | int | bool]): A dictionary containing
        command line options.

    Attributes:
        ready_params (list[dict]): A list of ready hyper parameters.
        generate_index (int): A number of generated hyper parameters.
    """

<<<<<<< HEAD
    def __init__(self, config: DictConfig) -> None:
        """Initial method of GridOptimizer.

        Args:
            options (dict[str, Union[str, int, bool]]): A dictionary
            containing command line options.
        """
        super().__init__(config)
=======
    def __init__(self, options: dict[str, str | int | bool]) -> None:
        super().__init__(options)
>>>>>>> e5a6ddbc
        self.ready_params = None
        self.generate_index = None

    def pre_process(self) -> None:
        """Pre-procedure before executing processes.

        Returns:
            None
        """
        super().pre_process()

        self.ready_params = []

        for param in self.params.get_parameter_list():
            self.ready_params.append(generate_grid_points(param, self.config))

        self.generate_index = (
            self.storage.get_num_ready() +
            self.storage.get_num_running() +
            self.storage.get_num_finished()
        )

    def get_parameter_index(self) -> list[int] | None:
        """Get a next parameter index.

        Returns:
            list[int] | None: It returns None if all parameters are
            already generated.
        """
        parameter_lengths = [len(i['parameters']) for i in self.ready_params]
        remain = self.generate_index
        max_index = reduce(mul, parameter_lengths)

        if self.generate_index >= max_index:
            self.logger.warning('All parameters were generated.')
            return None

        parameter_index = []
        div = [
            reduce(
                lambda x, y: x * y, parameter_lengths[0:-1 - i]
            ) for i in range(0, len(parameter_lengths) - 1)
        ]

        for i in range(0, len(parameter_lengths) - 1):
            d = int(remain / div[i])
            parameter_index.append(d)
            remain -= d * div[i]

        parameter_index.append(remain)
        self.generate_index += 1

        return parameter_index

    def generate_parameter(self) -> list[dict[str, float | int | str]]:
        """Generate parameters.

        Returns:
            list[dict[str, float | int | str]]: A list of new parameters.
        """
        parameter_index = self.get_parameter_index()
        new_params = []

        if parameter_index is None:
            self.logger.info('Generated all of parameters.')
            self.all_parameter_generated = True
            return new_params

        for i in range(0, len(self.ready_params)):
            new_param = {
                'parameter_name': self.ready_params[i]['parameter_name'],
                'type': self.ready_params[i]['type'],
                'value': self.ready_params[i]['parameters']
                [parameter_index[i]]
            }
            new_params.append(new_param)

        return new_params

    def generate_initial_parameter(
        self
    ) -> list[dict[str, float | int | str]]:
        """Generate initial parameters.

        Returns:
            list[dict[str, float | int | str]]: A list of new parameters.
        """
        if super().generate_initial_parameter() is not None:
            self.logger.warning(
                "Initial values cannot be specified for grid search."
                "The set initial value has been invalidated."
            )
        return self.generate_parameter()<|MERGE_RESOLUTION|>--- conflicted
+++ resolved
@@ -2,12 +2,8 @@
 import math
 from functools import reduce
 from operator import mul
-<<<<<<< HEAD
-from typing import Optional, Union, Tuple
 
 from omegaconf.dictconfig import DictConfig
-=======
->>>>>>> e5a6ddbc
 
 from aiaccel.optimizer.abstract_optimizer import AbstractOptimizer
 from aiaccel.parameter import HyperParameter
@@ -15,13 +11,8 @@
 
 def get_grid_options(
     parameter_name: str,
-<<<<<<< HEAD
     config: DictConfig
-) -> Tuple[Optional[int], bool, Optional[int]]:
-=======
-    config: Config
 ) -> tuple[int | None, bool, int | None]:
->>>>>>> e5a6ddbc
     """Get options about grid search.
 
     Args:
@@ -67,13 +58,9 @@
     raise KeyError(f'Invalid parameter name: {parameter_name}')
 
 
-<<<<<<< HEAD
-def generate_grid_points(p: HyperParameter, config: DictConfig) -> dict:
-=======
 def generate_grid_points(
-    p: HyperParameter, config: Config
+    p: HyperParameter, config: DictConfig
 ) -> dict[str, float | int | str | list[float, int, str]]:
->>>>>>> e5a6ddbc
     """Make a list of all parameters for this grid.
 
     Args:
@@ -136,19 +123,8 @@
         generate_index (int): A number of generated hyper parameters.
     """
 
-<<<<<<< HEAD
     def __init__(self, config: DictConfig) -> None:
-        """Initial method of GridOptimizer.
-
-        Args:
-            options (dict[str, Union[str, int, bool]]): A dictionary
-            containing command line options.
-        """
         super().__init__(config)
-=======
-    def __init__(self, options: dict[str, str | int | bool]) -> None:
-        super().__init__(options)
->>>>>>> e5a6ddbc
         self.ready_params = None
         self.generate_index = None
 
