--- conflicted
+++ resolved
@@ -5,12 +5,9 @@
 from operator import mul
 from typing import Any
 
-<<<<<<< HEAD
 from omegaconf.dictconfig import DictConfig
 
-=======
-from aiaccel.config import Config, is_multi_objective
->>>>>>> 6ba7a3c4
+from aiaccel.config import is_multi_objective
 from aiaccel.optimizer import AbstractOptimizer
 from aiaccel.parameter import HyperParameter
 
@@ -129,14 +126,8 @@
         generate_index (int): A number of generated hyper parameters.
     """
 
-<<<<<<< HEAD
     def __init__(self, config: DictConfig) -> None:
         super().__init__(config)
-        self.ready_params: Any = None
-        self.generate_index: Any = None
-=======
-    def __init__(self, options: dict[str, str | int | bool]) -> None:
-        super().__init__(options)
         self.ready_params = []
         for param in self.params.get_parameter_list():
             self.ready_params.append(generate_grid_points(param, self.config))
@@ -147,7 +138,6 @@
                 'Grid search optimizer does not support multi-objective '
                 'optimization.'
             )
->>>>>>> 6ba7a3c4
 
     def pre_process(self) -> None:
         """Pre-procedure before executing processes.
