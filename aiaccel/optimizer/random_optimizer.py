--- conflicted
+++ resolved
@@ -1,13 +1,9 @@
 from __future__ import annotations
 
-<<<<<<< HEAD
-from aiaccel.optimizer.abstract_optimizer import AbstractOptimizer
-=======
+from omegaconf.dictconfig import DictConfig
+
 from aiaccel.config import is_multi_objective
 from aiaccel.optimizer import AbstractOptimizer
-
-from omegaconf.dictconfig import DictConfig
->>>>>>> 0014456a
 
 
 class RandomOptimizer(AbstractOptimizer):
@@ -17,10 +13,7 @@
         super().__init__(config)
 
         if is_multi_objective(self.config):
-            raise NotImplementedError(
-                'Random optimizer does not support multi-objective '
-                'optimization.'
-            )
+            raise NotImplementedError("Random optimizer does not support multi-objective " "optimization.")
 
     def generate_parameter(self) -> list[dict[str, float | int | str]]:
         """Generate parameters.
