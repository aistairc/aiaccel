--- conflicted
+++ resolved
@@ -5,11 +5,8 @@
 
 from numpy import str_
 
-<<<<<<< HEAD
 from aiaccel.common import (data_type_categorical, data_type_ordinal,
                             data_type_uniform_float, data_type_uniform_int)
-=======
->>>>>>> 6ba7a3c4
 from aiaccel.config import is_multi_objective
 from aiaccel.module import AbstractModule
 from aiaccel.parameter import load_parameter
