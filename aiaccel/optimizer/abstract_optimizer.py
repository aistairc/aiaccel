from __future__ import annotations

import copy
from typing import Any

from numpy import str_
from omegaconf.dictconfig import DictConfig

from aiaccel.parameter import HyperParameterConfiguration

from aiaccel.config import is_multi_objective
from aiaccel.module import AbstractModule
from aiaccel.util import TrialId, str_to_logging_level


class AbstractOptimizer(AbstractModule):
    """An abstract class for Optimizer classes.

    Args:
        options (dict[str, str | int | bool]): A dictionary containing
            command line options.

    Attributes:
        options (dict[str, str | int | bool]): A dictionary containing
            command line options.
        hp_ready (int): A ready number of hyperparameters.
        hp_running (int): A running number of hyperprameters.
        hp_finished (int): A finished number of hyperparameters.
        num_of_generated_parameter (int): A number of generated hyperparamters.
        all_parameters_generated (bool): Whether all parameters are generated.
            True if all parameters are generated.
        params (HyperParameterConfiguration): Loaded hyper parameter
            configuration object.
        trial_id (TrialId): TrialId object.
    """

    def __init__(self, config: DictConfig) -> None:
        super().__init__(config, 'optimizer')
        self.set_logger(
            'root.optimizer',
            self.workspace.log / self.config.logger.file.optimizer,
            str_to_logging_level(self.config.logger.log_level.optimizer),
            str_to_logging_level(self.config.logger.stream_level.optimizer),
            'Optimizer'
        )

        self.trial_number = self.config.optimize.trial_number
        self.hp_ready = 0
        self.hp_running = 0
        self.hp_finished = 0
        self.num_of_generated_parameter = 0
<<<<<<< HEAD
        self.params = load_parameter(self.config.hyperparameters.get())
        self.trial_id = TrialId(self.config)
=======
        self.params = HyperParameterConfiguration(self.config.optimize.parameters)
        self.trial_id = TrialId(self.config.config_path)
>>>>>>> 72450882
        self.all_parameters_generated = False

    def all_parameters_processed(self) -> bool:
        """Checks whether any unprocessed parameters are left.

        This method is beneficial for the case that the maximum number of
        parameter generation is limited by algorithm (e.g. grid search).
        To make this method effective, the algorithm with the parameter
        generation limit should turn `all_parameters_generated` True when all
        of available parameters are generated.

        Returns:
            bool: True if all parameters are generated and are processed.
        """
        return self.hp_ready == 0 and self.hp_running == 0 and self.all_parameters_generated

    def all_parameters_registered(self) -> bool:
        """Checks whether all parameters that can be generated with the given
        number of trials are registered.

        This method does not check whether the registered parameters have been
        processed.

        Returns:
            bool: True if all parameters are registerd.
        """
        return self.trial_number - self.hp_finished - self.hp_ready - self.hp_running == 0

    def register_new_parameters(
        self,
        params: list[dict[str, float | int | str]]
    ) -> None:
        """Create hyper parameter files.

        Args:
            params (list[dict[str, float | int | str]]): A list of hyper
                parameter dictionaries.

        Returns:
            None

        Note:
            ::

                param = {
                    'parameter_name': ...,
                    'type': ...,
                    'value': ...
                }

        """
        self.storage.hp.set_any_trial_params(
            trial_id=self.trial_id.get(),
            params=params
        )

        self.storage.trial.set_any_trial_state(
            trial_id=self.trial_id.get(),
            state='ready'
        )

        self.num_of_generated_parameter += 1

    def generate_initial_parameter(
        self
    ) -> Any:
        """Generate a list of initial parameters.

        Returns:
            list[dict[str, float | int | str]]: A created list of initial
            parameters.
        """
        sample = self.params.sample(self._rng, initial=True)
        new_params = []

        for s in sample:
            new_param = {
                'parameter_name': s['name'],
                'type': s['type'],
                'value': s['value']
            }
            new_params.append(new_param)

        return new_params

    def generate_parameter(self) -> Any:
        """Generate a list of parameters.

        Raises:
            NotImplementedError: Causes when the inherited class does not
                implement.

        Returns:
            list[dict[str, float | int | str]] | None: A created list of
            parameters.
        """
        raise NotImplementedError

    def get_pool_size(self) -> int:
        """Returns pool size.

        Returns:
            int: Pool size.
        """
        max_pool_size = self.config.resource.num_node
        hp_running = self.storage.get_num_running()
        hp_ready = self.storage.get_num_ready()
        available_pool_size = max_pool_size - hp_running - hp_ready
        return available_pool_size

    def generate_new_parameter(self) -> list[dict[str, float | int | str]] | None:
        """Generate a list of parameters.

        Returns:
            list[dict[str, float | int | str]] | None: A created list of
            parameters.
        """
        if self.num_of_generated_parameter == 0:
            new_params = self.cast(self.generate_initial_parameter())
        else:
            new_params = self.cast(self.generate_parameter())

        return new_params

    def pre_process(self) -> None:
        """Pre-procedure before executing processes.

        Returns:
            None
        """
        self.write_random_seed_to_debug_log()
        self.resume()

    def post_process(self) -> None:
        """Post-procedure after executed processes.

        Returns:
            None
        """
        self.logger.info('Optimizer delete alive file.')
        self.logger.info('Optimizer finished.')

    def inner_loop_main_process(self) -> bool:
        """A main loop process. This process is repeated every main loop.

        Returns:
            bool: The process succeeds or not. The main loop exits if failed.
        """
        self.update_each_state_count()

        if self.check_finished():
            return False

        if self.all_parameters_processed():
            return False

        if self.all_parameters_registered():
            return True

        pool_size = self.get_pool_size()
        if pool_size == 0:
            return True

        self.logger.info(
            f'hp_ready: {self.hp_ready}, '
            f'hp_running: {self.hp_running}, '
            f'hp_finished: {self.hp_finished}, '
            f'total: {self.config.optimize.trial_number}, '
            f'pool_size: {pool_size}'
        )

        if new_params := self.generate_new_parameter():
            self.register_new_parameters(new_params)
            self.trial_id.increment()
            self._serialize(self.trial_id.integer)
            return True

        self.print_dict_state()

        return True

    def resume(self) -> None:
        """ When in resume mode, load the previous optimization data in advance.

        Args:
            None

        Returns:
            None
        """
        if (
            self.config.resume is not None and
            self.config.resume > 0
        ):
            self.storage.rollback_to_ready(self.config.resume)
            self.storage.delete_trial_data_after_this(self.config.resume)
            self.trial_id.initial(num=self.config.resume)
            self._deserialize(self.config.resume)
            self.trial_number = self.config.optimize.trial_number

    def cast(self, params: list[dict[str, Any]]) -> list[Any] | None:
        """Casts types of parameter values to appropriate tepes.

        Args:
            params (list | None): list of parameters.

        Raises:
            ValueError: Occurs if any of parameter value could not be casted.

        Returns:
            list | None: A list of parameters with casted values. None if given
            `params` is None.
        """
        if params is None or len(params) == 0:
            return params

        casted_params = []

        for param in params:
            _param = copy.deepcopy(param)
            param_type = _param['type']
            param_value = _param['value']

            # None: str to NoneType
            if type(_param['value']) in [str, str_]:
                if _param['value'].lower() == 'none':
                    _param['value'] = None
                    _param['type'] = str(type(None))

            try:
                if (
                    param_type.lower() == 'categorical' or
                    param_type.lower() == 'ordinal'
                ):
                    casted_params.append(_param)
                    continue

                if param_type.lower() == 'float':
                    _param['value'] = float(param_value)
                if param_type.lower() == 'int':
                    _param['value'] = int(param_value)
                casted_params.append(_param)

            except ValueError as e:
                raise ValueError(e)

        return casted_params

    def check_error(self) -> bool:
        """Checks errors.

        Returns:
            bool: True if there is no error.
        """
        error_trial_ids = self.storage.error.get_error_trial_id()
        if len(error_trial_ids) == 0:
            return True

        for trial_id in error_trial_ids:
            error_message = self.storage.error.get_any_trial_error(
                trial_id=trial_id
            )
            self.logger.error(error_message)

        return False

    def get_any_trial_objective(self, trial_id: int) -> Any:
        """Get any trial result.

            if the objective is multi-objective, return the list of objective.

        Args:
            trial_id (int): Trial ID.

        Returns:
            Any: Any trial result.
        """

        objective = self.storage.result.get_any_trial_objective(trial_id)
        if objective is None:
            return None

        if is_multi_objective(self.config):
            return objective
        else:
            return objective[0]<|MERGE_RESOLUTION|>--- conflicted
+++ resolved
@@ -6,10 +6,9 @@
 from numpy import str_
 from omegaconf.dictconfig import DictConfig
 
-from aiaccel.parameter import HyperParameterConfiguration
-
 from aiaccel.config import is_multi_objective
 from aiaccel.module import AbstractModule
+from aiaccel.parameter import HyperParameterConfiguration
 from aiaccel.util import TrialId, str_to_logging_level
 
 
@@ -49,13 +48,8 @@
         self.hp_running = 0
         self.hp_finished = 0
         self.num_of_generated_parameter = 0
-<<<<<<< HEAD
-        self.params = load_parameter(self.config.hyperparameters.get())
+        self.params = HyperParameterConfiguration(self.config.optimize.parameters)
         self.trial_id = TrialId(self.config)
-=======
-        self.params = HyperParameterConfiguration(self.config.optimize.parameters)
-        self.trial_id = TrialId(self.config.config_path)
->>>>>>> 72450882
         self.all_parameters_generated = False
 
     def all_parameters_processed(self) -> bool:
