--- conflicted
+++ resolved
@@ -51,10 +51,7 @@
         self.hp_finished = 0
         self.num_of_generated_parameter = 0
         self.params = load_parameter(self.config.hyperparameters.get())
-<<<<<<< HEAD
         self.trial_id = TrialId(self.config)
-=======
-        self.trial_id = TrialId(str(self.config_path))
         self.all_parameters_generated = False
 
     def all_parameters_processed(self) -> bool:
@@ -82,7 +79,6 @@
             bool: True if all parameters are registerd.
         """
         return self.trial_number - self.hp_finished - self.hp_ready - self.hp_running == 0
->>>>>>> 6ba7a3c4
 
     def register_new_parameters(
         self,
