from __future__ import annotations

import copy
from typing import Any

from numpy import str_
from omegaconf.dictconfig import DictConfig

from aiaccel.module import AbstractModule
<<<<<<< HEAD
from aiaccel.parameter import HyperParameterConfiguration
from aiaccel.util.logger import str_to_logging_level
from aiaccel.util.trialid import TrialId
=======
from aiaccel.parameter import load_parameter
from aiaccel.util import str_to_logging_level
from aiaccel.util import TrialId
>>>>>>> 3e752cac


class AbstractOptimizer(AbstractModule):
    """An abstract class for Optimizer classes.

    Args:
        options (dict[str, str | int | bool]): A dictionary containing
            command line options.

    Attributes:
        options (dict[str, str | int | bool]): A dictionary containing
            command line options.
        hp_ready (int): A ready number of hyper parameters.
        hp_running (int): A running number of hyper prameters.
        hp_finished (int): A finished number of hyper parameters.
        num_of_generated_parameter (int): A number of generated hyper
            paramters.
        all_parameter_generated (bool): A boolean indicating if all parameters
            are generated or not.
        params (HyperParameterConfiguration): Loaded hyper parameter
            configuration object.
        trial_id (TrialId): TrialId object.
    """

    def __init__(self, config: DictConfig) -> None:
        super().__init__(config, 'optimizer')
        self.set_logger(
            'root.optimizer',
            self.dict_log / self.config.logger.file.optimizer,
            str_to_logging_level(self.config.logger.log_level.optimizer),
            str_to_logging_level(self.config.logger.stream_level.optimizer),
            'Optimizer'
        )

        self.hp_ready = 0
        self.hp_running = 0
        self.hp_finished = 0
        self.num_of_generated_parameter = 0
        self.all_parameter_generated = False
        self.params = HyperParameterConfiguration(self.config.optimize.parameters)
        self.trial_id = TrialId(self.config.config_path)

    def register_new_parameters(
        self,
        params: list[dict[str, float | int | str]]
    ) -> None:
        """Create hyper parameter files.

        Args:
            params (list[dict[str, float | int | str]]): A list of hyper
                parameter dictionaries.

        Returns:
            None

        Note:
            ::

                param = {
                    'parameter_name': ...,
                    'type': ...,
                    'value': ...
                }

        """
        self.storage.hp.set_any_trial_params(
            trial_id=self.trial_id.get(),
            params=params
        )

        self.storage.trial.set_any_trial_state(
            trial_id=self.trial_id.get(),
            state='ready'
        )

        self.num_of_generated_parameter += 1

    def generate_initial_parameter(
        self
    ) -> Any:
        """Generate a list of initial parameters.

        Returns:
            list[dict[str, float | int | str]]: A created list of initial
            parameters.
        """
        sample = self.params.sample(initial=True, rng=self._rng)
        new_params = []

        for s in sample:
            new_param = {
                'parameter_name': s['name'],
                'type': s['type'],
                'value': s['value']
            }
            new_params.append(new_param)

        return new_params

    def generate_parameter(self) -> Any:
        """Generate a list of parameters.

        Raises:
            NotImplementedError: Causes when the inherited class does not
                implement.

        Returns:
            list[dict[str, float | int | str]] | None: A created list of
            parameters.
        """
        raise NotImplementedError

    def get_pool_size(self) -> int:
        """Returns pool size.

        Returns:
            int: Pool size.
        """
        hp_ready = self.storage.get_num_ready()
        hp_running = self.storage.get_num_running()
        hp_finished = self.storage.get_num_finished()

        max_pool_size = self.config.resource.num_node
        max_trial_number = self.config.optimize.trial_number

        n1 = max_pool_size - hp_running - hp_ready
        n2 = max_trial_number - hp_finished - hp_running - hp_ready
        pool_size = min(n1, n2)

        if (pool_size <= 0 or hp_ready >= max_pool_size):
            return 0

        return pool_size

    def generate_new_parameter(self) -> list[dict[str, float | int | str]] | None:
        """Generate a list of parameters.

        Returns:
            list[dict[str, float | int | str]] | None: A created list of
            parameters.
        """
        if self.num_of_generated_parameter == 0:
            new_params = self.cast(self.generate_initial_parameter())
        else:
            new_params = self.cast(self.generate_parameter())

        return new_params

    def pre_process(self) -> None:
        """Pre-procedure before executing processes.

        Returns:
            None
        """
        self.create_numpy_random_generator()
        self.resume()

    def post_process(self) -> None:
        """Post-procedure after executed processes.

        Returns:
            None
        """
        self.logger.info('Optimizer delete alive file.')
        self.logger.info('Optimizer finished.')

    def inner_loop_main_process(self) -> bool:
        """A main loop process. This process is repeated every main loop.

        Returns:
            bool: The process succeeds or not. The main loop exits if failed.
        """

        if self.check_finished():
            return False

        self.get_each_state_count()

        pool_size = self.get_pool_size()
        if pool_size <= 0:
            return True

        self.logger.info(
            f'hp_ready: {self.hp_ready}, '
            f'hp_running: {self.hp_running}, '
            f'hp_finished: {self.hp_finished}, '
            f'total: {self.config.optimize.trial_number}, '
            f'pool_size: {pool_size}'
        )

        for _ in range(pool_size):
            new_params = self.generate_new_parameter()
            if new_params is not None and len(new_params) > 0:
                self.register_new_parameters(new_params)

                self.trial_id.increment()
                self._serialize(self.trial_id.integer)

        if self.all_parameter_generated is True:
            self.logger.info("All parameter was generated.")
            return False

        self.print_dict_state()

        return True

    def resume(self) -> None:
        """ When in resume mode, load the previous optimization data in advance.

        Args:
            None

        Returns:
            None
        """
        if (
            self.config.resume is not None and
            self.config.resume > 0
        ):
            self.storage.rollback_to_ready(self.config.resume)
            self.storage.delete_trial_data_after_this(self.config.resume)
            self.trial_id.initial(num=self.config.resume)
            self._deserialize(self.config.resume)

    def cast(self, params: list[dict[str, Any]]) -> list[Any] | None:
        """Casts types of parameter values to appropriate tepes.

        Args:
            params (list | None): list of parameters.

        Raises:
            ValueError: Occurs if any of parameter value could not be casted.

        Returns:
            list | None: A list of parameters with casted values. None if given
            `params` is None.
        """
        if params is None or len(params) == 0:
            return params

        casted_params = []

        for param in params:
            _param = copy.deepcopy(param)
            param_type = _param['type']
            param_value = _param['value']

            # None: str to NoneType
            if type(_param['value']) in [str, str_]:
                if _param['value'].lower() == 'none':
                    _param['value'] = None
                    _param['type'] = str(type(None))

            try:
                if (
                    param_type.lower() == 'categorical' or
                    param_type.lower() == 'ordinal'
                ):
                    casted_params.append(_param)
                    continue

                if param_type.lower() == 'uniform_float':
                    _param['value'] = float(param_value)
                if param_type.lower() == 'uniform_int':
                    _param['value'] = int(param_value)
                casted_params.append(_param)

            except ValueError as e:
                raise ValueError(e)

        return casted_params

    def check_error(self) -> bool:
        """Checks errors.

        Returns:
            bool: True if there is no error.
        """
        error_trial_ids = self.storage.error.get_error_trial_id()
        if len(error_trial_ids) == 0:
            return True

        for trial_id in error_trial_ids:
            error_message = self.storage.error.get_any_trial_error(
                trial_id=trial_id
            )
            self.logger.error(error_message)

        return False<|MERGE_RESOLUTION|>--- conflicted
+++ resolved
@@ -7,15 +7,9 @@
 from omegaconf.dictconfig import DictConfig
 
 from aiaccel.module import AbstractModule
-<<<<<<< HEAD
 from aiaccel.parameter import HyperParameterConfiguration
 from aiaccel.util.logger import str_to_logging_level
 from aiaccel.util.trialid import TrialId
-=======
-from aiaccel.parameter import load_parameter
-from aiaccel.util import str_to_logging_level
-from aiaccel.util import TrialId
->>>>>>> 3e752cac
 
 
 class AbstractOptimizer(AbstractModule):
@@ -277,9 +271,9 @@
                     casted_params.append(_param)
                     continue
 
-                if param_type.lower() == 'uniform_float':
+                if param_type.lower() == 'float':
                     _param['value'] = float(param_value)
-                if param_type.lower() == 'uniform_int':
+                if param_type.lower() == 'int':
                     _param['value'] = int(param_value)
                 casted_params.append(_param)
 
