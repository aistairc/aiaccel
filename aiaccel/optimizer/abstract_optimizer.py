--- conflicted
+++ resolved
@@ -4,20 +4,13 @@
 from typing import Any
 
 from numpy import str_
-<<<<<<< HEAD
 from omegaconf.dictconfig import DictConfig
 
-from aiaccel.module import AbstractModule
 from aiaccel.parameter import HyperParameterConfiguration
-from aiaccel.util.logger import str_to_logging_level
-from aiaccel.util.trialid import TrialId
-=======
 
 from aiaccel.config import is_multi_objective
 from aiaccel.module import AbstractModule
-from aiaccel.parameter import load_parameter
 from aiaccel.util import TrialId, str_to_logging_level
->>>>>>> 6ba7a3c4
 
 
 class AbstractOptimizer(AbstractModule):
@@ -45,30 +38,19 @@
         super().__init__(config, 'optimizer')
         self.set_logger(
             'root.optimizer',
-<<<<<<< HEAD
-            self.dict_log / self.config.logger.file.optimizer,
+            self.workspace.log / self.config.logger.file.optimizer,
             str_to_logging_level(self.config.logger.log_level.optimizer),
             str_to_logging_level(self.config.logger.stream_level.optimizer),
-=======
-            self.workspace.log / self.config.optimizer_logfile.get(),
-            str_to_logging_level(self.config.optimizer_file_log_level.get()),
-            str_to_logging_level(self.config.optimizer_stream_log_level.get()),
->>>>>>> 6ba7a3c4
             'Optimizer'
         )
 
-        self.trial_number = self.config.trial_number.get()
+        self.trial_number = self.config.optimize.trial_number
         self.hp_ready = 0
         self.hp_running = 0
         self.hp_finished = 0
         self.num_of_generated_parameter = 0
-<<<<<<< HEAD
-        self.all_parameter_generated = False
         self.params = HyperParameterConfiguration(self.config.optimize.parameters)
         self.trial_id = TrialId(self.config.config_path)
-=======
-        self.params = load_parameter(self.config.hyperparameters.get())
-        self.trial_id = TrialId(str(self.config_path))
         self.all_parameters_generated = False
 
     def all_parameters_processed(self) -> bool:
@@ -96,7 +78,6 @@
             bool: True if all parameters are registerd.
         """
         return self.trial_number - self.hp_finished - self.hp_ready - self.hp_running == 0
->>>>>>> 6ba7a3c4
 
     def register_new_parameters(
         self,
@@ -174,29 +155,11 @@
         Returns:
             int: Pool size.
         """
-<<<<<<< HEAD
-        hp_ready = self.storage.get_num_ready()
-        hp_running = self.storage.get_num_running()
-        hp_finished = self.storage.get_num_finished()
-
         max_pool_size = self.config.resource.num_node
-        max_trial_number = self.config.optimize.trial_number
-
-        n1 = max_pool_size - hp_running - hp_ready
-        n2 = max_trial_number - hp_finished - hp_running - hp_ready
-        pool_size = min(n1, n2)
-
-        if (pool_size <= 0 or hp_ready >= max_pool_size):
-            return 0
-
-        return pool_size
-=======
-        max_pool_size = self.config.num_node.get()
         hp_running = self.storage.get_num_running()
         hp_ready = self.storage.get_num_ready()
         available_pool_size = max_pool_size - hp_running - hp_ready
         return available_pool_size
->>>>>>> 6ba7a3c4
 
     def generate_new_parameter(self) -> list[dict[str, float | int | str]] | None:
         """Generate a list of parameters.
@@ -282,18 +245,11 @@
             self.config.resume is not None and
             self.config.resume > 0
         ):
-<<<<<<< HEAD
             self.storage.rollback_to_ready(self.config.resume)
             self.storage.delete_trial_data_after_this(self.config.resume)
             self.trial_id.initial(num=self.config.resume)
             self._deserialize(self.config.resume)
-=======
-            self.storage.rollback_to_ready(self.options['resume'])
-            self.storage.delete_trial_data_after_this(self.options['resume'])
-            self.trial_id.initial(num=self.options['resume'])
-            self._deserialize(self.options['resume'])
-            self.trial_number = self.config.trial_number.get()
->>>>>>> 6ba7a3c4
+            self.trial_number = self.config.optimize.trial_number
 
     def cast(self, params: list[dict[str, Any]]) -> list[Any] | None:
         """Casts types of parameter values to appropriate tepes.
