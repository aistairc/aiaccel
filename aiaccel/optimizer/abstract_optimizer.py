from __future__ import annotations
import copy

from aiaccel.module import AbstractModule
from aiaccel.parameter import load_parameter
from aiaccel.util.logger import str_to_logging_level
from aiaccel.util.trialid import TrialId

from numpy import str_


class AbstractOptimizer(AbstractModule):
    """An abstract class for Optimizer classes.

    Args:
        options (dict[str, str | int | bool]): A dictionary containing
            command line options.

    Attributes:
        options (dict[str, str | int | bool]): A dictionary containing
            command line options.
        hp_ready (int): A ready number of hyper parameters.
        hp_running (int): A running number of hyper prameters.
        hp_finished (int): A finished number of hyper parameters.
        num_of_generated_parameter (int): A number of generated hyper
            paramters.
        all_parameter_generated (bool): A boolean indicating if all parameters
            are generated or not.
        params (HyperParameterConfiguration): Loaded hyper parameter
            configuration object.
        trial_id (TrialId): TrialId object.
    """

    def __init__(self, options: dict[str, str | int | bool]) -> None:
        self.options = options
        self.options['process_name'] = 'optimizer'
        super().__init__(self.options)

        self.set_logger(
            'root.optimizer',
            self.dict_log / self.config.optimizer_logfile.get(),
            str_to_logging_level(self.config.optimizer_file_log_level.get()),
            str_to_logging_level(self.config.optimizer_stream_log_level.get()),
            'Optimizer'
        )

        self.hp_ready = 0
        self.hp_running = 0
        self.hp_finished = 0
        self.num_of_generated_parameter = 0
        self.all_parameter_generated = False
        self.params = load_parameter(self.config.hyperparameters.get())
        self.trial_id = TrialId(str(self.config_path))

    def register_new_parameters(
        self,
        params: list[dict[str, float | int | str]]
    ) -> None:
        """Create hyper parameter files.

        Args:
            params (list[dict[str, float | int | str]]): A list of hyper
                parameter dictionaries.

        Returns:
            None

        Note:
            ::

                param = {
                    'parameter_name': ...,
                    'type': ...,
                    'value': ...
                }

        """
        self.storage.hp.set_any_trial_params(
            trial_id=self.trial_id.get(),
            params=params
        )

        self.storage.trial.set_any_trial_state(
            trial_id=self.trial_id.get(),
            state='ready'
        )

        self.num_of_generated_parameter += 1

    def generate_initial_parameter(
        self
    ) -> list[dict[str, float | int | str]]:
        """Generate a list of initial parameters.

        Returns:
            list[dict[str, float | int | str]]: A created list of initial
            parameters.
        """
        sample = self.params.sample(initial=True, rng=self._rng)
        new_params = []

        for s in sample:
            new_param = {
                'parameter_name': s['name'],
                'type': s['type'],
                'value': s['value']
            }
            new_params.append(new_param)

        return new_params

    def generate_parameter(self) -> list[dict[str, float | int | str]] | None:
        """Generate a list of parameters.

        Raises:
            NotImplementedError: Causes when the inherited class does not
            implement.

        Returns:
            list[dict[str, float | int | str]] | None: A created list of
            parameters.
        """
        raise NotImplementedError

    def get_pool_size(self) -> int:
        hp_ready = self.storage.get_num_ready()
        hp_running = self.storage.get_num_running()
        hp_finished = self.storage.get_num_finished()

        max_pool_size = self.config.num_node.get()
        max_trial_number = self.config.trial_number.get()

        n1 = max_pool_size - hp_running - hp_ready
        n2 = max_trial_number - hp_finished - hp_running - hp_ready
        pool_size = min(n1, n2)

        if (pool_size <= 0 or hp_ready >= max_pool_size):
            return 0

        return pool_size

    def generate_new_parameter(self) -> list[dict[str, float | int | str]] | None:
        """Generate a list of parameters.

        Returns:
            list[dict[str, float | int | str]] | None: A created list of
            parameters.
        """
        if self.num_of_generated_parameter == 0:
            new_params = self.cast(self.generate_initial_parameter())
        else:
            new_params = self.cast(self.generate_parameter())

        return new_params

    def pre_process(self) -> None:
        """Pre-procedure before executing processes.

        Returns:
            None
        """
        self.create_numpy_random_generator()
        self.resume()

    def post_process(self) -> None:
        """Post-procedure after executed processes.

        Returns:
            None
        """
        self.logger.info('Optimizer delete alive file.')
        self.logger.info('Optimizer finished.')

    def inner_loop_main_process(self) -> bool:
        """A main loop process. This process is repeated every main loop.

        Returns:
            bool: The process succeeds or not. The main loop exits if failed.
        """

        if self.check_finished():
            return False

        self.get_each_state_count()

        pool_size = self.get_pool_size()
        if pool_size <= 0:
            return True

        self.logger.info(
            f'hp_ready: {self.hp_ready}, '
            f'hp_running: {self.hp_running}, '
            f'hp_finished: {self.hp_finished}, '
            f'total: {self.config.trial_number.get()}, '
            f'pool_size: {pool_size}'
        )

        for _ in range(pool_size):
            new_params = self.generate_new_parameter()
            if new_params is not None and len(new_params) > 0:
                self.register_new_parameters(new_params)

                self.trial_id.increment()
                self._serialize(self.trial_id.integer)

        if self.all_parameter_generated is True:
            self.logger.info("All parameter was generated.")
            return False

        self.print_dict_state()

        return True

    def resume(self) -> None:
        """ When in resume mode, load the previous optimization data in advance.

        Args:
            None

        Returns:
            None
        """
        if (
            self.options['resume'] is not None and
            self.options['resume'] > 0
        ):
            self.storage.rollback_to_ready(self.options['resume'])
            self.storage.delete_trial_data_after_this(self.options['resume'])
            self.trial_id.initial(num=self.options['resume'])
            self._deserialize(self.options['resume'])

    def cast(self, params: list[dict[str, str | float | int]]) -> list | None:
        """Casts types of parameter values to appropriate tepes.

        Args:
            params (list | None): list of parameters.

        Raises:
            ValueError: Occurs if any of parameter value could not be casted.

        Returns:
            list | None: A list of parameters with casted values. None if given
                `params` is None.
        """
        if params is None or len(params) == 0:
            return params

        casted_params = []

        for param in params:
            _param = copy.deepcopy(param)
            param_type = _param['type']
            param_value = _param['value']

            # None: str to NoneType
            if type(_param['value']) in [str, str_]:
                if _param['value'].lower() == 'none':
                    _param['value'] = None
                    _param['type'] = str(type(None))

            try:
                if (
                    param_type.lower() == 'categorical' or
                    param_type.lower() == 'ordinal'
                ):
                    casted_params.append(_param)
                    continue

                if param_type.lower() == 'float':
                    _param['value'] = float(param_value)
                if param_type.lower() == 'int':
                    _param['value'] = int(param_value)
                casted_params.append(_param)

            except ValueError as e:
                raise ValueError(e)

<<<<<<< HEAD
        return casted_params
=======
        return casted_params

    def check_error(self) -> bool:
        """Checks errors.

        Returns:
            bool: True if there is no error.
        """
        error_trial_ids = self.storage.error.get_error_trial_id()
        if len(error_trial_ids) == 0:
            return True

        for trial_id in error_trial_ids:
            error_message = self.storage.error.get_any_trial_error(
                trial_id=trial_id
            )
            self.logger.error(error_message)

        return False
>>>>>>> a47a01ef
<|MERGE_RESOLUTION|>--- conflicted
+++ resolved
@@ -275,26 +275,4 @@
             except ValueError as e:
                 raise ValueError(e)
 
-<<<<<<< HEAD
-        return casted_params
-=======
-        return casted_params
-
-    def check_error(self) -> bool:
-        """Checks errors.
-
-        Returns:
-            bool: True if there is no error.
-        """
-        error_trial_ids = self.storage.error.get_error_trial_id()
-        if len(error_trial_ids) == 0:
-            return True
-
-        for trial_id in error_trial_ids:
-            error_message = self.storage.error.get_any_trial_error(
-                trial_id=trial_id
-            )
-            self.logger.error(error_message)
-
-        return False
->>>>>>> a47a01ef
+        return casted_params