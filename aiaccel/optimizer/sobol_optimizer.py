
from __future__ import annotations

<<<<<<< HEAD
from omegaconf.dictconfig import DictConfig

from typing import Union
from aiaccel.optimizer.abstract_optimizer import AbstractOptimizer
=======
>>>>>>> e5a6ddbc
from scipy.stats import qmc

from aiaccel.optimizer.abstract_optimizer import AbstractOptimizer


class SobolOptimizer(AbstractOptimizer):
    """An optimizer class with sobol algorithm.

    Args:
        options (dict[str, str | int | bool]): A dictionary containing
        command line options.

    Attributes:
        generate_index (int): A number of generated hyper parameters.
        sampler (Sobol): Engine for generating (scrambled) Sobol' sequences.

    Todo:
        Make it clear to resume this optimizer with Sobol sampler. Currentcode
        resume the sampler counts with a number of FINISHED PARAMETER FILES.
        Confirm whether the current code resumes for any timings of quits.
    """

<<<<<<< HEAD
    def __init__(self, config: DictConfig) -> None:
        """Initial method of SobolOptimizer.

        Args:
            config (DictConfig): A configuration object.
        """
        super().__init__(config)
=======
    def __init__(self, options: dict[str, str | int | bool]) -> None:
        super().__init__(options)
>>>>>>> e5a6ddbc
        self.generate_index = None
        self.sampler = None

    def pre_process(self) -> None:
        """Pre-procedure before executing processes.

        Returns:
            None
        """
        super().pre_process()

        finished = self.storage.trial.get_finished()
        self.generate_index = len(finished)

        if self.config.resume is None or self.config.resume <= 0:
            self.sampler = qmc.Sobol(
                d=len(self.params.get_parameter_list()),
                scramble=self.config.optimize.sobol_scramble,
                seed=self._rng
            )

    def generate_parameter(self) -> list[dict[str, float | int | str]]:
        """Generate parameters.

        Returns:
            list[dict[str, float | int | str]]: A list of new parameters.
        """
        l_params = self.params.get_parameter_list()
        n_params = len(l_params)

        new_params = []
        vec = self.sampler.random()[0]

        if self.generate_index is None:
            self.generate_index = 1
        else:
            self.generate_index += 1

        for i in range(0, n_params):
            min_value = l_params[i].lower
            max_value = l_params[i].upper
            value = (max_value - min_value) * vec[i] + min_value
            new_param = {
                'parameter_name': l_params[i].name,
                'type': l_params[i].type,
                'value': value
            }
            new_params.append(new_param)

        return new_params

    def generate_initial_parameter(
        self
    ) -> list[dict[str, float | int | str]]:
        """Generate initial parameters.

        Returns:
            list[dict[str, float | int | str]]: A list of new parameters.
        """
        if super().generate_initial_parameter() is not None:
            self.logger.warning(
                "Initial values cannot be specified for sobol."
                "The set initial value has been invalidated."
            )
        return self.generate_parameter()<|MERGE_RESOLUTION|>--- conflicted
+++ resolved
@@ -1,13 +1,7 @@
-
 from __future__ import annotations
 
-<<<<<<< HEAD
 from omegaconf.dictconfig import DictConfig
 
-from typing import Union
-from aiaccel.optimizer.abstract_optimizer import AbstractOptimizer
-=======
->>>>>>> e5a6ddbc
 from scipy.stats import qmc
 
 from aiaccel.optimizer.abstract_optimizer import AbstractOptimizer
@@ -30,18 +24,8 @@
         Confirm whether the current code resumes for any timings of quits.
     """
 
-<<<<<<< HEAD
     def __init__(self, config: DictConfig) -> None:
-        """Initial method of SobolOptimizer.
-
-        Args:
-            config (DictConfig): A configuration object.
-        """
         super().__init__(config)
-=======
-    def __init__(self, options: dict[str, str | int | bool]) -> None:
-        super().__init__(options)
->>>>>>> e5a6ddbc
         self.generate_index = None
         self.sampler = None
 
