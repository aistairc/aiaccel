--- conflicted
+++ resolved
@@ -1,10 +1,7 @@
 from __future__ import annotations
 
-<<<<<<< HEAD
 from omegaconf.dictconfig import DictConfig
-=======
 from typing import Any
->>>>>>> 3e752cac
 
 from scipy.stats import qmc
 
@@ -28,17 +25,10 @@
         Confirm whether the current code resumes for any timings of quits.
     """
 
-<<<<<<< HEAD
     def __init__(self, config: DictConfig) -> None:
         super().__init__(config)
-        self.generate_index = None
-        self.sampler = None
-=======
-    def __init__(self, options: dict[str, str | int | bool]) -> None:
-        super().__init__(options)
         self.generate_index: Any = None
         self.sampler: Any = None
->>>>>>> 3e752cac
 
     def pre_process(self) -> None:
         """Pre-procedure before executing processes.
