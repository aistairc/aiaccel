from aiaccel.optimizer.abstract_optimizer import AbstractOptimizer
<<<<<<< HEAD

=======
>>>>>>> 63233c01
from scipy.stats import qmc


class SobolOptimizer(AbstractOptimizer):
    """An optimizer class with sobol algorithm.

    Attributes:
        generate_index (int): A number of generated hyper parameters.

    ToDo: Make it clear to resume this optimizer with Sobol sampler. Current code resume the sampler counts with a
        number of FINISHED PARAMETER FILES. Confirm whether the current code resumes for any timings of quits.
    """

    def __init__(self, options: dict) -> None:
        """Initial method of SobolOptimizer.

        Args:
            config (str): A file name of a configuration.
        """
        super().__init__(options)
        self.generate_index = None
        self.sampler = None

    def pre_process(self) -> None:
        """Pre-procedure before executing processes.

        Returns:
            None
        """
        super().pre_process()

        finished = self.storage.trial.get_finished()
        self.generate_index = len(finished)
        self.sampler = qmc.Sobol(d=len(self.params.get_parameter_list()), scramble=False)

        if self.generate_index is not None and self.generate_index > 0:
            self.sampler.fast_forward(self.generate_index)

    def generate_parameter(self) -> None:
        """Generate parameters.

        Args:
            number (Optional[int]): A number of generating parameters.

        Returns:
            None
        """
        l_params = self.params.get_parameter_list()
        n_params = len(l_params)

        new_params = []
        vec = self.sampler.random()[0]

        if self.generate_index is None:
            self.generate_index = 1
        else:
            self.generate_index += 1

        for i in range(0, n_params):
            min_value = l_params[i].lower
            max_value = l_params[i].upper
            value = (max_value - min_value) * vec[i] + min_value
            new_param = {
                'parameter_name': l_params[i].name,
                'type': l_params[i].type,
                'value': float(value)
            }
            new_params.append(new_param)

<<<<<<< HEAD
        return new_params
=======
        return new_params

    def generate_initial_parameter(self) -> None:
        if super().generate_initial_parameter() is not None:
            self.logger.warning(
                "Initial values cannot be specified for sobol."
                "The set initial value has been invalidated."
            )
        return self.generate_parameter()
>>>>>>> 63233c01
<|MERGE_RESOLUTION|>--- conflicted
+++ resolved
@@ -1,8 +1,4 @@
 from aiaccel.optimizer.abstract_optimizer import AbstractOptimizer
-<<<<<<< HEAD
-
-=======
->>>>>>> 63233c01
 from scipy.stats import qmc
 
 
@@ -72,9 +68,6 @@
             }
             new_params.append(new_param)
 
-<<<<<<< HEAD
-        return new_params
-=======
         return new_params
 
     def generate_initial_parameter(self) -> None:
@@ -83,5 +76,4 @@
                 "Initial values cannot be specified for sobol."
                 "The set initial value has been invalidated."
             )
-        return self.generate_parameter()
->>>>>>> 63233c01
+        return self.generate_parameter()