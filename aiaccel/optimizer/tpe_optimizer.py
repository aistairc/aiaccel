from typing import Optional

import aiaccel.parameter
import optuna
from aiaccel.optimizer.abstract_optimizer import AbstractOptimizer


class TPESamplerWrapper(optuna.samplers.TPESampler):
    def get_startup_trials(self) -> int:
        """Get a number of startup trials in TPESampler.

        Returns:
            int: A number of startup trials.
        """
        return self._n_startup_trials


class TpeOptimizer(AbstractOptimizer):
    def __init__(self, options: dict) -> None:
        """Initial method of TpeOptimizer.

        Args:
            options (dict): A file name of a configuration.
        """
        super().__init__(options)
        self.parameter_pool = {}
        self.parameter_list = []
        self.study_name = "distributed-tpe"
        self.study = None
        self.distributions = None
        self.trial_pool = {}
        self.randseed = self.config.randseed.get()

    def pre_process(self) -> None:
        """Pre-Procedure before executing optimize processes.
        """
        super().pre_process()

        self.parameter_list = self.params.get_parameter_list()
        self.create_study()
        self.distributions = create_distributions(self.params)

    def post_process(self) -> None:
        """Post-procedure after executed processes.
        """
        self.check_result()
        super().post_process()

    def check_result(self) -> None:
        """Check the result files and add it to sampler object.

        Returns:
            None
        """

        del_keys = []
        for trial_id, param in self.parameter_pool.items():
            objective = self.storage.result.get_any_trial_objective(trial_id)
            if objective is not None:
                trial = self.trial_pool[trial_id]
                self.study.tell(trial, objective)
                del_keys.append(trial_id)

        for key in del_keys:
            self.parameter_pool.pop(key)
            self.logger.info(f'trial_id {key} is deleted from parameter_pool')

        self.logger.debug(f'current pool {[k for k, v in self.parameter_pool.items()]}')

    def is_startup_trials(self) -> bool:
        """Is a current trial startup trial or not.

        Returns:
            bool: Is a current trial startup trial or not.
        """
        n_startup_trials = self.study.sampler.get_startup_trials()
        return self.num_of_generated_parameter < n_startup_trials

    def generate_parameter(self, number: Optional[int] = 1) -> None:
        """Generate parameters.

        Args:
            number (Optional[int]): A number of generating parameters.
        """
        self.check_result()
        self.logger.debug(f'number: {number}, pool: {len(self.parameter_pool)} losses')

        # TPE has to be sequential.
        if (
            (not self.is_startup_trials()) and
            (len(self.parameter_pool) >= 1)
        ):
            return None

        if len(self.parameter_pool) >= self.config.num_node.get():
            return None

        new_params = []
        trial = self.study.ask(self.distributions)

        for param in self.params.get_parameter_list():
            new_param = {
                'parameter_name': param.name,
                'type': param.type,
                'value': trial.params[param.name]
            }
            new_params.append(new_param)

        trial_id = self.trial_id.get()
        self.parameter_pool[trial_id] = new_params
        self.trial_pool[trial_id] = trial
        self.logger.info(f'newly added name: {trial_id} to parameter_pool')

        return new_params

<<<<<<< HEAD
=======
    def generate_initial_parameter(self):

        if self.num_of_generated_parameter > 0:
            return None

        enqueue_trial = {}
        for hp in self.params.hps.values():
            if hp.initial is not None:
                enqueue_trial[hp.name] = hp.initial

        # all hp.initial is None
        if len(enqueue_trial) == 0:
            return None

        self.study.enqueue_trial(enqueue_trial)
        trial = self.study.ask(self.distributions)

        new_params = []

        for name, value in trial.params.items():
            new_param = {
                'parameter_name': name,
                'type': self.params.hps[name].type,
                'value': value
            }
            new_params.append(new_param)

        trial_id = self.trial_id.get()
        self.parameter_pool[trial_id] = new_params
        self.trial_pool[trial_id] = trial
        self.logger.info(f'newly added name: {trial_id} to parameter_pool')
        return new_params

>>>>>>> f18ec0a1
    def create_study(self) -> None:
        """Create the optuna.study object and store it.

        Returns:
            None
        """
        if self.study is None:
            self.study = optuna.create_study(
                sampler=TPESamplerWrapper(seed=self.randseed),
                study_name=self.study_name,
                direction=self.config.goal.get().lower()
            )


def create_distributions(
        parameters: aiaccel.parameter.HyperParameterConfiguration
) -> dict:
    """Create an optuna.distributions dictionary for the parameters.

    Args:
        parameters(aiaccel.parameter.HyperParameterConfiguration): A
            parameter configuration object.

    Returns:
        (dict): An optuna.distributions object.
    """
    distributions = {}

    for p in parameters.get_parameter_list():
        if p.type == 'FLOAT':
            if p.log:
                distributions[p.name] = optuna.distributions.LogUniformDistribution(p.lower, p.upper)
            else:
                distributions[p.name] = optuna.distributions.UniformDistribution(p.lower, p.upper)

        elif p.type == 'INT':
            if p.log:
                distributions[p.name] = optuna.distributions.IntLogUniformDistribution(p.lower, p.upper)
            else:
                distributions[p.name] = optuna.distributions.IntUniformDistribution(p.lower, p.upper)

        elif p.type == 'CATEGORICAL':
            distributions[p.name] = optuna.distributions.CategoricalDistribution(p.choices)
        else:
            raise 'Unsupported parameter type'

    return distributions<|MERGE_RESOLUTION|>--- conflicted
+++ resolved
@@ -113,8 +113,6 @@
 
         return new_params
 
-<<<<<<< HEAD
-=======
     def generate_initial_parameter(self):
 
         if self.num_of_generated_parameter > 0:
@@ -148,7 +146,6 @@
         self.logger.info(f'newly added name: {trial_id} to parameter_pool')
         return new_params
 
->>>>>>> f18ec0a1
     def create_study(self) -> None:
         """Create the optuna.study object and store it.
 
