from __future__ import annotations

from typing import Any

import optuna
import sqlalchemy
import sqlalchemy.orm as sqlalchemy_orm
from optuna.storages._rdb import models

import aiaccel.parameter
<<<<<<< HEAD
from aiaccel import (data_type_categorical, data_type_ordinal,
                     data_type_uniform_float, data_type_uniform_int)
from aiaccel.optimizer.abstract_optimizer import AbstractOptimizer
=======
from aiaccel.optimizer import AbstractOptimizer
>>>>>>> 96d8befa


class TPESamplerWrapper(optuna.samplers.TPESampler):
    def get_startup_trials(self) -> int:
        """Get a number of startup trials in TPESampler.

        Returns:
            int: A number of startup trials.
        """
        return self._n_startup_trials


class TpeOptimizer(AbstractOptimizer):
    """An optimizer class based on optuna.samplers.TPESampler.

    Args:
        options (dict[str, str | int | bool]): A dictionary
            containing command line options.

    Attributes:
        parameter_pool (dict[int, list[dict[str, float | int | str]]]):
            A dictionary of parameters.
        parameter_list (list[HyperParameter]): A list of HyperParameter
            objects.
        study_name (str): Study name.
        study (str): optuna.study.Study object.
        distributions (dict[str, optuna.distributions]): A dictionary of
            optuna.distributions objects defined for individual parameters.
        trial_pool (dict[int, optuna.trial.Trial]): A dictionary of
            optuna.trial.Trial objects.
        randseed (int): Random seed.
    """

    def __init__(self, options: dict[str, str | int | bool]) -> None:
        super().__init__(options)
        self.parameter_pool: dict[str, Any] = {}
        self.parameter_list: list[Any] = []
        self.study_name = "distributed-tpe"
        self.study: Any = None
        self.distributions: Any = None
        self.trial_pool: dict[str, Any] = {}
        self.randseed = self.config.randseed.get()
        self.resumed_list: list[Any] = []

    def pre_process(self) -> None:
        """Pre-Procedure before executing optimize processes."""

        super().pre_process()

        self.parameter_list = self.params.get_parameter_list()

        if self.distributions is None:
            self.distributions = create_distributions(self.params)

        if self.options["resume"] is not None and self.options["resume"] > 0:
            self.resume_trial()

        self.create_study()

    def post_process(self) -> None:
        """Post-procedure after executed processes."""
        self.check_result()
        super().post_process()

    def check_result(self) -> None:
        """Check the result files and add it to sampler object.

        Returns:
            None
        """

        for trial_id in list(self.parameter_pool.keys()):
            objective = self.get_any_trial_objective(int(trial_id))

            if objective is not None:
                self.study.tell(int(trial_id), objective, skip_if_finished=True)
                del self.parameter_pool[trial_id]

    def is_startup_trials(self) -> bool:
        """Is a current trial startup trial or not.

        Returns:
            bool: Is a current trial startup trial or not.
        """
        n_startup_trials = self.study.sampler.get_startup_trials()
        return self.num_of_generated_parameter < n_startup_trials

    def generate_parameter(
        self, number: int | None = 1
    ) -> list[dict[str, float | int | str]] | None:
        """Generate parameters.

        Args:
            number (int | None, optional): A number of generating parameters.
                Defaults to 1.

        Returns:
            list[dict[str, float | int | str]] | None: A list of created
            parameters.
        """

        self.check_result()
        self.logger.debug(
            f"generate_parameter requests {number} params, pool length: {len(self.parameter_pool)}"
        )

        # TPE has to be sequential.
        if (not self.is_startup_trials()) and (len(self.parameter_pool) >= 1):
            return None

        trial = self.study.ask(self.distributions)
        new_params = []

        for param in self.params.get_parameter_list():
            new_param = {
                "parameter_name": param.name,
                "type": param.type,
                "value": trial.params[param.name],
            }
            new_params.append(new_param)

        trial_id = self.trial_id.get()
        self.parameter_pool[trial_id] = new_params
        self.trial_pool[trial_id] = trial
        self.logger.info(
            f"new parameter {trial_id} is added to parameter_pool {new_params}"
        )

        return new_params

    def generate_initial_parameter(self) -> list[dict[str, float | int | str]] | None:
        """Generate initial parameters.

        Returns:
            list[dict[str, float | int | str]] | None: A list of new
            parameters. None if `self.nelder_mead` is already defined.
        """
        enqueue_trial = {}
        for hp in self.params.hps.values():
            if hp.initial is not None:
                enqueue_trial[hp.name] = hp.initial

        # all hp.initial is None
        if len(enqueue_trial) == 0:
            return self.generate_parameter()

        self.study.enqueue_trial(enqueue_trial)
        trial = self.study.ask(self.distributions)
        new_params = []

        for name, value in trial.params.items():
            new_param = {
                "parameter_name": name,
                "type": self.params.hps[name].type,
                "value": value,
            }
            new_params.append(new_param)

        trial_id = self.trial_id.get()
        self.parameter_pool[trial_id] = new_params
        self.trial_pool[trial_id] = trial
        self.logger.info(
            f"new initial parameter {trial_id} is added to parameter_pool {new_params}"
        )
        return new_params

    def create_study(self) -> None:
        """Create the optuna.study object and store it.

        Returns:
            None
        """

        sampler = TPESamplerWrapper()
        sampler._rng = self._rng
        sampler._random_sampler._rng = self._rng
        storage_path = str(f"sqlite:///{self.workspace.path}/optuna-{self.study_name}.db")
        storage = optuna.storages.RDBStorage(url=storage_path)
        load_if_exists = self.options["resume"] is not None
        self.study = optuna.create_study(
            sampler=sampler,
            storage=storage,
            study_name=self.study_name,
            load_if_exists=load_if_exists,
            direction=self.config.goal.get().lower(),
        )

    def resume_trial(self) -> None:
        optuna_trials = self.study.get_trials()
        storage_path = f"sqlite:///{self.workspace.path}/optuna-{self.study_name}.db"
        engine = sqlalchemy.create_engine(storage_path, echo=False)
        Session = sqlalchemy_orm.sessionmaker(bind=engine)
        session = Session()

        for optuna_trial in optuna_trials:
            if optuna_trial.number >= self.options["resume"]:
                self.resumed_list.append(optuna_trial)
                resumed_trial = (
                    session.query(models.TrialModel)
                    .filter_by(number=optuna_trial.number)
                    .first()
                )
                session.delete(resumed_trial)
                self.logger.info(
                    f"resume_trial deletes the trial number {resumed_trial.number} from optuna db."
                )

        session.commit()

        for trial_id in list(self.parameter_pool.keys()):
            objective = self.get_any_trial_objective(int(trial_id))
            if objective is not None:
                del self.parameter_pool[trial_id]
                self.logger.info(
                    f"resume_trial trial_id {trial_id} is deleted from parameter_pool"
                )


def create_distributions(
    parameters: aiaccel.parameter.HyperParameterConfiguration,
) -> dict[str, Any]:
    """Create an optuna.distributions dictionary for the parameters.

    Args:
        parameters(aiaccel.parameter.HyperParameterConfiguration): A
            parameter configuration object.

    Raises:
        ValueError: Occurs when parameter type is other than 'float', 'int',
            'categorical', or 'ordinal'.

    Returns:
        (dict): An optuna.distributions object.
    """
    distributions: dict[str, Any] = {}

    for p in parameters.get_parameter_list():
<<<<<<< HEAD
        if p.type.lower() == data_type_uniform_float:
=======
        if p.type.lower() == "float":
>>>>>>> 96d8befa
            distributions[p.name] = optuna.distributions.FloatDistribution(
                p.lower, p.upper, log=p.log
            )

<<<<<<< HEAD
        elif p.type.lower() == data_type_uniform_int:
=======
        elif p.type.lower() == "int":
>>>>>>> 96d8befa
            distributions[p.name] = optuna.distributions.IntDistribution(
                p.lower, p.upper, log=p.log
            )

<<<<<<< HEAD
        elif p.type.lower() == data_type_categorical:
            distributions[p.name] = optuna.distributions.CategoricalDistribution(p.choices)

        elif p.type.lower() == data_type_ordinal:
            distributions[p.name] = optuna.distributions.CategoricalDistribution(p.sequence)
=======
        elif p.type.lower() == "categorical":
            distributions[p.name] = optuna.distributions.CategoricalDistribution(
                p.choices
            )

        elif p.type.lower() == "ordinal":
            distributions[p.name] = optuna.distributions.CategoricalDistribution(
                p.sequence
            )
>>>>>>> 96d8befa

        else:
            raise TypeError("Unsupported parameter type")

    return distributions<|MERGE_RESOLUTION|>--- conflicted
+++ resolved
@@ -8,13 +8,9 @@
 from optuna.storages._rdb import models
 
 import aiaccel.parameter
-<<<<<<< HEAD
-from aiaccel import (data_type_categorical, data_type_ordinal,
-                     data_type_uniform_float, data_type_uniform_int)
-from aiaccel.optimizer.abstract_optimizer import AbstractOptimizer
-=======
+from aiaccel.common import (data_type_categorical, data_type_ordinal,
+                            data_type_uniform_float, data_type_uniform_int)
 from aiaccel.optimizer import AbstractOptimizer
->>>>>>> 96d8befa
 
 
 class TPESamplerWrapper(optuna.samplers.TPESampler):
@@ -252,41 +248,21 @@
     distributions: dict[str, Any] = {}
 
     for p in parameters.get_parameter_list():
-<<<<<<< HEAD
         if p.type.lower() == data_type_uniform_float:
-=======
-        if p.type.lower() == "float":
->>>>>>> 96d8befa
             distributions[p.name] = optuna.distributions.FloatDistribution(
                 p.lower, p.upper, log=p.log
             )
 
-<<<<<<< HEAD
         elif p.type.lower() == data_type_uniform_int:
-=======
-        elif p.type.lower() == "int":
->>>>>>> 96d8befa
             distributions[p.name] = optuna.distributions.IntDistribution(
                 p.lower, p.upper, log=p.log
             )
 
-<<<<<<< HEAD
         elif p.type.lower() == data_type_categorical:
             distributions[p.name] = optuna.distributions.CategoricalDistribution(p.choices)
 
         elif p.type.lower() == data_type_ordinal:
             distributions[p.name] = optuna.distributions.CategoricalDistribution(p.sequence)
-=======
-        elif p.type.lower() == "categorical":
-            distributions[p.name] = optuna.distributions.CategoricalDistribution(
-                p.choices
-            )
-
-        elif p.type.lower() == "ordinal":
-            distributions[p.name] = optuna.distributions.CategoricalDistribution(
-                p.sequence
-            )
->>>>>>> 96d8befa
 
         else:
             raise TypeError("Unsupported parameter type")
