from __future__ import annotations

from typing import Any

import optuna
import sqlalchemy
import sqlalchemy.orm as sqlalchemy_orm
from omegaconf.dictconfig import DictConfig
from optuna.storages._rdb import models

import aiaccel.parameter
from aiaccel.optimizer import AbstractOptimizer
from aiaccel.util.data_type import (is_categorical, is_ordinal,
                                    is_uniform_float, is_uniform_int)


class TPESamplerWrapper(optuna.samplers.TPESampler):
    def get_startup_trials(self) -> int:
        """Get a number of startup trials in TPESampler.

        Returns:
            int: A number of startup trials.
        """
        return self._n_startup_trials


class TpeOptimizer(AbstractOptimizer):
    """An optimizer class based on optuna.samplers.TPESampler.

    Args:
        options (dict[str, str | int | bool]): A dictionary
            containing command line options.

    Attributes:
        parameter_pool (dict[int, list[dict[str, float | int | str]]]):
            A dictionary of parameters.
        parameter_list (list[HyperParameter]): A list of HyperParameter
            objects.
        study_name (str): Study name.
        study (str): optuna.study.Study object.
        distributions (dict[str, optuna.distributions]): A dictionary of
            optuna.distributions objects defined for individual parameters.
        trial_pool (dict[int, optuna.trial.Trial]): A dictionary of
            optuna.trial.Trial objects.
        randseed (int): Random seed.
    """

    def __init__(self, config: DictConfig) -> None:
        super().__init__(config)
        self.parameter_pool: dict[str, Any] = {}
        self.parameter_list: list[Any] = []
        self.study_name = "distributed-tpe"
        self.study: Any = None
        self.distributions: Any = None
        self.trial_pool: dict[str, Any] = {}
        self.randseed = self.config.optimize.rand_seed
        self.resumed_list: list[Any] = []

    def pre_process(self) -> None:
        """Pre-Procedure before executing optimize processes."""

        super().pre_process()

        self.parameter_list = self.params.get_parameter_list()

        if self.distributions is None:
            self.distributions = create_distributions(self.params)

        if self.config.resume is not None and self.config.resume > 0:
            self.resume_trial()

        self.create_study()

    def post_process(self) -> None:
        """Post-procedure after executed processes."""
        self.check_result()
        super().post_process()

    def check_result(self) -> None:
        """Check the result files and add it to sampler object.

        Returns:
            None
        """

        for trial_id in list(self.parameter_pool.keys()):
            objective = self.get_any_trial_objective(int(trial_id))

            if objective is not None:
                self.study.tell(int(trial_id), objective, skip_if_finished=True)
                del self.parameter_pool[trial_id]

    def is_startup_trials(self) -> bool:
        """Is a current trial startup trial or not.

        Returns:
            bool: Is a current trial startup trial or not.
        """
        n_startup_trials = self.study.sampler.get_startup_trials()
        return self.num_of_generated_parameter < n_startup_trials

    def generate_parameter(self, number: int | None = 1) -> list[dict[str, float | int | str]] | None:
        """Generate parameters.

        Args:
            number (int | None, optional): A number of generating parameters.
                Defaults to 1.

        Returns:
            list[dict[str, float | int | str]] | None: A list of created
            parameters.
        """

        self.check_result()
        self.logger.debug(f"generate_parameter requests {number} params, pool length: {len(self.parameter_pool)}")

        # TPE has to be sequential.
        if (not self.is_startup_trials()) and (len(self.parameter_pool) >= 1):
            return None

        if len(self.parameter_pool) >= self.config.resource.num_node:
            return None

        new_params: list[dict[str, Any]] = []
        trial = self.study.ask(self.distributions)
        new_params = []

        for param in self.params.get_parameter_list():
            new_param = {
                "parameter_name": param.name,
                "type": param.type,
                "value": trial.params[param.name],
            }
            new_params.append(new_param)

        trial_id = self.trial_id.get()
        self.parameter_pool[trial_id] = new_params
        self.trial_pool[trial_id] = trial
        self.logger.info(f"new parameter {trial_id} is added to parameter_pool {new_params}")

        return new_params

    def generate_initial_parameter(self) -> list[dict[str, float | int | str]] | None:
        """Generate initial parameters.

        Returns:
            list[dict[str, float | int | str]] | None: A list of new
            parameters. None if `self.nelder_mead` is already defined.
        """
        enqueue_trial = {}
        for hp in self.params.param.values():
            if hp.initial is not None:
                enqueue_trial[hp.name] = hp.initial

        # all hp.initial is None
        if len(enqueue_trial) == 0:
            return self.generate_parameter()

        self.study.enqueue_trial(enqueue_trial)
        trial = self.study.ask(self.distributions)
        new_params = []

        for name, value in trial.params.items():
            new_param = {
                "parameter_name": name,
                "type": self.params.param[name].type,
                "value": value,
            }
            new_params.append(new_param)

        trial_id = self.trial_id.get()
        self.parameter_pool[trial_id] = new_params
        self.trial_pool[trial_id] = trial
        self.logger.info(f"new initial parameter {trial_id} is added to parameter_pool {new_params}")
        return new_params

    def create_study(self) -> None:
        """Create the optuna.study object and store it.

        Returns:
            None
        """

        sampler = TPESamplerWrapper()
        sampler._rng = self._rng
        sampler._random_sampler._rng = self._rng
        storage_path = str(f"sqlite:///{self.workspace.path}/optuna-{self.study_name}.db")
        storage = optuna.storages.RDBStorage(url=storage_path)
        load_if_exists = self.config.resume is not None
        self.study = optuna.create_study(
            sampler=sampler,
            storage=storage,
            study_name=self.study_name,
            load_if_exists=load_if_exists,
            direction=self.goals[0].lower(),
        )

    def resume_trial(self) -> None:
        optuna_trials = self.study.get_trials()
        storage_path = f"sqlite:///{self.workspace.path}/optuna-{self.study_name}.db"
        engine = sqlalchemy.create_engine(storage_path, echo=False)
        Session = sqlalchemy_orm.sessionmaker(bind=engine)
        session = Session()

        for optuna_trial in optuna_trials:
            if optuna_trial.number >= self.config.resume:
                self.resumed_list.append(optuna_trial)
                resumed_trial = session.query(models.TrialModel).filter_by(number=optuna_trial.number).first()
                session.delete(resumed_trial)
                self.logger.info(f"resume_trial deletes the trial number {resumed_trial.number} from optuna db.")

        session.commit()

        for trial_id in list(self.parameter_pool.keys()):
            objective = self.get_any_trial_objective(int(trial_id))
            if objective is not None:
                del self.parameter_pool[trial_id]
                self.logger.info(f"resume_trial trial_id {trial_id} is deleted from parameter_pool")


def create_distributions(
    parameters: aiaccel.parameter.HyperParameterConfiguration,
) -> dict[str, Any]:
    """Create an optuna.distributions dictionary for the parameters.

    Args:
        parameters(aiaccel.parameter.HyperParameterConfiguration): A
            parameter configuration object.

    Raises:
        ValueError: Occurs when parameter type is other than 'uniform_float',uniform_int',
            'categorical', or 'ordinal'.

    Returns:
        (dict): An optuna.distributions object.
    """
    distributions: dict[str, Any] = {}

    for p in parameters.get_parameter_list():
<<<<<<< HEAD
        if is_uniform_float(p.type):
            distributions[p.name] = optuna.distributions.FloatDistribution(
                p.lower, p.upper, log=p.log
            )

        elif is_uniform_int(p.type):
            distributions[p.name] = optuna.distributions.IntDistribution(
                p.lower, p.upper, log=p.log
            )

        elif is_categorical(p.type):
            distributions[p.name] = optuna.distributions.CategoricalDistribution(
                p.choices
            )
        elif is_ordinal(p.type):
            distributions[p.name] = optuna.distributions.CategoricalDistribution(
                p.sequence
            )
=======
        if p.type.lower() == "float":
            distributions[p.name] = optuna.distributions.FloatDistribution(p.lower, p.upper, log=p.log)

        elif p.type.lower() == "int":
            distributions[p.name] = optuna.distributions.IntDistribution(p.lower, p.upper, log=p.log)

        elif p.type.lower() == "categorical":
            distributions[p.name] = optuna.distributions.CategoricalDistribution(p.choices)

        elif p.type.lower() == "ordinal":
            distributions[p.name] = optuna.distributions.CategoricalDistribution(p.sequence)
>>>>>>> b79eb179

        else:
            raise TypeError("Unsupported parameter type")

    return distributions<|MERGE_RESOLUTION|>--- conflicted
+++ resolved
@@ -237,38 +237,16 @@
     distributions: dict[str, Any] = {}
 
     for p in parameters.get_parameter_list():
-<<<<<<< HEAD
         if is_uniform_float(p.type):
-            distributions[p.name] = optuna.distributions.FloatDistribution(
-                p.lower, p.upper, log=p.log
-            )
+            distributions[p.name] = optuna.distributions.FloatDistribution(p.lower, p.upper, log=p.log)
 
         elif is_uniform_int(p.type):
-            distributions[p.name] = optuna.distributions.IntDistribution(
-                p.lower, p.upper, log=p.log
-            )
+            distributions[p.name] = optuna.distributions.IntDistribution(p.lower, p.upper, log=p.log)
 
         elif is_categorical(p.type):
-            distributions[p.name] = optuna.distributions.CategoricalDistribution(
-                p.choices
-            )
+            distributions[p.name] = optuna.distributions.CategoricalDistribution(p.choices)
         elif is_ordinal(p.type):
-            distributions[p.name] = optuna.distributions.CategoricalDistribution(
-                p.sequence
-            )
-=======
-        if p.type.lower() == "float":
-            distributions[p.name] = optuna.distributions.FloatDistribution(p.lower, p.upper, log=p.log)
-
-        elif p.type.lower() == "int":
-            distributions[p.name] = optuna.distributions.IntDistribution(p.lower, p.upper, log=p.log)
-
-        elif p.type.lower() == "categorical":
-            distributions[p.name] = optuna.distributions.CategoricalDistribution(p.choices)
-
-        elif p.type.lower() == "ordinal":
             distributions[p.name] = optuna.distributions.CategoricalDistribution(p.sequence)
->>>>>>> b79eb179
 
         else:
             raise TypeError("Unsupported parameter type")
