--- conflicted
+++ resolved
@@ -123,7 +123,7 @@
         if len(self.parameter_pool) >= self.config.resource.num_node:
             return None
 
-        new_params = []
+        new_params: list[dict[str, Any]] = []
         trial = self.study.ask(self.distributions)
         new_params = []
 
@@ -198,11 +198,7 @@
             storage=storage,
             study_name=self.study_name,
             load_if_exists=load_if_exists,
-<<<<<<< HEAD
-            direction=self.config.optimize.goal.value.lower(),
-=======
             direction=self.goals[0].lower(),
->>>>>>> 6ba7a3c4
         )
 
     def resume_trial(self) -> None:
