from __future__ import annotations
from typing import Optional, Union

from omegaconf.dictconfig import DictConfig

import aiaccel.parameter
import optuna
from aiaccel.optimizer.abstract_optimizer import AbstractOptimizer


class TPESamplerWrapper(optuna.samplers.TPESampler):
    def get_startup_trials(self) -> int:
        """Get a number of startup trials in TPESampler.

        Returns:
            int: A number of startup trials.
        """
        return self._n_startup_trials


class TpeOptimizer(AbstractOptimizer):
<<<<<<< HEAD
    def __init__(self, config: DictConfig) -> None:
        """Initial method of TpeOptimizer.

        Args:
            options (DictConfig): A configuration object.
=======
    """An optimizer class based on optuna.samplers.TPESampler.

    Args:
        options (dict[str, Union[str, int, bool]]): A dictionary
            containing command line options.

    Attributes:
        parameter_pool (dict[int, list[dict[str, Union[float, int, str]]]]):
            A dictionary of parameters.
        parameter_list (list[HyperParameter]): A list of HyperParameter
            objects.
        study_name (str): Study name.
        study (str): optuna.study.Study object.
        distributions (dict[str, optuna.distributions]): A dictionary of
            optuna.distributions objects defined for individual parameters.
        trial_pool (dict[int, optuna.trial.Trial]): A dictionary of
            optuna.trial.Trial objects.
        randseed (int): Random seed.
    """

    def __init__(self, options: dict[str, Union[str, int, bool]]) -> None:
        """Initial method of TpeOptimizer.

        Args:
            options (dict[str, Union[str, int, bool]]): A dictionary
                containing command line options.
>>>>>>> f75ef659
        """
        super().__init__(config)
        self.parameter_pool = {}
        self.parameter_list = []
        self.study_name = "distributed-tpe"
        self.study = None
        self.distributions = None
        self.trial_pool = {}
        self.randseed = self.config.optimize.rand_seed

    def pre_process(self) -> None:
        """Pre-Procedure before executing optimize processes.
        """
        super().pre_process()

        self.parameter_list = self.params.get_parameter_list()
        self.create_study()
        self.distributions = create_distributions(self.params)

    def post_process(self) -> None:
        """Post-procedure after executed processes.
        """
        self.check_result()
        super().post_process()

    def check_result(self) -> None:
        """Check the result files and add it to sampler object.

        Returns:
            None
        """

        del_keys = []
        for trial_id, param in self.parameter_pool.items():
            objective = self.storage.result.get_any_trial_objective(trial_id)
            if objective is not None:
                trial = self.trial_pool[trial_id]
                self.study.tell(trial, objective)
                del_keys.append(trial_id)

        for key in del_keys:
            self.parameter_pool.pop(key)
            self.logger.info(f'trial_id {key} is deleted from parameter_pool')

        self.logger.debug(f'current pool {[k for k, v in self.parameter_pool.items()]}')

    def is_startup_trials(self) -> bool:
        """Is a current trial startup trial or not.

        Returns:
            bool: Is a current trial startup trial or not.
        """
        n_startup_trials = self.study.sampler.get_startup_trials()
        return self.num_of_generated_parameter < n_startup_trials

    def generate_parameter(
        self, number: Optional[int] = 1
    ) -> Optional[list[dict[str, Union[float, int, str]]]]:
        """Generate parameters.

        Args:
            number (Optional[int]): A number of generating parameters. Defaults
                to 1.

        Returns:
            Optional[list[dict[str, Union[float, int, str]]]]: A list of
            created parameters.
        """
        self.check_result()
        self.logger.debug(
            f'number: {number}, pool: {len(self.parameter_pool)} losses'
        )

        # TPE has to be sequential.
        if (
            (not self.is_startup_trials()) and
            (len(self.parameter_pool) >= 1)
        ):
            return None

        if len(self.parameter_pool) >= self.config.resource.num_node:
            return None

        new_params = []
        trial = self.study.ask(self.distributions)

        for param in self.params.get_parameter_list():
            new_param = {
                'parameter_name': param.name,
                'type': param.type,
                'value': trial.params[param.name]
            }
            new_params.append(new_param)

        trial_id = self.trial_id.get()
        self.parameter_pool[trial_id] = new_params
        self.trial_pool[trial_id] = trial
        self.logger.info(f'newly added name: {trial_id} to parameter_pool')

        return new_params

    def generate_initial_parameter(
        self
    ) -> Optional[list[dict[str, Union[float, int, str]]]]:
        """Generate initial parameters.

        Returns:
            Optional[list[dict[str, Union[float, int, str]]]]: A List of new
            parameters. None if `self.nelder_mead` is already defined.
        """
        enqueue_trial = {}
        for hp in self.params.hps.values():
            if hp.initial is not None:
                enqueue_trial[hp.name] = hp.initial

        # all hp.initial is None
        if len(enqueue_trial) == 0:
            return self.generate_parameter()

        self.study.enqueue_trial(enqueue_trial)
        trial = self.study.ask(self.distributions)

        new_params = []

        for name, value in trial.params.items():
            new_param = {
                'parameter_name': name,
                'type': self.params.hps[name].type,
                'value': value
            }
            new_params.append(new_param)

        trial_id = self.trial_id.get()
        self.parameter_pool[trial_id] = new_params
        self.trial_pool[trial_id] = trial
        self.logger.info(f'newly added name: {trial_id} to parameter_pool')
        return new_params

    def create_study(self) -> None:
        """Create the optuna.study object and store it.

        Returns:
            None
        """
        if self.study is None:
            self.study = optuna.create_study(
                sampler=TPESamplerWrapper(seed=self.randseed),
                study_name=self.study_name,
                direction=self.config.optimize.goal.lower()
            )


def create_distributions(
        parameters: aiaccel.parameter.HyperParameterConfiguration
) -> dict:
    """Create an optuna.distributions dictionary for the parameters.

    Args:
        parameters(aiaccel.parameter.HyperParameterConfiguration): A
            parameter configuration object.

    Returns:
        (dict): An optuna.distributions object.
    """
    distributions = {}

    for p in parameters.get_parameter_list():
        if p.type.lower() == 'float':
            distributions[p.name] = optuna.distributions.FloatDistribution(
                p.lower, p.upper, log=p.log
            )

        elif p.type.lower() == 'int':
            distributions[p.name] = optuna.distributions.IntDistribution(
                p.lower, p.upper, log=p.log
            )

        elif p.type.lower() == 'categorical':
            distributions[p.name] = optuna.distributions.CategoricalDistribution(p.choices)

        elif p.type.lower() == 'ordinal':
            distributions[p.name] = optuna.distributions.CategoricalDistribution(p.sequence)

        else:
            raise 'Unsupported parameter type'

    return distributions<|MERGE_RESOLUTION|>--- conflicted
+++ resolved
@@ -19,40 +19,11 @@
 
 
 class TpeOptimizer(AbstractOptimizer):
-<<<<<<< HEAD
     def __init__(self, config: DictConfig) -> None:
         """Initial method of TpeOptimizer.
 
         Args:
             options (DictConfig): A configuration object.
-=======
-    """An optimizer class based on optuna.samplers.TPESampler.
-
-    Args:
-        options (dict[str, Union[str, int, bool]]): A dictionary
-            containing command line options.
-
-    Attributes:
-        parameter_pool (dict[int, list[dict[str, Union[float, int, str]]]]):
-            A dictionary of parameters.
-        parameter_list (list[HyperParameter]): A list of HyperParameter
-            objects.
-        study_name (str): Study name.
-        study (str): optuna.study.Study object.
-        distributions (dict[str, optuna.distributions]): A dictionary of
-            optuna.distributions objects defined for individual parameters.
-        trial_pool (dict[int, optuna.trial.Trial]): A dictionary of
-            optuna.trial.Trial objects.
-        randseed (int): Random seed.
-    """
-
-    def __init__(self, options: dict[str, Union[str, int, bool]]) -> None:
-        """Initial method of TpeOptimizer.
-
-        Args:
-            options (dict[str, Union[str, int, bool]]): A dictionary
-                containing command line options.
->>>>>>> f75ef659
         """
         super().__init__(config)
         self.parameter_pool = {}
