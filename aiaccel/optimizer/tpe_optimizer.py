--- conflicted
+++ resolved
@@ -3,9 +3,9 @@
 from typing import Any
 
 import optuna
-from omegaconf.dictconfig import DictConfig
 import sqlalchemy
 import sqlalchemy.orm as sqlalchemy_orm
+from omegaconf.dictconfig import DictConfig
 from optuna.storages._rdb import models
 
 import aiaccel.parameter
@@ -56,10 +56,7 @@
 
     def pre_process(self) -> None:
         """Pre-Procedure before executing optimize processes."""
-<<<<<<< HEAD
-=======
-
->>>>>>> 0014456a
+
         super().pre_process()
 
         self.parameter_list = self.params.get_parameter_list()
@@ -84,28 +81,12 @@
             None
         """
 
-<<<<<<< HEAD
-        del_keys = []
-        for trial_id, param in self.parameter_pool.items():
-            objective = self.storage.result.get_any_trial_objective(trial_id)
-            if objective is not None:
-                trial = self.trial_pool[trial_id]
-                self.study.tell(trial, objective)
-                del_keys.append(trial_id)
-
-        for key in del_keys:
-            self.parameter_pool.pop(key)
-            self.logger.info(f"trial_id {key} is deleted from parameter_pool")
-
-        self.logger.debug(f"current pool {[k for k, v in self.parameter_pool.items()]}")
-=======
         for trial_id in list(self.parameter_pool.keys()):
             objective = self.get_any_trial_objective(int(trial_id))
 
             if objective is not None:
                 self.study.tell(int(trial_id), objective, skip_if_finished=True)
                 del self.parameter_pool[trial_id]
->>>>>>> 0014456a
 
     def is_startup_trials(self) -> bool:
         """Is a current trial startup trial or not.
@@ -116,13 +97,7 @@
         n_startup_trials = self.study.sampler.get_startup_trials()
         return self.num_of_generated_parameter < n_startup_trials
 
-<<<<<<< HEAD
     def generate_parameter(self, number: int | None = 1) -> list[dict[str, float | int | str]] | None:
-=======
-    def generate_parameter(
-        self, number: int | None = 1
-    ) -> list[dict[str, float | int | str]] | None:
->>>>>>> 0014456a
         """Generate parameters.
 
         Args:
@@ -135,13 +110,7 @@
         """
 
         self.check_result()
-<<<<<<< HEAD
-        self.logger.debug(f"number: {number}, pool: {len(self.parameter_pool)} losses")
-=======
-        self.logger.debug(
-            f"generate_parameter requests {number} params, pool length: {len(self.parameter_pool)}"
-        )
->>>>>>> 0014456a
+        self.logger.debug(f"generate_parameter requests {number} params, pool length: {len(self.parameter_pool)}")
 
         # TPE has to be sequential.
         if (not self.is_startup_trials()) and (len(self.parameter_pool) >= 1):
@@ -155,27 +124,17 @@
         new_params = []
 
         for param in self.params.get_parameter_list():
-<<<<<<< HEAD
-            new_param = {"parameter_name": param.name, "type": param.type, "value": trial.params[param.name]}
-=======
             new_param = {
                 "parameter_name": param.name,
                 "type": param.type,
                 "value": trial.params[param.name],
             }
->>>>>>> 0014456a
             new_params.append(new_param)
 
         trial_id = self.trial_id.get()
         self.parameter_pool[trial_id] = new_params
         self.trial_pool[trial_id] = trial
-<<<<<<< HEAD
-        self.logger.info(f"newly added name: {trial_id} to parameter_pool")
-=======
-        self.logger.info(
-            f"new parameter {trial_id} is added to parameter_pool {new_params}"
-        )
->>>>>>> 0014456a
+        self.logger.info(f"new parameter {trial_id} is added to parameter_pool {new_params}")
 
         return new_params
 
@@ -200,27 +159,17 @@
         new_params = []
 
         for name, value in trial.params.items():
-<<<<<<< HEAD
-            new_param = {"parameter_name": name, "type": self.params.hps[name].type, "value": value}
-=======
             new_param = {
                 "parameter_name": name,
                 "type": self.params.hps[name].type,
                 "value": value,
             }
->>>>>>> 0014456a
             new_params.append(new_param)
 
         trial_id = self.trial_id.get()
         self.parameter_pool[trial_id] = new_params
         self.trial_pool[trial_id] = trial
-<<<<<<< HEAD
-        self.logger.info(f"newly added name: {trial_id} to parameter_pool")
-=======
-        self.logger.info(
-            f"new initial parameter {trial_id} is added to parameter_pool {new_params}"
-        )
->>>>>>> 0014456a
+        self.logger.info(f"new initial parameter {trial_id} is added to parameter_pool {new_params}")
         return new_params
 
     def create_study(self) -> None:
@@ -229,17 +178,6 @@
         Returns:
             None
         """
-<<<<<<< HEAD
-        if self.study is None:
-            self.study = optuna.create_study(
-                sampler=TPESamplerWrapper(seed=self.randseed),
-                study_name=self.study_name,
-                direction=self.config.goal.get().lower(),
-            )
-
-
-def create_distributions(parameters: aiaccel.parameter.HyperParameterConfiguration) -> dict:
-=======
 
         sampler = TPESamplerWrapper()
         sampler._rng = self._rng
@@ -265,15 +203,9 @@
         for optuna_trial in optuna_trials:
             if optuna_trial.number >= self.config.resume:
                 self.resumed_list.append(optuna_trial)
-                resumed_trial = (
-                    session.query(models.TrialModel)
-                    .filter_by(number=optuna_trial.number)
-                    .first()
-                )
+                resumed_trial = session.query(models.TrialModel).filter_by(number=optuna_trial.number).first()
                 session.delete(resumed_trial)
-                self.logger.info(
-                    f"resume_trial deletes the trial number {resumed_trial.number} from optuna db."
-                )
+                self.logger.info(f"resume_trial deletes the trial number {resumed_trial.number} from optuna db.")
 
         session.commit()
 
@@ -281,15 +213,12 @@
             objective = self.get_any_trial_objective(int(trial_id))
             if objective is not None:
                 del self.parameter_pool[trial_id]
-                self.logger.info(
-                    f"resume_trial trial_id {trial_id} is deleted from parameter_pool"
-                )
+                self.logger.info(f"resume_trial trial_id {trial_id} is deleted from parameter_pool")
 
 
 def create_distributions(
     parameters: aiaccel.parameter.HyperParameterConfiguration,
 ) -> dict[str, Any]:
->>>>>>> 0014456a
     """Create an optuna.distributions dictionary for the parameters.
 
     Args:
@@ -313,21 +242,10 @@
             distributions[p.name] = optuna.distributions.IntDistribution(p.lower, p.upper, log=p.log)
 
         elif p.type.lower() == "categorical":
-<<<<<<< HEAD
             distributions[p.name] = optuna.distributions.CategoricalDistribution(p.choices)
 
         elif p.type.lower() == "ordinal":
             distributions[p.name] = optuna.distributions.CategoricalDistribution(p.sequence)
-=======
-            distributions[p.name] = optuna.distributions.CategoricalDistribution(
-                p.choices
-            )
-
-        elif p.type.lower() == "ordinal":
-            distributions[p.name] = optuna.distributions.CategoricalDistribution(
-                p.sequence
-            )
->>>>>>> 0014456a
 
         else:
             raise TypeError("Unsupported parameter type")
