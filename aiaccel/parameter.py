--- conflicted
+++ resolved
@@ -108,54 +108,15 @@
         self.name = parameter['name']
         self.type = get_type(parameter)
         self.log = parameter.get('log', False)
-<<<<<<< HEAD
-=======
-        # self.lower = None
-        # self.upper = None
-        # self.choices = None
-        # self.sequence = None
-        self.initial = None
-        self.q = None
-        self.step = None
-
-        if 'log' in parameter:
-            self.log = parameter['log']
-
-        # if 'upper' in parameter:
-        #     self.upper = parameter['lower']
-
-        # if 'upper' in parameter:
-        #     self.upper = parameter['upper']
-
-        # if 'choices' in parameter:
-        #     self.choices = parameter['choices']
-
-        # if 'sequence' in parameter:
-        #     self.sequence = parameter['sequence']
-
->>>>>>> 68323ac1
         self.lower = parameter.get('lower', None)
         self.upper = parameter.get('upper', None)
         self.choices = parameter.get('choices', None)
         self.sequence = parameter.get('sequence', None)
-<<<<<<< HEAD
         self.initial = parameter.get('initial', None)
         self.q = parameter.get('q', 1)
+        self.step = parameter.get('step', None)
+        self.base = parameter.get('base', None)
         self.num_grid_points = parameter.get('num_grid_points', None)
-=======
-
-        if 'initial' in parameter:
-            self.initial = parameter['initial']
-
-        if 'q' in parameter:
-            self.q = parameter['q']
-
-        if 'step' in parameter:
-            self.step = parameter['step']
-
-        if 'base' in parameter:
-            self.base = parameter['base']
->>>>>>> 68323ac1
 
     def sample(self, initial: bool = False, rng: Any = None) -> dict[str, Any]:
         """Sample a parameter.
