--- conflicted
+++ resolved
@@ -5,98 +5,7 @@
 from numpy.random import RandomState
 from omegaconf.listconfig import ListConfig
 
-<<<<<<< HEAD
 from aiaccel.util.data_type import Parameter
-=======
-
-def get_type(parameter: dict[str, Any]) -> str:
-    """Get a type of a specified parameter.
-
-    Args:
-        parameter (dict): A parameter dictionary in a configuration file.
-
-    Returns:
-        str: A parameter type any of 'INT', 'FLOAT', 'CATEGORICAL' and
-        'ORDINAL'.
-    """
-    if parameter["type"].lower() == "uniform_int":
-        return "INT"
-    elif parameter["type"].lower() == "uniform_float":
-        return "FLOAT"
-    elif parameter["type"].lower() == "categorical":
-        return "CATEGORICAL"
-    elif parameter["type"].lower() == "ordinal":
-        return "ORDINAL"
-    else:
-        return parameter["type"]
-
-
-class HyperParameter(object):
-    """
-    A hyper parameter class.
-
-    Args:
-        parameter (dict): A parameter dictionary in a configuration file.
-
-    Attributes:
-        _raw_dict (dict): A parameter dictionary in a configuration file.
-        name (str): A parameter name.
-        type (str): A parameter type any of 'uniform_int', 'uniform_float',
-            'categorical' and 'ordinal'.
-        log (bool): A parameter is logarithm or not.
-        lower (float | int): A lower value of a parameter.
-        upper (float | int): A upper value of a parameter.
-        choices (list[float, int, str]): This is set as a list of a parameter,
-            when a parameter type is 'categorical'.
-        sequence (list[float, int, str]): This is set as a list of a parameter,
-            when a parameter type is 'ordinal'.
-        initial (float | int | str): A initial value. If this is set, this
-            value is evaluated at first run.
-    """
-
-    def __init__(self, parameter: dict[str, Any]) -> None:
-        self._raw_dict = parameter
-        self.name = parameter["name"]
-        self.type = get_type(parameter)
-        self.log = parameter.get("log", False)
-        self.lower = parameter.get("lower", None)
-        self.upper = parameter.get("upper", None)
-        self.choices = parameter.get("choices", None)
-        self.sequence = parameter.get("sequence", None)
-        self.initial = parameter.get("initial", None)
-        self.step = parameter.get("step", None)
-        self.base = parameter.get("base", None)
-        self.num_numeric_choices = parameter.get("num_numeric_choices", None)
-
-    def sample(self, rng: RandomState, initial: bool = False) -> dict[str, Any]:
-        """Sample a parameter.
-
-        Args:
-            rng (RandomState): A random generator.
-            initial (bool, optional): Whether to require a initial value. If
-                True, returns the initial value. Defaults to False.
-
-        Returns:
-            dict: A parameter dictionary.
-
-        Raises:
-            TypeError: Causes when an invalid type is set.
-        """
-        if initial and self.initial is not None:
-            value = self.initial
-        elif self.type.lower() == "int":
-            value = rng.randint(self.lower, self.upper)
-        elif self.type.lower() == "float":
-            value = rng.uniform(self.lower, self.upper)
-        elif self.type.lower() == "categorical":
-            value = rng.choice(self.choices)
-        elif self.type.lower() == "ordinal":
-            value = rng.choice(self.sequence)
-        else:
-            raise TypeError(f"Invalid hyper parameter type: {self.type}")
-
-        return {"name": self.name, "type": self.type, "value": value}
->>>>>>> b79eb179
 
 
 class HyperParameterConfiguration(object):
@@ -112,13 +21,8 @@
     def __init__(self, parameters: ListConfig) -> None:
         self.param: dict[str, Parameter] = {}
 
-<<<<<<< HEAD
         for param in parameters:
             self.param[param['name']] = Parameter(param)
-=======
-        for hps in self.json_string:
-            self.hps[hps["name"]] = HyperParameter(hps)
->>>>>>> b79eb179
 
     def get_hyperparameter(self, name: str) -> Parameter:
         """Get a hyper parameter with a name.
