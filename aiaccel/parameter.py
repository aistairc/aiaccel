--- conflicted
+++ resolved
@@ -2,34 +2,10 @@
 
 from typing import Any
 
-<<<<<<< HEAD
-from aiaccel import (data_type_categorical, data_type_ordinal,
-                     data_type_uniform_float, data_type_uniform_int)
-=======
 from numpy.random import RandomState
 
-
-def get_type(parameter: dict[str, Any]) -> str:
-    """Get a type of a specified parameter.
-
-    Args:
-        parameter (dict): A parameter dictionary in a configuration file.
-
-    Returns:
-        str: A parameter type any of 'INT', 'FLOAT', 'CATEGORICAL' and
-        'ORDINAL'.
-    """
-    if parameter['type'].lower() == 'uniform_int':
-        return 'INT'
-    elif parameter['type'].lower() == 'uniform_float':
-        return 'FLOAT'
-    elif parameter['type'].lower() == 'categorical':
-        return 'CATEGORICAL'
-    elif parameter['type'].lower() == 'ordinal':
-        return 'ORDINAL'
-    else:
-        return parameter['type']
->>>>>>> 96d8befa
+from aiaccel.common import (data_type_categorical, data_type_ordinal,
+                            data_type_uniform_float, data_type_uniform_int)
 
 
 class HyperParameter(object):
