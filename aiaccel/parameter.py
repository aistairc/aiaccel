from __future__ import annotations

import logging
from pathlib import Path
from typing import Any

import aiaccel
from aiaccel.util.filesystem import load_yaml


def get_best_parameter(files: list[Path], goal: str, dict_lock: Path
                       ) -> tuple[float | None, Path | None]:
    """Get a best parameter in specified files.

    Args:
        files (list[Path]): A list of files to find a best.
        goal (str): Maximize or Minimize.
        dict_lock (Path): A directory to store lock files.

    Returns:
        tuple[float | None, Path | None]: A best result value and a
        file path. It returns None if a number of files is less than one.

    Raises:
        ValueError: Causes when an invalid goal is set.
    """

    if len(files) < 1:
        return None, None

    yml = load_yaml(files[0], dict_lock)

    try:
        best = float(yml['result'])
    except TypeError:
        logger = logging.getLogger('root.master.parameter')
        logger.error(f'Invalid result: {yml["result"]}.')
        return None, None

    best_file = files[0]

    for f in files[1:]:
        yml = load_yaml(f, dict_lock)
        result = float(yml['result'])

        if goal.lower() == aiaccel.goal_maximize:
            if best < result:
                best, best_file = result, f
        elif goal.lower() == aiaccel.goal_minimize:
            if best > result:
                best, best_file = result, f
        else:
            logger = logging.getLogger('root.master.parameter')
            logger.error(f'Invalid goal: {goal}.')
            raise ValueError(f'Invalid goal: {goal}.')

    return best, best_file


def get_type(parameter: dict[str, Any]) -> str:
    """Get a type of a specified parameter.

    Args:
        parameter (dict): A parameter dictionary in a configuration file.

    Returns:
        str: A parameter type any of 'INT', 'FLOAT', 'CATEGORICAL' and
        'ORDINAL'.
    """
    if parameter['type'].lower() == 'uniform_int':
        return 'INT'
    elif parameter['type'].lower() == 'uniform_float':
        return 'FLOAT'
    elif parameter['type'].lower() == 'categorical':
        return 'CATEGORICAL'
    elif parameter['type'].lower() == 'ordinal':
        return 'ORDINAL'
    else:
        return parameter['type']


class HyperParameter(object):
    """
    A hyper parameter class.

    Args:
        parameter (dict): A parameter dictionary in a configuration file.

    Attributes:
        _raw_dict (dict): A parameter dictionary in a configuration file.
        name (str): A parameter name.
        type (str): A parameter type any of 'INT', 'FLOAT', 'CATEGORICAL' and
            'ORDINAL'.
        log (bool): A parameter is logarithm or not.
        lower (float | int): A lower value of a parameter.
        upper (float | int): A upper value of a parameter.
        choices (list[float, int, str]): This is set as a list of a parameter,
            when a parameter type is 'CATEGORICAL'.
        sequence (list[float, int, str]): This is set as a list of a parameter,
            when a parameter type is 'ORDINAL'.
        initial (float | int | str): A initial value. If this is set, this
            value is evaluated at first run.
        q (float | int): A quantization factor.
    """

    def __init__(self, parameter: dict[str, Any]) -> None:
        self._raw_dict = parameter
        self.name = parameter['name']
        self.type = get_type(parameter)
        self.log = parameter.get('log', False)
        # self.lower = None
        # self.upper = None
        # self.choices = None
        # self.sequence = None
        self.initial = None
        self.q = None
        self.step = None

        if 'log' in parameter:
            self.log = parameter['log']

        # if 'upper' in parameter:
        #     self.upper = parameter['lower']

        # if 'upper' in parameter:
        #     self.upper = parameter['upper']

        # if 'choices' in parameter:
        #     self.choices = parameter['choices']

        # if 'sequence' in parameter:
        #     self.sequence = parameter['sequence']

        self.lower = parameter.get('lower', None)
        self.upper = parameter.get('upper', None)
        self.choices = parameter.get('choices', None)
        self.sequence = parameter.get('sequence', None)

        if 'initial' in parameter:
            self.initial = parameter['initial']

        if 'q' in parameter:
            self.q = parameter['q']

        if 'step' in parameter:
            self.step = parameter['step']

        if 'base' in parameter:
            self.base = parameter['base']

<<<<<<< HEAD
    def sample(self, rng: np.random.RandomState, initial: bool = False) -> dict:
=======
    def sample(self, initial: bool = False, rng: Any = None) -> dict[str, Any]:
>>>>>>> 68323ac1
        """Sample a parameter.

        Args:
            rng (RandomState): A random generator.
            initial (bool, optional): Whether to require a initial value. If
                True, returns the initial value. Defaults to False.

        Returns:
            dict: A parameter dictionary.

        Raises:
            TypeError: Causes when an invalid type is set.
        """
        if initial and self.initial is not None:
            value = self.initial
        elif self.type.lower() == 'int':
            value = rng.randint(self.lower, self.upper)
        elif self.type.lower() == 'float':
            value = rng.uniform(self.lower, self.upper)
        elif self.type.lower() == 'categorical':
            value = rng.choice(self.choices)
        elif self.type.lower() == 'ordinal':
            value = rng.choice(self.sequence)
        else:
            raise TypeError(
                f'Invalid hyper parameter type: {self.type}')

        return {'name': self.name, 'type': self.type, 'value': value}


class HyperParameterConfiguration(object):
    """A configuration of hyper parameters.

    Args:
        json_string (dict): A configuration dictionary of hyper parameters.

    Attributes:
        json_string (dict): A configuration dictionary of hyper parameters.
        hps (dict): Hyper parameters.
    """

    def __init__(self, json_string: Any) -> None:
        self.json_string = json_string
        self.hps: dict[str, HyperParameter] = {}

        for hps in self.json_string:
            self.hps[hps['name']] = HyperParameter(hps)

    def get_hyperparameter(self, name: str) -> HyperParameter:
        """Get a hyper parameter with a name.

        Args:
            name (str): A hyper parameter name.

        Returns:
            HyperParameter: A matched hyper parameter object.

        Raises:
            KeyError: Causes when no matched hyper parameter is.
        """
        if name in self.hps:
            return self.hps[name]
        else:
            raise KeyError(f'The parameter name {name} does not exist.')

    def get_parameter_list(self) -> list[HyperParameter]:
        """Get a list of hyper parameter objects.

        Returns:
            list[HyperParameter]: A list of hyper parameter objects.
        """
        return list(self.hps.values())

    def get_parameter_dict(self) -> dict[str, Any]:
        """Get a dictionary of hyper parameters.

        Returns:
            dict: A hyper parameter dictionary.
        """
        return self.hps

<<<<<<< HEAD
    def sample(self, rng: np.random.RandomState, initial: bool = False) -> list[dict]:
=======
    def sample(self, initial: bool = False, rng: Any = None
               ) -> list[dict[str, Any]]:
>>>>>>> 68323ac1
        """Sample a hyper parameters set.

        Args:
            rng (RandomState): A random generator.
            initial (bool, optional): Whether to require a initial value. If
                True, returns the initial value. Defaults to False.

        Returns:
            list[dict]: A hyper parameters set.
        """
        sampled_values = []
        for hyperparameter in self.hps.values():
            sampled_values.append(hyperparameter.sample(rng, initial))
        return sampled_values


def load_parameter(json_string: dict[str, Any]) -> HyperParameterConfiguration:
    """Load HyperParameterConfiguration object from a configuration file.

    Args:
        json_string (dict): A hyper parameter configuration.

    Returns:
        HyperParameterConfiguration: A hyper parameter configuration.
    """
    return HyperParameterConfiguration(json_string)<|MERGE_RESOLUTION|>--- conflicted
+++ resolved
@@ -148,11 +148,7 @@
         if 'base' in parameter:
             self.base = parameter['base']
 
-<<<<<<< HEAD
-    def sample(self, rng: np.random.RandomState, initial: bool = False) -> dict:
-=======
-    def sample(self, initial: bool = False, rng: Any = None) -> dict[str, Any]:
->>>>>>> 68323ac1
+    def sample(self, rng: np.random.RandomState, initial: bool = False) -> dict[str, Any]:
         """Sample a parameter.
 
         Args:
@@ -234,12 +230,7 @@
         """
         return self.hps
 
-<<<<<<< HEAD
-    def sample(self, rng: np.random.RandomState, initial: bool = False) -> list[dict]:
-=======
-    def sample(self, initial: bool = False, rng: Any = None
-               ) -> list[dict[str, Any]]:
->>>>>>> 68323ac1
+    def sample(self, rng: np.random.RandomState, initial: bool = False) -> list[dict[str, Any]]:
         """Sample a hyper parameters set.
 
         Args:
