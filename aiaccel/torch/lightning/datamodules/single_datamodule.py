from typing import Any

from collections.abc import Callable

from torch.utils.data import DataLoader, Dataset

import lightning as lt

from aiaccel.torch.datasets import CachedDataset, scatter_dataset


class SingleDataModule(lt.LightningDataModule):
    """
    A PyTorch Lightning DataModule designed to handle training and validation datasets
    with support for caching and dataset scattering.
    Attributes:
        train_dataset_fn (Callable[..., Dataset[str]]): A callable function to create the training dataset.
        val_dataset_fn (Callable[..., Dataset[str]]): A callable function to create the validation dataset.
        batch_size (int): The batch size for the DataLoader.
        use_cache (bool): Whether to cache the datasets. Defaults to False.
        use_scatter (bool): Whether to scatter the datasets. Defaults to True.
        num_workers (int): Number of workers for the DataLoader. Defaults to 10.
        common_args (dict[str, Any] | None): Common arguments to pass to the dataset functions. Defaults to None.
    Methods:
        setup(stage: str | None) -> None:
            Prepares the datasets for training and validation. Only supports the "fit" stage.
            Raises a ValueError if the stage is not "fit".
        train_dataloader() -> DataLoader:
            Returns the DataLoader for the training dataset.
        val_dataloader() -> DataLoader:
            Returns the DataLoader for the validation dataset.
        _create_dataloader(dataset, **kwargs: Any) -> DataLoader:
            Internal method to create a DataLoader for a given dataset with specified configurations.
    """

    def __init__(
        self,
        train_dataset_fn: Callable[..., Dataset[str]],
        val_dataset_fn: Callable[..., Dataset[str]],
        batch_size: int,
        use_cache: bool = False,
        use_scatter: bool = True,
        num_workers: int = 10,
        common_args: dict[str, Any] | None = None,
    ):
        """
        PyTorch Lightning DataModule for a single training/validation dataset pair.

        This module initializes training and validation datasets using the provided
        dataset functions and wraps them using `scatter_dataset` if specified.
        It sets up corresponding dataloaders with configurable batch size, worker count,
        and shuffling behavior.

        Args:
            train_dataset_fn (Callable[..., Dataset[str]]):
                A function that returns the training dataset.
            val_dataset_fn (Callable[..., Dataset[str]]):
                A function that returns the validation dataset.
            batch_size (int):
                Batch size for the dataloaders.
            num_workers (int, optional):
                Number of workers for data loading. Defaults to 10.
            wrap_scatter_dataset (bool, optional):
                Whether to wrap datasets using `scatter_dataset`. Defaults to True.

        Attributes:
            train_dataset (Dataset[str] | Subset[str]):
                Initialized training dataset after optional wrapping.
            val_dataset (Dataset[str] | Subset[str]):
                Initialized validation dataset after optional wrapping.
        """

        super().__init__()

        self.train_dataset_fn = train_dataset_fn
        self.val_dataset_fn = val_dataset_fn

<<<<<<< HEAD
        self._default_dataloader_kwargs = dict[str, Any](
            batch_size=batch_size,
            num_workers=num_workers,
            persistent_workers=True,
            shuffle=True,
        )
=======
        self.common_args = common_args if common_args is not None else {}
>>>>>>> b6013504

        self.batch_size = batch_size

        self.use_cache = use_cache
        self.use_scatter = use_scatter

        self.num_workers = num_workers

    def setup(self, stage: str | None) -> None:
        if stage == "fit":
            train_dataset = self.train_dataset_fn(**self.common_args)
            val_dataset = self.val_dataset_fn(**self.common_args)

            print(f"Dataset size: {len(train_dataset)=},  {len(val_dataset)=}")  # type: ignore

            if self.use_cache:
                train_dataset = CachedDataset(train_dataset)
                val_dataset = CachedDataset(val_dataset)

            if self.use_scatter:
                train_dataset = scatter_dataset(train_dataset)
                val_dataset = scatter_dataset(val_dataset)

            self.train_dataset = train_dataset
            self.val_dataset = val_dataset
        else:
            raise ValueError("`stage` is not 'fit'.")

    def _create_dataloader(self, dataset: Dataset[Any], **kwargs: Any) -> DataLoader[Any]:
        return DataLoader(
<<<<<<< HEAD
            self.train_dataset,
            drop_last=True,
            **self._default_dataloader_kwargs,
=======
            dataset=dataset,
            batch_size=self.batch_size,
            num_workers=self.num_workers,
            persistent_workers=True,
            shuffle=True,
            pin_memory=True,
            **kwargs,
>>>>>>> b6013504
        )

    def train_dataloader(self) -> DataLoader[Any]:
        return self._create_dataloader(self.train_dataset, drop_last=True)

    def val_dataloader(self) -> DataLoader[Any]:
<<<<<<< HEAD
        return DataLoader(
            self.val_dataset,
            drop_last=False,
            **self._default_dataloader_kwargs,
        )
=======
        return self._create_dataloader(self.val_dataset, drop_last=False)
>>>>>>> b6013504
<|MERGE_RESOLUTION|>--- conflicted
+++ resolved
@@ -75,16 +75,7 @@
         self.train_dataset_fn = train_dataset_fn
         self.val_dataset_fn = val_dataset_fn
 
-<<<<<<< HEAD
-        self._default_dataloader_kwargs = dict[str, Any](
-            batch_size=batch_size,
-            num_workers=num_workers,
-            persistent_workers=True,
-            shuffle=True,
-        )
-=======
         self.common_args = common_args if common_args is not None else {}
->>>>>>> b6013504
 
         self.batch_size = batch_size
 
@@ -115,11 +106,6 @@
 
     def _create_dataloader(self, dataset: Dataset[Any], **kwargs: Any) -> DataLoader[Any]:
         return DataLoader(
-<<<<<<< HEAD
-            self.train_dataset,
-            drop_last=True,
-            **self._default_dataloader_kwargs,
-=======
             dataset=dataset,
             batch_size=self.batch_size,
             num_workers=self.num_workers,
@@ -127,19 +113,10 @@
             shuffle=True,
             pin_memory=True,
             **kwargs,
->>>>>>> b6013504
         )
 
     def train_dataloader(self) -> DataLoader[Any]:
         return self._create_dataloader(self.train_dataset, drop_last=True)
 
     def val_dataloader(self) -> DataLoader[Any]:
-<<<<<<< HEAD
-        return DataLoader(
-            self.val_dataset,
-            drop_last=False,
-            **self._default_dataloader_kwargs,
-        )
-=======
-        return self._create_dataloader(self.val_dataset, drop_last=False)
->>>>>>> b6013504
+        return self._create_dataloader(self.val_dataset, drop_last=False)