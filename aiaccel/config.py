--- conflicted
+++ resolved
@@ -18,7 +18,7 @@
     python_local: str = 'python_local'
 
     @classmethod
-    def _missing_(cls, value):
+    def _missing_(cls, value: Any) -> Any | None:
         value = value.lower()
         for member in cls:
             if member.value == value:
@@ -31,7 +31,7 @@
     maximize: str = 'maximize'
 
     @classmethod
-    def _missing_(cls, value):
+    def _missing_(cls, value: Any) -> Any | None:
         value = value.lower()
         for member in cls:
             if member.value == value:
@@ -86,6 +86,8 @@
     trial_number: int
     rand_seed: int
     sobol_scramble: bool
+    grid_accept_small_trial_number: bool
+    grid_sampling_method: str
     parameters: List[ParameterConfig]
 
 
@@ -162,7 +164,7 @@
                 set_structs_false(conf.__dict__["_content"][item])
 
 
-def load_config(config_path: str) -> DictConfig | None:
+def load_config(config_path: Path | str) -> Union[ListConfig, DictConfig]:
     """
     Load any configuration files, return the DictConfig object.
     Args:
@@ -174,7 +176,7 @@
     path = Path(config_path).resolve()
 
     if not path.exists():
-        return None
+        raise ValueError("Config is not found.")
 
     base = OmegaConf.structured(Config)
     default = OmegaConf.create(read_text('aiaccel', 'default_config.yaml'))
@@ -183,635 +185,14 @@
     if not isinstance(customize.optimize.goal, ListConfig):
         customize.optimize.goal = ListConfig([customize.optimize.goal])
 
-    config = OmegaConf.merge(base, default)
+    config: Union[ListConfig, DictConfig] = OmegaConf.merge(base, default)
     set_structs_false(config)
     config = OmegaConf.merge(config, customize)
 
     return config
 
-<<<<<<< HEAD
 
 def is_multi_objective(config: DictConfig) -> bool:
-=======
-    Args:
-        config_path (str): A path of configuration file.
-        type (list): A data type.
-        default (Any): A default value.
-        warning (bool): A flag of print a warning or not.
-        group (str): A name of the group to which the parameter belongs.
-        keys (tuple): A key to access the value For example,
-            a parameter under 'generic' would be written as ('generic')
-
-    Example:
-        ::
-
-            workspace = ConfigEntry(
-                config=config,
-                type=[str],
-                default=_DEFAULT_WORKSPACE,
-                warning=warn,
-                group="generic",
-                keys=("workspace")
-            )
-            workspace.get()
-
-    """
-
-    def __init__(
-        self,
-        config: ConfileWrapper,
-        type: list[Any],
-        default: Any,
-        warning: bool,
-        group: str,
-        keys: Any
-    ) -> None:
-        self.config = config
-        self.group = group
-        self.type = type
-        self.default = default
-        self.warning = warning  # If use default, display warning
-        self.group = group
-        self.keys = keys
-        self._value = None
-        self.read_values_from_config_file = False
-
-        # laod
-        self.load_config_values()
-
-    def get(self) -> Any:
-        """
-        Returns:
-            self._value
-        """
-        return copy.deepcopy(self._value)
-
-    def set(self, value: Any) -> None:
-        """
-        Args
-            value (any)
-        """
-        if type(value) not in self.type:
-            logger.error(f"may be invalid value '{value}'.")
-            raise TypeError
-        self._value = value
-
-    def show_warning(self) -> None:
-        """ If the default value is used, a warning is displayed.
-        """
-        if self.warning:
-            item: list[Any] = []
-            item.append(self.group)
-            if (
-                type(self.keys) is list or
-                type(self.keys) is tuple
-            ):
-                for key in self.keys:
-                    item.append(key)
-            else:
-                item.append(self.keys)
-
-            logger.warning(
-                f"{'.'.join(item)} is not found in the configuration file, "
-                f"the default value will be applied.(default: {self.default})"
-            )
-
-    def empty_if_error(self) -> None:
-        """ If the value is not set, it will force an error to occur.
-        """
-        if (
-            self._value is None or
-            self._value == "" or
-            self._value == [] or
-            self._value == ()
-        ):
-            logger.error(f"Configuration error. '{self.keys}' is not found.")
-            sys.exit()
-
-    def load_config_values(self) -> None:
-        """ Reads values from the configuration file.
-        """
-        if isinstance(self.keys, (list, tuple)):
-            value = self.config.get(self.group, *self.keys)
-        else:
-            value = self.config.get(self.group, self.keys)
-
-        if value is None:
-            self.show_warning()
-            self.set(self.default)
-            self.read_values_from_config_file = False
-        else:
-            self.set(value)
-            self.read_values_from_config_file = True
-
-    @ property
-    def Value(self) -> Any | None:
-        return self._value
-
-
-# === Config file definition area ===
-
-_DEFAULT_INIT_FAIL_COUNT = 100
-_DEFAULT_NAME_LENGTH = 6
-_DEFAULT_RAND_SEED = None
-_DEFAULT_WORKSPACE = "./work"
-_DEFAULT_MASTER_LOGFILE = "master.log"
-_DEFAULT_MASTER_FILE_LOG_LEVEL = "DEBUG"
-_DEFAULT_MASTER_STREAM_LOG_LEVEL = "DEBUG"
-_DEFAULT_OPTIMIZER_LOGFILE = "optimizer.log"
-_DEFAULT_OPTIMIZER_FILE_LOG_LEVEL = "DEBUG"
-_DEFAULT_OPTIMIZER_STREAM_LOG_LEBEL = "DEBUG"
-_DEFAULT_SCHDULER_LOGFILE = "scheduler.log"
-_DEFAULT_SCHDULER_FILE_LOG_LEVEL = "DEBUG"
-_DEFAULT_SCHDULER_STREAM_LOG_LEBEL = "DEBUG"
-_DEFAULT_JOB_COMMAND = ""
-_DEFAULT_SLEEP_TIME = 0.01
-_DEFAULT_SEARCH_ALGORITHM = search_algorithm_nelder_mead
-_DEFAULT_GRID_ACCEPT_SMALL_TRIAL_NUMBER = False
-_DEFAULT_GRID_SAMPLING_METHOD = 'IN_ORDER'
-_DEFAULT_CANCEL_RETRY = 3
-_DEFAULT_CANCEL_TIMEOUT = 60
-_DEFAULT_EXPIRE_RETRY = 3
-_DEFAULT_EXPIRE_TIMEOUT = 60
-_DEFAULT_FINISHED_RETRY = 3
-_DEFAULT_FINISHED_TIMEOUT = 60
-_DEFAULT_JOB_LOOP_DURATION = 0.5
-_DEFAULT_JOB_RETRY = 2
-_DEFAULT_JOB_TIMEOUT = 60
-_DEFAULT_KILL_RETRY = 3
-_DEFAULT_KILL_TIMEOUT = 60
-_DEFAULT_RESULT_RETRY = 1
-_DEFAULT_BATCH_JOB_TIMEOUT = 600
-_DEFAULT_RUNNER_RETRY = 3
-_DEFAULT_RUNNER_TIMEOUT = 60
-_DEFAULT_RUNNING_RETRY = 3
-_DEFAULT_RUNNING_TIMEOUT = 60
-_DEFAULT_RESOURCE_TYPE = "local"
-_DEFAULT_NUM_NODE = 1
-_DEFAULT_JOB_SCRIPT_PREAMBLE = ""
-_DEFAULT_ABCI_GROUP = ""
-_DEFAULT_JOB_EXECUTION_OPTIONS = ""
-_DEFAULT_GOAL = "minimize"
-_DEFAULT_MAX_TRIAL_NUMBER = 0
-_DEFAULT_HYPERPARAMETERS: list[Any] = []
-_DEFAULT_IS_VERIFIED = False
-_DEFAULT_VERIFI_CONDITION: list[Any] = []
-_DEFAULT_RANDOM_SCHESULING = True
-_DEFAULT_SOBOL_SCRAMBLE = True
-_DEFAULT_PYTHON_FILE = ""
-_DEFAULT_FUNCTION = ""
-
-
-class Config:
-    """Defines the configuration of a configuration file.
-
-    Args:
-        config_path (str | Path): A path of configuration file.
-        warn (bool, optional): A flag of print a warning or not. Defaults to
-            False.
-        format_check (bool, optional): A flag of do tha check format or not.
-            Defaults to None.
-
-    Attributes:
-        config_path (Path): Path to the configuration file.
-        config (ConfileWrapper):
-        workspace (ConfigEntry):
-    """
-
-    def __init__(
-        self,
-        config_path: str | Path,
-        warn: bool = False,
-        format_check: bool = False
-    ):
-        self.config_path = Path(config_path).resolve()
-        if not self.config_path.exists():
-            logger.error(f"config file: {config_path} doesn't exist.")
-
-        self.config = load_config(str(config_path))
-        self.define_items(self.config, warn)
-        if format_check:
-            self.workspace.empty_if_error()
-
-            self.job_command.empty_if_error()
-
-            if self.resource_type.get().lower() == "abci":
-                self.abci_group.empty_if_error()
-                self.job_script_preamble.empty_if_error()
-                if Path(self.job_script_preamble.get()).exists() is False:
-                    logger.error(f"{self.job_script_preamble.get()} is not found.")
-                    sys.exit()
-            # self.hps_format_check()
-
-    def define_items(self, config: ConfileWrapper, warn: bool) -> None:
-        """ Define the configuration of the configuration file
-
-        Args:
-            config (ConfileWrapper):
-            warn (bool): A flag of print a warning or not. Defaults to
-                False.
-        """
-        self.workspace = ConfigEntry(
-            config=config,
-            type=[str],
-            default=_DEFAULT_WORKSPACE,
-            warning=warn,
-            group="generic",
-            keys=("workspace")
-        )
-        self.job_command = ConfigEntry(
-            config=config,
-            type=[str],
-            default=_DEFAULT_JOB_COMMAND,
-            warning=warn,
-            group="generic",
-            keys=("job_command")
-        )
-        self.sleep_time = ConfigEntry(
-            config=config,
-            type=[float, int],
-            default=_DEFAULT_SLEEP_TIME,
-            warning=False,
-            group="generic",
-            keys=("sleep_time")
-        )
-        self.python_file = ConfigEntry(
-            config=config,
-            type=[str],
-            default=_DEFAULT_PYTHON_FILE,
-            warning=False,
-            group="generic",
-            keys=("python_file")
-        )
-        self.function = ConfigEntry(
-            config=config,
-            type=[str],
-            default=_DEFAULT_FUNCTION,
-            warning=False,
-            group="generic",
-            keys=("function")
-        )
-
-        # === scheduler defalt config===
-        self.cancel_retry = ConfigEntry(
-            config=config,
-            type=[int],
-            default=_DEFAULT_CANCEL_RETRY,
-            warning=False,
-            group="job_setting",
-            keys=("cancel_retry")
-        )
-        self.cancel_timeout = ConfigEntry(
-            config=config,
-            type=[int],
-            default=_DEFAULT_CANCEL_TIMEOUT,
-            warning=False,
-            group="job_setting",
-            keys=("cancel_timeout")
-        )
-        self.expire_retry = ConfigEntry(
-            config=config,
-            type=[int],
-            default=_DEFAULT_EXPIRE_RETRY,
-            warning=False,
-            group="job_setting",
-            keys=("expire_retry")
-        )
-        self.expire_timeout = ConfigEntry(
-            config=config,
-            type=[int],
-            default=_DEFAULT_EXPIRE_TIMEOUT,
-            warning=False,
-            group="job_setting",
-            keys=("expire_timeout")
-        )
-        self.finished_retry = ConfigEntry(
-            config=config,
-            type=[int],
-            default=_DEFAULT_FINISHED_RETRY,
-            warning=False,
-            group="job_setting",
-            keys=("finished_retry")
-        )
-        self.finished_timeout = ConfigEntry(
-            config=config,
-            type=[int],
-            default=_DEFAULT_FINISHED_TIMEOUT,
-            warning=False,
-            group="job_setting",
-            keys=("finished_timeout")
-        )
-        self.job_loop_duration = ConfigEntry(
-            config=config,
-            type=[float],
-            default=_DEFAULT_JOB_LOOP_DURATION,
-            warning=False,
-            group="job_setting",
-            keys=("job_loop_duration")
-        )
-        self.job_retry = ConfigEntry(
-            config=config,
-            type=[int],
-            default=_DEFAULT_JOB_RETRY,
-            warning=False,
-            group="job_setting",
-            keys=("job_retry")
-        )
-        self.job_timeout = ConfigEntry(
-            config=config,
-            type=[int],
-            default=_DEFAULT_JOB_TIMEOUT,
-            warning=False,
-            group="job_setting",
-            keys=("job_timeout")
-        )
-        self.kill_retry = ConfigEntry(
-            config=config,
-            type=[int],
-            default=_DEFAULT_KILL_RETRY,
-            warning=False,
-            group="job_setting",
-            keys=("kill_retry")
-        )
-        self.kill_timeout = ConfigEntry(
-            config=config,
-            type=[int],
-            default=_DEFAULT_KILL_TIMEOUT,
-            warning=False,
-            group="job_setting",
-            keys=("kill_timeout")
-        )
-        self.result_retry = ConfigEntry(
-            config=config,
-            type=[int],
-            default=_DEFAULT_RESULT_RETRY,
-            warning=False,
-            group="job_setting",
-            keys=("result_retry")
-        )
-        self.batch_job_timeout = ConfigEntry(
-            config=config,
-            type=[int],
-            default=_DEFAULT_BATCH_JOB_TIMEOUT,
-            warning=False,
-            group="generic",
-            keys=("batch_job_timeout")
-        )
-        self.runner_retry = ConfigEntry(
-            config=config,
-            type=[int],
-            default=_DEFAULT_RUNNER_RETRY,
-            warning=False,
-            group="job_setting",
-            keys=("runner_retry")
-        )
-        self.runner_timeout = ConfigEntry(
-            config=config,
-            type=[int],
-            default=_DEFAULT_RUNNER_TIMEOUT,
-            warning=False,
-            group="job_setting",
-            keys=("runner_timeout")
-        )
-        self.running_retry = ConfigEntry(
-            config=config,
-            type=[int],
-            default=_DEFAULT_RUNNING_RETRY,
-            warning=False,
-            group="job_setting",
-            keys=("running_retry")
-        )
-        self.running_timeout = ConfigEntry(
-            config=config,
-            type=[int],
-            default=_DEFAULT_RUNNING_TIMEOUT,
-            warning=False,
-            group="job_setting",
-            keys=("running_timeout")
-        )
-        # === generic defalt config===
-        self.init_fail_count = ConfigEntry(
-            config=config,
-            type=[int],
-            default=_DEFAULT_INIT_FAIL_COUNT,
-            warning=False,
-            group="job_setting",
-            keys=("init_fail_count"),
-        )
-        self.name_length = ConfigEntry(
-            config=config,
-            type=[int],
-            default=_DEFAULT_NAME_LENGTH,
-            warning=False,
-            group="job_setting",
-            keys=("name_length")
-        )
-        # === resource defalt config ===
-        self.resource_type = ConfigEntry(
-            config=config,
-            type=[str],
-            default=_DEFAULT_RESOURCE_TYPE,
-            warning=warn,
-            group="resource",
-            keys=("type")
-        )
-        self.num_node = ConfigEntry(
-            config=config,
-            type=[int],
-            default=_DEFAULT_NUM_NODE,
-            warning=warn,
-            group="resource",
-            keys=("num_node")
-        )
-
-        # === ABCI defalt config ===
-        self.job_script_preamble = ConfigEntry(
-            config=config,
-            type=[str],
-            default=_DEFAULT_JOB_SCRIPT_PREAMBLE,
-            warning=warn,
-            group="ABCI",
-            keys=("job_script_preamble")
-        )
-        self.abci_group = ConfigEntry(
-            config=config,
-            type=[str],
-            default=_DEFAULT_ABCI_GROUP,
-            warning=warn,
-            group="ABCI",
-            keys=("group")
-        )
-        self.job_execution_options = ConfigEntry(
-            config=config,
-            type=[str],
-            default=_DEFAULT_JOB_EXECUTION_OPTIONS,
-            warning=warn,
-            group="ABCI",
-            keys=("job_execution_options")
-        )
-
-        # === hyperparameter defalt config ===
-        self.goal = ConfigEntry(
-            config=config,
-            type=[str, list],
-            default=_DEFAULT_GOAL,
-            warning=warn,
-            group="optimize",
-            keys=("goal")
-        )
-        self.trial_number = ConfigEntry(
-            config=config,
-            type=[int],
-            default=_DEFAULT_MAX_TRIAL_NUMBER,
-            warning=warn,
-            group="optimize",
-            keys=("trial_number")
-        )
-        self.randseed = ConfigEntry(
-            config=config,
-            type=[int, NoneType],
-            default=_DEFAULT_RAND_SEED,
-            warning=warn,
-            group="optimize",
-            keys=("rand_seed")
-        )
-        self.hyperparameters = ConfigEntry(
-            config=config,
-            type=[list],
-            default=_DEFAULT_HYPERPARAMETERS,
-            warning=warn,
-            group="optimize",
-            keys=("parameters")
-        )
-        self.search_algorithm = ConfigEntry(
-            config=config,
-            type=[str],
-            default=_DEFAULT_SEARCH_ALGORITHM,
-            warning=warn,
-            group="optimize",
-            keys=("search_algorithm")
-        )
-        self.grid_accept_small_trial_number = ConfigEntry(
-            config=config,
-            type=[bool],
-            default=_DEFAULT_GRID_ACCEPT_SMALL_TRIAL_NUMBER,
-            warning=False,
-            group='optimize',
-            keys=('grid_accept_small_trial_number')
-        )
-        self.grid_sampling_method = ConfigEntry(
-            config=config,
-            type=[str],
-            default=_DEFAULT_GRID_SAMPLING_METHOD,
-            warning=False,
-            group='optimize',
-            keys=('grid_sampling_method')
-        )
-
-        # === logger defalt config===
-        self.master_logfile = ConfigEntry(
-            config=config,
-            type=[str],
-            default=_DEFAULT_MASTER_LOGFILE,
-            warning=False,
-            group="logger",
-            keys=("file", "master")
-        )
-        self.master_file_log_level = ConfigEntry(
-            config=config,
-            type=[str],
-            default=_DEFAULT_MASTER_FILE_LOG_LEVEL,
-            warning=False,
-            group="logger",
-            keys=("log_level", "master")
-        )
-        self.master_stream_log_level = ConfigEntry(
-            config=config,
-            type=[str],
-            default=_DEFAULT_MASTER_STREAM_LOG_LEVEL,
-            warning=False,
-            group="logger",
-            keys=("stream_level", "master")
-        )
-        self.optimizer_logfile = ConfigEntry(
-            config=config,
-            type=[str],
-            default=_DEFAULT_OPTIMIZER_LOGFILE,
-            warning=False,
-            group="logger",
-            keys=("file", "optimizer")
-        )
-        self.optimizer_file_log_level = ConfigEntry(
-            config=config,
-            type=[str],
-            default=_DEFAULT_OPTIMIZER_FILE_LOG_LEVEL,
-            warning=False,
-            group="logger",
-            keys=("log_level", "optimizer")
-        )
-        self.optimizer_stream_log_level = ConfigEntry(
-            config=config,
-            type=[str],
-            default=_DEFAULT_OPTIMIZER_STREAM_LOG_LEBEL,
-            warning=False,
-            group="logger",
-            keys=("stream_level", "optimizer")
-        )
-        self.scheduler_logfile = ConfigEntry(
-            config=config,
-            type=[str],
-            default=_DEFAULT_SCHDULER_LOGFILE,
-            warning=False,
-            group="logger",
-            keys=("file", "scheduler")
-        )
-        self.scheduler_file_log_level = ConfigEntry(
-            config=config,
-            type=[str],
-            default=_DEFAULT_SCHDULER_FILE_LOG_LEVEL,
-            warning=False,
-            group="logger",
-            keys=("log_level", "scheduler")
-        )
-        self.scheduler_stream_log_level = ConfigEntry(
-            config=config,
-            type=[str],
-            default=_DEFAULT_SCHDULER_STREAM_LOG_LEBEL,
-            warning=False,
-            group="logger",
-            keys=("stream_level", "scheduler")
-        )
-
-        self.sobol_scramble = ConfigEntry(
-            config=config,
-            type=[bool],
-            default=_DEFAULT_SOBOL_SCRAMBLE,
-            warning=False,
-            group="optimize",
-            keys=("sobol_scramble")
-        )
-
-        # === verification ===
-        self.is_verified = ConfigEntry(
-            config=config,
-            type=[bool],
-            default=_DEFAULT_IS_VERIFIED,
-            warning=False,
-            group="verification",
-            keys=("is_verified")
-        )
-        self.condition = ConfigEntry(
-            config=config,
-            type=[list],
-            default=_DEFAULT_VERIFI_CONDITION,
-            warning=False,
-            group="verification",
-            keys=("condition")
-        )
-
-
-def is_multi_objective(config: Config) -> bool:
->>>>>>> 6ba7a3c4
     """Is the multi-objective option set in the configuration.
 
     Args:
@@ -820,9 +201,4 @@
     Returns:
         bool: Is the multi--objective option set in the configuration or not.
     """
-<<<<<<< HEAD
-    return isinstance(config.optimize.goal, ListConfig) and len(config.optimize.goal) > 1
-=======
-    _goal = config.goal.get()
-    return (isinstance(_goal, list) and len(_goal) > 1)
->>>>>>> 6ba7a3c4
+    return isinstance(config.optimize.goal, ListConfig) and len(config.optimize.goal) > 1