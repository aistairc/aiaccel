--- conflicted
+++ resolved
@@ -762,433 +762,4 @@
             warning=False,
             group="verification",
             keys=("condition")
-<<<<<<< HEAD
-        )
-
-    def hps_format_check(self):
-        """ Check the hyperparameter items.
-        Args:
-            None
-
-        Returns:
-            None
-
-        Note
-            Available items
-            - Random: uniform_float, uniform_int, categorical, ordinal
-            - Grid: uniform_float, uniform_int, categorical, ordinal
-            - Sobol: uniform_float, uniform_int
-            - NM: uniform_float, uniform_int
-            - TPE: niform_float, uniform_int, categorical, ordinal
-        """
-        algorithm = self.search_algorithm.get()
-        hyperparameters = self.hyperparameters.get()
-
-        if hyperparameters == []:
-            Terminal().print_error(
-                "'hyperparameters' are empty."
-            )
-            sys.exit()
-
-        # === item check (individual)===
-        if algorithm.lower() == search_algorithm_random:
-            self._check_random_setting_format(algorithm, hyperparameters)
-
-        elif algorithm.lower() == search_algorithm_grid:
-            self._check_grid_setting_format(algorithm, hyperparameters)
-
-        elif algorithm.lower() == search_algorithm_sobol:
-            self._check_sobol_setting_format(algorithm, hyperparameters)
-
-        elif algorithm.lower() == search_algorithm_nelder_mead:
-            self._check_neldermead_setting_format(algorithm, hyperparameters)
-
-        elif algorithm.lower() == search_algorithm_tpe:
-            self._check_tpe_setting_format(algorithm, hyperparameters)
-
-        else:
-            Terminal().print_error(
-                "algorithm: {} is not suportted.\n"
-                "       You can set 'random', 'grid', 'sobol', "
-                "'nelder-mead', and 'tpe'"
-                .format(algorithm)
-            )
-            sys.exit()
-
-    def _check_random_setting_format(
-        self,
-        algorithm: str,
-        hyperparameters: list
-    ) -> None:
-        """ Check the format when random seach.
-        Args
-            algorithm (str): A name of seach algorithm.
-            hyperparameters (list): Items of hyperparametes
-        Note
-            Available items
-            uniform_float, uniform_int, categorical, ordinal
-        """
-        hp_types = [
-            'uniform_float',
-            'uniform_int',
-            'categorical',
-            'ordinal'
-        ]
-        fmt = FormatChecker(algorithm, hp_types, hyperparameters)
-
-        # int, float
-        necessary_items = ["name", "type", "lower", "upper"]
-        optional_items = ["initial", "comment"]
-        fmt.check_uniform_int(necessary_items, optional_items)
-        fmt.check_uniform_float(necessary_items, optional_items)
-
-        # categorical
-        necessary_items = ["name", "type", "choices"]
-        optional_items = ["initial", "comment"]
-        fmt.check_categorical(necessary_items, optional_items)
-
-        # ordinal
-        necessary_items = ["name", "type", "lower", "upper", "sequence"]
-        optional_items = ["initial", "comment"]
-        fmt.check_ordinal(necessary_items, optional_items)
-
-        # initial check
-        fmt.check_initial_type([int, float, str])
-
-    def _check_grid_setting_format(
-        self,
-        algorithm: str,
-        hyperparameters: list
-    ) -> None:
-        """ Check the format when grid search.
-
-        Args:
-            algorithm (str): A name of seach algorithm.
-            hyperparameters (list): Items of hyperparametes
-        Note
-            Available items
-            uniform_float, uniform_int, categorical, ordinal
-        """
-        hp_types = [
-            'uniform_float',
-            'uniform_int'
-        ]
-        fmt = FormatChecker(algorithm, hp_types, hyperparameters)
-
-        # int, float
-        necessary_items = [
-            "name", "type", "lower", "upper", "log", "base", "step"
-        ]
-        optional_items = ["comment"]
-        fmt.check_uniform_int(necessary_items, optional_items)
-        fmt.check_uniform_float(necessary_items, optional_items)
-
-        # categorical
-        necessary_items = ["name", "type", "choices"]
-        optional_items = ["comment"]
-        fmt.check_categorical(necessary_items, optional_items)
-
-        # ordinal
-        necessary_items = ["name", "type", "lower", "upper", "sequence"]
-        optional_items = ["comment"]
-        fmt.check_ordinal(necessary_items, optional_items)
-
-        # initial check
-        fmt.check_initial_type([int, float, str])
-
-    def _check_sobol_setting_format(self, algorithm, hyperparameters):
-        """ Check the format when sobol search.
-
-        Args:
-            algorithm (str): A name of seach algorithm.
-            hyperparameters (list): Items of hyperparametes.
-        Note
-            Available items
-            * Sobol: uniform_float, uniform_int
-        """
-
-        #
-        # (Issues #14)
-        # https://gitlab.com/onishi-lab/opt/-/issues/14
-        # The calculated value of hyperparameters set to int type
-        # in sobol search becomes a float.
-        # -> Int type is not supported.
-        #
-
-        hp_types = [
-            'uniform_float'
-        ]
-        fmt = FormatChecker(algorithm, hp_types, hyperparameters)
-
-        # int, float
-        necessary_items = ["name", "type", "lower", "upper"]
-        optional_items = ["initial", "comment"]
-        fmt.check_uniform_int(necessary_items, optional_items)
-        fmt.check_uniform_float(necessary_items, optional_items)
-
-        # initial check
-        fmt.check_initial_type([int, float])
-
-    def _check_neldermead_setting_format(
-        self,
-        algorithm: str,
-        hyperparameters: list
-    ):
-        """ Check the format when nelder-mead search.
-
-        Args:
-            algorithm (str): A name of seach algorithm.
-            hyperparameters (list): Items of hyperparametes
-        Note
-            Available items
-            uniform_float, uniform_int
-        """
-        hp_types = [
-            'uniform_float',
-            'uniform_int'
-        ]
-        fmt = FormatChecker(algorithm, hp_types, hyperparameters)
-
-        # int, float
-        necessary_items = ["name", "type", "lower", "upper"]
-        optional_items = ["initial", "comment"]
-        fmt.check_uniform_int(necessary_items, optional_items)
-        fmt.check_uniform_float(necessary_items, optional_items)
-
-        # initial check
-        fmt.check_initial_type([int, float, list])
-
-    def _check_tpe_setting_format(
-        self,
-        algorithm: str,
-        hyperparameters: list
-    ) -> None:
-        """ Check the format when TPE search.
-        Args
-            algorithm (str): A name of seach algorithm.
-            hyperparameters (list): Items of hyperparametes
-        Note
-            Available items
-            niform_float, uniform_int, categorical, ordinal
-        """
-        hp_types = [
-            'uniform_float',
-            'uniform_int',
-            'categorical',
-            'ordinal'
-        ]
-        fmt = FormatChecker(algorithm, hp_types, hyperparameters)
-
-        # int, float
-        necessary_items = ["name", "type", "lower", "upper"]
-        optional_items = ["initial", "comment"]
-        fmt.check_uniform_int(necessary_items, optional_items)
-        fmt.check_uniform_float(necessary_items, optional_items)
-
-        # categorical
-        necessary_items = ["name", "type", "choices"]
-        optional_items = ["initial", "comment"]
-        fmt.check_categorical(necessary_items, optional_items)
-
-        # ordinal
-        necessary_items = ["name", "type", "lower", "upper", "sequence"]
-        optional_items = ["initial", "comment"]
-        fmt.check_ordinal(necessary_items, optional_items)
-
-        # initial check
-        fmt.check_initial_type([int, float, str])
-
-
-class FormatChecker:
-    """ Configuration file format check
-
-    Attributes:
-        supprt_search_types (list):
-            List of data types supported by this search algorithm.
-                - Items
-                    - uniform_float
-                    - uniform_int
-                    - categorical
-                    - ordinal
-        hyperparameters (list): Items of hyperparametes.
-        algorithm (str): search algorithm search algorithm.
-    """
-
-    def __init__(
-        self,
-        algorithm: str,
-        supprt_search_types: list,
-        hyperparameters: list
-    ):
-        self.supprt_search_types = supprt_search_types
-        self.hyperparameters = hyperparameters
-        self.algorithm = algorithm
-        for hp in self.hyperparameters:
-            if hp['type'] not in self.supprt_search_types:
-                Terminal().print_error(
-                    "'{}' is not support {}"
-                    .format(self.algorithm, hp['type'])
-                )
-                sys.exit()
-
-    def check_hyperparameters_item(
-        self,
-        hp: dict,
-        necessary_items: list,
-        optional_items: list
-    ) -> bool:
-        """ Check the hyperpaarmeters has necessary or optional items.
-
-        Args:
-            hp (dict),
-            necessary_items (list): List of necessary items.
-            optional_items (list):  List of optional items.
-        """
-        necessary = set(necessary_items)
-        defines = set(hp.keys())
-        not_found_items = list(necessary - defines)
-
-        if len(not_found_items) > 0:
-            for item in not_found_items:
-                if item not in optional_items:
-                    Terminal().print_error(
-                        "Not found '{}' in 'hyperparameters'"
-                        .format(item)
-                    )
-                    return False
-
-        not_supported_items = list(defines - necessary)
-        if len(not_supported_items) > 0:
-            for item in not_supported_items:
-                if item not in optional_items:
-                    Terminal().print_error(
-                        "'{}' is not supported in {} {}"
-                        .format(item, self.algorithm, hp['type'])
-                    )
-                    return False
-        return True
-
-    def check_uniform_int(
-        self,
-        necessary_items: list,
-        optional_items: list
-    ) -> None:
-        """ check_uniform_int
-
-        Check the format of a hyperparameter
-        when its data type is uniform int.
-
-        Args:
-            hp (dict): Items of hyperparameter.
-
-            necessary_items (list): List of necessary items.
-                example: ["name", "type", "lower", "upper"]
-
-            optional_items (list):  List of optional items.
-                example: ["initial", "comment"]
-        """
-        for hp in self.hyperparameters:
-            if hp['type'] == 'uniform_int':
-                if self.check_hyperparameters_item(
-                    hp, necessary_items, optional_items
-                ) is False:
-                    sys.exit()
-
-    def check_uniform_float(
-        self,
-        necessary_items: list,
-        optional_items: list
-    ) -> None:
-        """ check_uniform_float
-
-        Check the format of a hyperparameter when
-        its data type is uniform float.
-
-        Args:
-            hp (dict): Items of hyperparameter.
-
-            necessary_items (list): List of necessary items.
-                example: ["name", "type", "lower", "upper"]
-
-            optional_items (list):  List of optional items.
-                example: ["initial", "comment"]
-        """
-        for hp in self.hyperparameters:
-            if hp['type'] == 'uniform_float':
-                if self.check_hyperparameters_item(
-                    hp, necessary_items, optional_items
-                ) is False:
-                    sys.exit()
-
-    def check_categorical(
-        self,
-        necessary_items: list,
-        optional_items: list
-    ) -> None:
-        """ check_categorical
-
-        Check the format of a hyperparameter when
-        its data type is categorical.
-
-        Args:
-            hp (dict): Items of hyperparameter.
-
-            necessary_items (list): List of necessary items.
-                example: ["name", "type", "choices"]
-
-            optional_items (list):  List of optional items.
-                example: ["initial", "comment"]
-        """
-        for hp in self.hyperparameters:
-            if hp['type'] == 'categorical':
-                if self.check_hyperparameters_item(
-                    hp, necessary_items, optional_items
-                ) is False:
-                    sys.exit()
-
-    def check_ordinal(
-        self,
-        necessary_items: list,
-        optional_items: list
-    ) -> None:
-        """ check_ordinal
-
-        Check the format of a hyperparameter when
-        its data type is ordinal.
-
-        Args:
-            hp (dict): Items of hyperparameter.
-
-            necessary_items (list): List of necessary items.
-                example: ["name", "type", "choices"]
-
-            optional_items (list):  List of optional items.
-                example: ["initial", "comment"]
-        """
-        for hp in self.hyperparameters:
-            if hp['type'] == 'ordinal':
-                if self.check_hyperparameters_item(
-                    hp, necessary_items, optional_items
-                ) is False:
-                    sys.exit()
-
-    def check_initial_type(self, types: list) -> None:
-        """
-            Check the format defalt value.
-        Note:
-            When Nelder-Mead is used, it can be defined
-            in the form of a list, but in other cases,
-            a list cannot be used.
-        """
-        for hp in self.hyperparameters:
-            if 'initial' in hp.keys():
-                if type(hp['initial']) not in types:
-                    Terminal().print_error(
-                        "default values tpye: '{}' "
-                        "is not suportted in {}"
-                        .format(type(hp['initial']), self.algorithm)
-                    )
-                    sys.exit()
-=======
-        )
->>>>>>> 875c40c3
+        )