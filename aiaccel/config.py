--- conflicted
+++ resolved
@@ -330,14 +330,9 @@
 _DEFAULT_IS_VERIFIED = False
 _DEFAULT_VERIFI_CONDITION = []
 _DEFAULT_RANDOM_SCHESULING = True
-<<<<<<< HEAD
 _DEFAULT_SOBOL_SCRAMBLE = True
-_RESOURCE_TYPES = ['abci', 'local']
-_GOALS = ['minimize', 'maximize']
-=======
 _DEFAULT_PYTHON_FILE = ""
 _DEFAULT_FUNCTION = ""
->>>>>>> 4e7702cf
 
 
 class Config:
