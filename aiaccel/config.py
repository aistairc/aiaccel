from __future__ import annotations

from dataclasses import dataclass
from importlib.resources import read_text
from pathlib import Path
from typing import Union, List, Optional, Any

from omegaconf import OmegaConf
from omegaconf.dictconfig import DictConfig


@dataclass
class GenericConfig:
    workspace: str
    job_command: str
    python_file: str
    function: str
    batch_job_timeout: int
    sleep_time: Union[float, int]


@dataclass
class ResourceConifig:
    type: str
    num_node: int


@dataclass
class AbciConifig:
    group: str
    job_script_preamble: str
    job_execution_options: Optional[str]
    runner_search_pattern: Optional[str]


@dataclass
class ParameterConfig:
    name: str
    type: str
    lower: Union[float, int]
    upper: Union[float, int]
    # initial: Optional[Union[None, float, int, str, List[Union[float, int]]]]  # Unions of containers are not supported
    initial: Optional[Any]
    choices: Optional[List[Union[None, float, int, str]]]
    sequence: Optional[List[Union[None, float, int, str]]]
    q: Optional[Union[float, int]]
    log: Optional[bool]
    base: Optional[int]
    step: Optional[Union[int, float]]


@dataclass
class OptimizeConifig:
    search_algorithm: str
    goal: str
    trial_number: int
    rand_seed: int
    sobol_scramble: bool
    parameters: List[ParameterConfig]


@dataclass
class JobConifig:
    cancel_retry: int
    cancel_timeout: int
    expire_retry: int
    expire_timeout: int
    finished_retry: int
    finished_timeout: int
    job_retry: int
    job_timeout: int
    kill_retry: int
    kill_timeout: int
    result_retry: int
    runner_retry: int
    runner_timeout: int
    running_retry: int
    running_timeout: int
    init_fail_count: int
    name_length: int
    random_scheduling: bool


@dataclass
class LoggingItemConifig:
    master: str
    optimizer: str
    scheduler: str


@dataclass
class LoggerConfig:
    file: LoggingItemConifig
    log_level: LoggingItemConifig
    stream_level: LoggingItemConifig


@dataclass
class ConditionConfig:
    loop: int
    minimum: Union[float, int]
    maximum: Union[float, int]
    passed: Optional[bool]
    best: Optional[Union[float, int]]


@dataclass
class VerificationConfig:
    is_verified: bool
    condition: List[ConditionConfig]


@dataclass
class Config:
    generic: GenericConfig
    resource: ResourceConifig
    ABCI: AbciConifig
    optimize: OptimizeConifig
    job_setting: JobConifig
    logger: Optional[LoggerConfig]
    verification: Optional[VerificationConfig]
    clean: Optional[bool]
    resume: Optional[Union[None, int]]
    config_path: Optional[Union[None, Path, str]]


<<<<<<< HEAD
def load_config(config_path: str) -> DictConfig | None:
=======
def set_structs_false(conf):
    OmegaConf.set_struct(conf, False)
    if hasattr(conf, "__iter__"):
        for item in conf:
            set_structs_false(conf.__dict__["_content"][item])


def load_config(config_path: str) -> Union[None, DictConfig]:
>>>>>>> 69c8765f
    """
    Load any configuration files, return the DictConfig object.
    Args:
        config_path (str): A path to a configuration file.

    Returns:
        config: DictConfig object
    """
    path = Path(config_path).resolve()

    if not path.exists():
        return None

    base = OmegaConf.structured(Config)
    default = OmegaConf.create(read_text('aiaccel', 'default_config.yaml'))
    customize = OmegaConf.load(path)
    customize.config_path = str(path)

    tmp_config = OmegaConf.merge(base, default)
    set_structs_false(tmp_config)
    config = OmegaConf.merge(tmp_config, customize)

    return config<|MERGE_RESOLUTION|>--- conflicted
+++ resolved
@@ -124,9 +124,7 @@
     config_path: Optional[Union[None, Path, str]]
 
 
-<<<<<<< HEAD
-def load_config(config_path: str) -> DictConfig | None:
-=======
+
 def set_structs_false(conf):
     OmegaConf.set_struct(conf, False)
     if hasattr(conf, "__iter__"):
@@ -134,8 +132,7 @@
             set_structs_false(conf.__dict__["_content"][item])
 
 
-def load_config(config_path: str) -> Union[None, DictConfig]:
->>>>>>> 69c8765f
+def load_config(config_path: str) -> DictConfig | None:
     """
     Load any configuration files, return the DictConfig object.
     Args:
