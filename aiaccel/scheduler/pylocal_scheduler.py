from __future__ import annotations

<<<<<<< HEAD
import importlib
from multiprocessing.pool import Pool, ThreadPool
=======
from multiprocessing.pool import Pool, ThreadPool
from importlib.util import spec_from_file_location
from importlib.util import module_from_spec
>>>>>>> 3e752cac
from pathlib import Path
from typing import Any

<<<<<<< HEAD
from omegaconf.dictconfig import DictConfig

from aiaccel.config import load_config
from aiaccel.scheduler.abstract_scheduler import AbstractScheduler
from aiaccel.util.aiaccel import (Run, WrapperInterface,
                                  set_logging_file_for_trial_id)
=======
from aiaccel.scheduler import AbstractScheduler
from aiaccel.util.aiaccel import Run
from aiaccel.util.aiaccel import WrapperInterface
from aiaccel.util.aiaccel import set_logging_file_for_trial_id
from aiaccel.util import get_time_now
>>>>>>> 3e752cac
from aiaccel.util.cast import cast_y
from aiaccel.util.time_tools import get_time_now


# These are for avoiding mypy-errors from initializer().
# `global` does not work well.
# https://github.com/python/mypy/issues/5732
user_func: Any
workspace: Path


class PylocalScheduler(AbstractScheduler):
    """A scheduler class running on a local computer.

    """

<<<<<<< HEAD
    def __init__(self, config: DictConfig) -> None:
        super().__init__(config)
        self.run = Run(self.config.config_path)
=======
    def __init__(self, options: dict[str, Any]) -> None:
        super().__init__(options)
        self.run = Run(self.config_path)
>>>>>>> 3e752cac
        self.com = WrapperInterface()

        Pool_ = Pool if self.num_node > 1 else ThreadPool
        self.pool = Pool_(self.num_node, initializer=initializer, initargs=(self.config.config_path,))

    def inner_loop_main_process(self) -> bool:
        """A main loop process. This process is repeated every main loop.

        Returns:
            bool: The process succeeds or not. The main loop exits if failed.
        """

        trial_ids = self.storage.trial.get_ready()
        if trial_ids is None or len(trial_ids) == 0:
            return True

        args = []
        for trial_id in trial_ids:
            self.storage.trial.set_any_trial_state(trial_id=trial_id, state='running')
            args.append([trial_id, self.run.get_any_trial_xs(trial_id)])
            self._serialize(trial_id)

        for trial_id, xs, y, err, start_time, end_time in self.pool.imap_unordered(execute, args):
            self.com.out(objective_y=y, objective_err=err)
            self.run.report(trial_id, xs, y, err, start_time, end_time)
            self.storage.trial.set_any_trial_state(trial_id=trial_id, state='finished')

            self.create_result_file(trial_id)

        return True

    def __getstate__(self) -> dict[str, Any]:
        obj = super().__getstate__()
        del obj['run']
        del obj['pool']
        return obj

    def create_model(self) -> None:
        """Creates model object of state machine.

        Returns:
            None: Because it does not use the state transition model.
        """
        return None


def initializer(config_path: str | Path) -> None:
    global user_func, workspace

    config = load_config(config_path)

    # Load the specified module from the specified python program.
<<<<<<< HEAD
    spec = importlib.util.spec_from_file_location("user_module", config.generic.python_file)
    module = importlib.util.module_from_spec(spec)
    spec.loader.exec_module(module)

    user_func = getattr(module, config.generic.function)

    workspace = Path(config.generic.workspace).resolve()
=======
    spec = spec_from_file_location("user_module", config.python_file.get())
    if spec is None:
        raise ValueError("Invalid python_path.")
    module = module_from_spec(spec)
    if spec.loader is None:
        raise ValueError("spec.loader not defined.")
    spec.loader.exec_module(module)
    user_func = getattr(module, config.function.get())
    workspace = Path(config.workspace.get()).resolve()
>>>>>>> 3e752cac


def execute(args: Any) -> Any:
    trial_id, xs = args

    start_time = get_time_now()
    set_logging_file_for_trial_id(workspace, trial_id)

    try:
        y = cast_y(user_func(xs), y_data_type=None)
    except BaseException as e:
        err = str(e)
        y = None
    else:
        err = ""

    end_time = get_time_now()

    return trial_id, xs, y, err, start_time, end_time<|MERGE_RESOLUTION|>--- conflicted
+++ resolved
@@ -1,32 +1,20 @@
 from __future__ import annotations
 
-<<<<<<< HEAD
-import importlib
-from multiprocessing.pool import Pool, ThreadPool
-=======
 from multiprocessing.pool import Pool, ThreadPool
 from importlib.util import spec_from_file_location
 from importlib.util import module_from_spec
->>>>>>> 3e752cac
 from pathlib import Path
 from typing import Any
+from aiaccel.config import load_config
 
-<<<<<<< HEAD
 from omegaconf.dictconfig import DictConfig
 
-from aiaccel.config import load_config
 from aiaccel.scheduler.abstract_scheduler import AbstractScheduler
-from aiaccel.util.aiaccel import (Run, WrapperInterface,
-                                  set_logging_file_for_trial_id)
-=======
-from aiaccel.scheduler import AbstractScheduler
 from aiaccel.util.aiaccel import Run
 from aiaccel.util.aiaccel import WrapperInterface
 from aiaccel.util.aiaccel import set_logging_file_for_trial_id
-from aiaccel.util import get_time_now
->>>>>>> 3e752cac
+from aiaccel.util.time_tools import get_time_now
 from aiaccel.util.cast import cast_y
-from aiaccel.util.time_tools import get_time_now
 
 
 # These are for avoiding mypy-errors from initializer().
@@ -41,15 +29,9 @@
 
     """
 
-<<<<<<< HEAD
     def __init__(self, config: DictConfig) -> None:
         super().__init__(config)
         self.run = Run(self.config.config_path)
-=======
-    def __init__(self, options: dict[str, Any]) -> None:
-        super().__init__(options)
-        self.run = Run(self.config_path)
->>>>>>> 3e752cac
         self.com = WrapperInterface()
 
         Pool_ = Pool if self.num_node > 1 else ThreadPool
@@ -102,25 +84,17 @@
     config = load_config(config_path)
 
     # Load the specified module from the specified python program.
-<<<<<<< HEAD
-    spec = importlib.util.spec_from_file_location("user_module", config.generic.python_file)
-    module = importlib.util.module_from_spec(spec)
-    spec.loader.exec_module(module)
-
-    user_func = getattr(module, config.generic.function)
-
-    workspace = Path(config.generic.workspace).resolve()
-=======
-    spec = spec_from_file_location("user_module", config.python_file.get())
+    spec = spec_from_file_location("user_module", config.generic.python_file)
     if spec is None:
         raise ValueError("Invalid python_path.")
     module = module_from_spec(spec)
     if spec.loader is None:
         raise ValueError("spec.loader not defined.")
     spec.loader.exec_module(module)
-    user_func = getattr(module, config.function.get())
-    workspace = Path(config.workspace.get()).resolve()
->>>>>>> 3e752cac
+
+    user_func = getattr(module, config.generic.function)
+
+    workspace = Path(config.generic.workspace).resolve()
 
 
 def execute(args: Any) -> Any:
