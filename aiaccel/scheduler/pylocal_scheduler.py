--- conflicted
+++ resolved
@@ -6,14 +6,10 @@
 
 from aiaccel.scheduler.abstract_scheduler import AbstractScheduler
 from aiaccel.util.aiaccel import Run
-<<<<<<< HEAD
-=======
-from aiaccel.util.aiaccel import WrapperInterface
 from aiaccel.util.aiaccel import set_logging_file_for_trial_id
 from aiaccel.util.time_tools import get_time_now
 from aiaccel.util.cast import cast_y
 from aiaccel.config import Config
->>>>>>> c1394b1e
 
 
 class PylocalScheduler(AbstractScheduler):
@@ -43,19 +39,17 @@
         args = []
         for trial_id in trial_ids:
             self.storage.trial.set_any_trial_state(trial_id=trial_id, state='running')
-            args.append([trial_id, self.run.get_any_trial_xs(trial_id)])
+            args.append([trial_id, self.get_any_trial_xs(trial_id)])
             self._serialize(trial_id)
 
         for trial_id, xs, y, err, start_time, end_time in self.pool.imap_unordered(execute, args):
-            self.com.out(objective_y=y, objective_err=err)
-            self.run.report(trial_id, xs, y, err, start_time, end_time)
+            self.report(trial_id, xs, y, err, start_time, end_time)
             self.storage.trial.set_any_trial_state(trial_id=trial_id, state='finished')
 
             self.create_result_file(trial_id)
 
         return True
 
-<<<<<<< HEAD
     def get_any_trial_xs(self, trial_id: int) -> dict | None:
         """Gets a parameter list of specific trial ID from Storage object.
 
@@ -76,37 +70,6 @@
 
         return xs
 
-    def execute(self, trial_id: int) -> None:
-        """ Executes the loaded callable object.
-=======
-    def __getstate__(self):
-        obj = super().__getstate__()
-        del obj['run']
-        del obj['pool']
-        return obj
->>>>>>> c1394b1e
-
-    def create_model(self) -> None:
-        """Creates model object of state machine.
-
-        Returns:
-            None: Because it does not use the state transition model.
-        """
-        return None
-
-<<<<<<< HEAD
-        xs = self.get_any_trial_xs(trial_id)
-        _, y, err, start_time, end_time = self.run.execute(self.user_func, xs, y_data_type=None)
-        self.report(trial_id, y, err, start_time, end_time)
-=======
->>>>>>> c1394b1e
-
-def initializer(config_path: str | Path):
-    global user_func, workspace
-
-    config = Config(config_path)
-
-<<<<<<< HEAD
     def report(
         self, trial_id: int, y: any, err: str, start_time: str,
         end_time: str
@@ -128,12 +91,32 @@
         if err != "":
             self.storage.error.set_any_trial_error(trial_id, err)
 
+    def create_model(self) -> None:
+        """Creates model object of state machine.
+        Returns:
+            None: Because it does not use the state transition model.
+        """
+        return None
+
     def __getstate__(self):
         obj = super().__getstate__()
         del obj['run']
-        del obj['user_func']
+        del obj['pool']
         return obj
-=======
+
+
+def initializer(config_path: str | Path) -> None:
+    """Initializer for multiprocessing.Pool.
+    
+    Args:
+        config_path (str | Path): Path to the configuration file.
+    Returns:
+        None
+    """
+    global user_func, workspace
+
+    config = Config(config_path)
+
     # Load the specified module from the specified python program.
     spec = importlib.util.spec_from_file_location("user_module", config.python_file.get())
     module = importlib.util.module_from_spec(spec)
@@ -144,7 +127,13 @@
     workspace = Path(config.workspace.get()).resolve()
 
 
-def execute(args):
+def execute(args: list) -> tuple:
+    """Executes the specified function with the specified arguments.
+    Args:
+        args (list): Arguments.
+    Returns:
+        tuple: Trial ID, arguments, objective value, error string, start time, end time.
+    """
     trial_id, xs = args
 
     start_time = get_time_now()
@@ -160,5 +149,4 @@
 
     end_time = get_time_now()
 
-    return trial_id, xs, y, err, start_time, end_time
->>>>>>> c1394b1e
+    return trial_id, xs, y, err, start_time, end_time