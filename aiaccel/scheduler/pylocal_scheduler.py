from __future__ import annotations

from importlib.util import module_from_spec, spec_from_file_location
from multiprocessing.pool import Pool, ThreadPool
from pathlib import Path
<<<<<<< HEAD
from subprocess import Popen
from typing import Any, List
from aiaccel.config import load_config
=======
from subprocess import run
from typing import Any
>>>>>>> b79eb179

from omegaconf.dictconfig import DictConfig

from aiaccel.config import load_config
from aiaccel.scheduler.abstract_scheduler import AbstractScheduler
from aiaccel.util import get_time_now
from aiaccel.util.aiaccel import Run, set_logging_file_for_trial_id
from aiaccel.util.cast import cast_y

# These are for avoiding mypy-errors from initializer().
# `global` does not work well.
# https://github.com/python/mypy/issues/5732
user_func: Any
workspace: Path


class PylocalScheduler(AbstractScheduler):
    """A scheduler class running on a local computer."""

    def __init__(self, config: DictConfig) -> None:
        super().__init__(config)
        self.run = Run(self.config.config_path)
        self.processes: List[Any] = []

        Pool_ = Pool if self.num_node > 1 else ThreadPool
        self.pool = Pool_(self.num_node, initializer=initializer, initargs=(self.config.config_path,))

    def inner_loop_main_process(self) -> bool:
        """A main loop process. This process is repeated every main loop.

        Returns:
            bool: The process succeeds or not. The main loop exits if failed.
        """

        trial_ids = self.storage.trial.get_ready()
        if trial_ids is None or len(trial_ids) == 0:
            return True

        args = []
        for trial_id in trial_ids:
            self.storage.trial.set_any_trial_state(trial_id=trial_id, state="running")
            args.append([trial_id, self.get_any_trial_xs(trial_id)])
            self._serialize(trial_id)

        for trial_id, xs, ys, err, start_time, end_time in self.pool.imap_unordered(execute, args):
            self.report(trial_id, ys, err, start_time, end_time)
            self.storage.trial.set_any_trial_state(trial_id=trial_id, state="finished")

            self.create_result_file(trial_id, xs, ys, err, start_time, end_time)

        return True

    def post_process(self) -> None:
        for process in self.processes:
            process.wait()

        super().post_process()

    def get_any_trial_xs(self, trial_id: int) -> dict[str, Any] | None:
        """Gets a parameter list of specific trial ID from Storage object.

        Args:
            trial_id (int): Trial ID.

        Returns:
            dict | None: A dictionary of parameters. None if the parameter
                specified by the given trial ID is not registered.
        """
        params = self.storage.hp.get_any_trial_params(trial_id=trial_id)
        if params is None:
            return {}

        xs = {}
        for param in params:
            xs[param.param_name] = param.param_value

        return xs

    def report(self, trial_id: int, ys: list[Any], err: str, start_time: str, end_time: str) -> None:
        """Saves results in the Storage object.

        Args:
            trial_id (int): Trial ID.
            xs (dict): A dictionary of parameters.
            y (Any): Objective value.
            err (str): Error string.
            start_time (str): Execution start time.
            end_time (str): Execution end time.
        """

        self.storage.result.set_any_trial_objective(trial_id, ys)
        self.storage.timestamp.set_any_trial_start_time(trial_id, start_time)
        self.storage.timestamp.set_any_trial_end_time(trial_id, end_time)
        if err != "":
            self.storage.error.set_any_trial_error(trial_id, err)

    def create_model(self) -> None:
        """Creates model object of state machine.
        Returns:
            None: Because it does not use the state transition model.
        """
        return None

    def get_result_file_path(self) -> Path:
        """Get a path to the result file.

        Args:
            trial_id (int): Trial Id.

        Returns:
            PosixPath: A Path object which points to the result file.
        """
        return self.workspace.get_any_result_file_path(self.trial_id.get())

    def create_result_file(
        self, trial_id: int, xs: dict[str, Any], ys: list[Any], error: str, start_time: str, end_time: str
    ) -> None:
        args = {
            "file": self.workspace.get_any_result_file_path(trial_id),
            "trial_id": str(trial_id),
            "config": self.config.config_path,
            "start_time": start_time,
            "end_time": end_time,
            "error": error,
        }

        if len(error) == 0:
            del args["error"]

        commands = ["aiaccel-set-result"]
        for key in args.keys():
            commands.append("--" + key)
            commands.append(str(args[key]))

        commands.append("--objective")
        for y in ys:
            commands.append(str(y))

        for key in xs.keys():
            commands.append("--" + key)
            commands.append(str(xs[key]))

        self.processes.append(Popen(commands))

        return None

    def __getstate__(self) -> dict[str, Any]:
        obj = super().__getstate__()
<<<<<<< HEAD
        del obj['run']
        del obj['pool']
        del obj['processes']
=======
        del obj["run"]
        del obj["pool"]
>>>>>>> b79eb179
        return obj


def initializer(config_path: str | Path) -> None:
    """Initializer for multiprocessing.Pool.

    Args:
        config_path (str | Path): Path to the configuration file.
    Returns:
        None
    """
    global user_func, workspace

    config = load_config(config_path)

    # Load the specified module from the specified python program.
    spec = spec_from_file_location("user_module", config.generic.python_file)
    if spec is None:
        raise ValueError("Invalid python_path.")
    module = module_from_spec(spec)
    if spec.loader is None:
        raise ValueError("spec.loader not defined.")
    spec.loader.exec_module(module)

    user_func = getattr(module, config.generic.function)

    workspace = Path(config.generic.workspace).resolve()


def execute(args: Any) -> tuple[int, dict[str, Any], list[Any], str, str, str]:
    """Executes the specified function with the specified arguments.

    Args:
        args (list): Arguments.
    Returns:
        tuple: Trial ID, arguments, objective value, error string, start time, end time.
    """
    trial_id, xs = args

    start_time = get_time_now()
    set_logging_file_for_trial_id(workspace, trial_id)

    try:
        # y = cast_y(user_func(xs), y_data_type=None)
        y = user_func(xs)
        if isinstance(y, list):
            y = [cast_y(yi, y_data_type=None) for yi in y]
        else:
            y = [cast_y(y, y_data_type=None)]
    except BaseException as e:
        err = str(e)
        y = [None]
    else:
        err = ""

    end_time = get_time_now()

    return trial_id, xs, y, err, start_time, end_time<|MERGE_RESOLUTION|>--- conflicted
+++ resolved
@@ -1,24 +1,22 @@
 from __future__ import annotations
+from aiaccel.util.cast import cast_y
+from aiaccel.util.aiaccel import Run, set_logging_file_for_trial_id
+from aiaccel.util import get_time_now
+from aiaccel.scheduler.abstract_scheduler import AbstractScheduler
+from omegaconf.dictconfig import DictConfig
+from typing import Any
+from subprocess import run
+from aiaccel.config import load_config
+from typing import Any, List
+from subprocess import Popen
 
 from importlib.util import module_from_spec, spec_from_file_location
 from multiprocessing.pool import Pool, ThreadPool
 from pathlib import Path
-<<<<<<< HEAD
-from subprocess import Popen
-from typing import Any, List
-from aiaccel.config import load_config
-=======
-from subprocess import run
-from typing import Any
->>>>>>> b79eb179
-
-from omegaconf.dictconfig import DictConfig
-
-from aiaccel.config import load_config
-from aiaccel.scheduler.abstract_scheduler import AbstractScheduler
-from aiaccel.util import get_time_now
-from aiaccel.util.aiaccel import Run, set_logging_file_for_trial_id
-from aiaccel.util.cast import cast_y
+<< << << < HEAD
+== == == =
+>>>>>> > b79eb1795aa026503c484e41df17d967564e152e
+
 
 # These are for avoiding mypy-errors from initializer().
 # `global` does not work well.
@@ -36,7 +34,8 @@
         self.processes: List[Any] = []
 
         Pool_ = Pool if self.num_node > 1 else ThreadPool
-        self.pool = Pool_(self.num_node, initializer=initializer, initargs=(self.config.config_path,))
+        self.pool = Pool_(self.num_node, initializer=initializer,
+                          initargs=(self.config.config_path,))
 
     def inner_loop_main_process(self) -> bool:
         """A main loop process. This process is repeated every main loop.
@@ -51,15 +50,18 @@
 
         args = []
         for trial_id in trial_ids:
-            self.storage.trial.set_any_trial_state(trial_id=trial_id, state="running")
+            self.storage.trial.set_any_trial_state(
+                trial_id=trial_id, state="running")
             args.append([trial_id, self.get_any_trial_xs(trial_id)])
             self._serialize(trial_id)
 
         for trial_id, xs, ys, err, start_time, end_time in self.pool.imap_unordered(execute, args):
             self.report(trial_id, ys, err, start_time, end_time)
-            self.storage.trial.set_any_trial_state(trial_id=trial_id, state="finished")
-
-            self.create_result_file(trial_id, xs, ys, err, start_time, end_time)
+            self.storage.trial.set_any_trial_state(
+                trial_id=trial_id, state="finished")
+
+            self.create_result_file(
+                trial_id, xs, ys, err, start_time, end_time)
 
         return True
 
@@ -159,14 +161,9 @@
 
     def __getstate__(self) -> dict[str, Any]:
         obj = super().__getstate__()
-<<<<<<< HEAD
-        del obj['run']
-        del obj['pool']
-        del obj['processes']
-=======
         del obj["run"]
         del obj["pool"]
->>>>>>> b79eb179
+        del obj["processes"]
         return obj
 
 
