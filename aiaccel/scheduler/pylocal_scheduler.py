--- conflicted
+++ resolved
@@ -104,20 +104,6 @@
         """
         return None
 
-<<<<<<< HEAD
-=======
-    def get_result_file_path(self) -> Path:
-        """Get a path to the result file.
-
-        Args:
-            trial_id (int): Trial Id.
-
-        Returns:
-            PosixPath: A Path object which points to the result file.
-        """
-        return self.workspace.get_any_result_file_path(self.trial_id.get())
-
->>>>>>> a8ea32af
     def create_result_file(
         self,
         trial_id: int,
