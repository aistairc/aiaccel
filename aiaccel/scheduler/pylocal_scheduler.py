from __future__ import annotations

<<<<<<< HEAD
import importlib
import threading
from collections.abc import Callable
=======
from importlib.util import module_from_spec, spec_from_file_location
from multiprocessing.pool import Pool, ThreadPool
>>>>>>> 0014456a
from pathlib import Path
from subprocess import run
from typing import Any
from aiaccel.config import load_config

from omegaconf.dictconfig import DictConfig

from aiaccel.scheduler import AbstractScheduler
from aiaccel.util import get_time_now
from aiaccel.util.aiaccel import Run, set_logging_file_for_trial_id
from aiaccel.util.cast import cast_y

# These are for avoiding mypy-errors from initializer().
# `global` does not work well.
# https://github.com/python/mypy/issues/5732
user_func: Any
workspace: Path


class PylocalScheduler(AbstractScheduler):
    """A scheduler class running on a local computer."""

<<<<<<< HEAD
    def __init__(self, options: dict) -> None:
        super().__init__(options)

        self.run = None
        self.user_func = None

        self.user_func = self.get_callable_object(self.config.python_file.get(), self.config.function.get())
        self.run = Run(self.config_path)

    def get_callable_object(self, file_path: str | Path, attr_name: str) -> Callable[[dict], float]:
        """Loads the specified module from the specified python program.

        Args:
            file_path (str, pathlib.Path): A user program file path (python
            file only).
            attr_name (str): A name of objective function in user program.

        Returns:
            Callable[[dict], float]:
        """
        spec = importlib.util.spec_from_file_location("user_module", file_path)
        module = importlib.util.module_from_spec(spec)
        spec.loader.exec_module(module)
=======
    def __init__(self, config: DictConfig) -> None:
        super().__init__(config)
        self.run = Run(self.config.config_path)
>>>>>>> 0014456a

        Pool_ = Pool if self.num_node > 1 else ThreadPool
        self.pool = Pool_(self.num_node, initializer=initializer, initargs=(self.config.config_path,))

    def inner_loop_main_process(self) -> bool:
        """A main loop process. This process is repeated every main loop.

        Returns:
            bool: The process succeeds or not. The main loop exits if failed.
        """

        trial_ids = self.storage.trial.get_ready()
        if trial_ids is None or len(trial_ids) == 0:
            return True

        args = []
        for trial_id in trial_ids:
            self.storage.trial.set_any_trial_state(trial_id=trial_id, state='running')
            args.append([trial_id, self.get_any_trial_xs(trial_id)])
            self._serialize(trial_id)

        for trial_id, xs, ys, err, start_time, end_time in self.pool.imap_unordered(execute, args):
            self.report(trial_id, ys, err, start_time, end_time)
            self.storage.trial.set_any_trial_state(trial_id=trial_id, state='finished')

            self.create_result_file(trial_id, xs, ys, err, start_time, end_time)

        return True

<<<<<<< HEAD
    def execute(self, trial_id: int) -> None:
        """Executes the loaded callable object.
=======
    def get_any_trial_xs(self, trial_id: int) -> dict[str, Any] | None:
        """Gets a parameter list of specific trial ID from Storage object.
>>>>>>> 0014456a

        Args:
            trial_id (int): Trial ID.

        Returns:
            dict | None: A dictionary of parameters. None if the parameter
                specified by the given trial ID is not registered.
        """
        params = self.storage.hp.get_any_trial_params(trial_id=trial_id)
        if params is None:
            return {}

        xs = {}
        for param in params:
            xs[param.param_name] = param.param_value

        return xs

    def report(
        self, trial_id: int, ys: list[Any], err: str, start_time: str,
        end_time: str
    ) -> None:
        """Saves results in the Storage object.

        Args:
            trial_id (int): Trial ID.
            xs (dict): A dictionary of parameters.
            y (Any): Objective value.
            err (str): Error string.
            start_time (str): Execution start time.
            end_time (str): Execution end time.
        """
<<<<<<< HEAD
        self.storage.trial.set_any_trial_state(trial_id=trial_id, state="running")
=======
>>>>>>> 0014456a

        self.storage.result.set_any_trial_objective(trial_id, ys)
        self.storage.timestamp.set_any_trial_start_time(trial_id, start_time)
        self.storage.timestamp.set_any_trial_end_time(trial_id, end_time)
        if err != "":
            self.storage.error.set_any_trial_error(trial_id, err)

<<<<<<< HEAD
        self.storage.trial.set_any_trial_state(trial_id=trial_id, state="finished")
        self.create_result_file(trial_id)
=======
    def create_model(self) -> None:
        """Creates model object of state machine.
        Returns:
            None: Because it does not use the state transition model.
        """
        return None
>>>>>>> 0014456a

    def get_result_file_path(self) -> Path:
        """Get a path to the result file.

        Args:
            trial_id (int): Trial Id.

        Returns:
            PosixPath: A Path object which points to the result file.
        """
        return self.workspace.get_any_result_file_path(self.trial_id.get())

    def create_result_file(
        self,
        trial_id: int,
        xs: dict[str, Any],
        ys: list[Any],
        error: str,
        start_time: str,
        end_time: str
    ) -> None:
        args = {
            'file': self.workspace.get_any_result_file_path(trial_id),
            'trial_id': str(trial_id),
            'config': self.config.config_path,
            'start_time': start_time,
            'end_time': end_time,
            'error': error
        }

        if len(error) == 0:
            del args['error']

        commands = ['aiaccel-set-result']
        for key in args.keys():
            commands.append('--' + key)
            commands.append(str(args[key]))

        commands.append('--objective')
        for y in ys:
            commands.append(str(y))

        for key in xs.keys():
            commands.append('--' + key)
            commands.append(str(xs[key]))

        run(commands)

        return None

    def __getstate__(self) -> dict[str, Any]:
        obj = super().__getstate__()
<<<<<<< HEAD
        del obj["run"]
        del obj["user_func"]
        return obj
=======
        del obj['run']
        del obj['pool']
        return obj


def initializer(config_path: str | Path) -> None:
    """Initializer for multiprocessing.Pool.

    Args:
        config_path (str | Path): Path to the configuration file.
    Returns:
        None
    """
    global user_func, workspace

    config = load_config(config_path)

    # Load the specified module from the specified python program.
    spec = spec_from_file_location("user_module", config.generic.python_file)
    if spec is None:
        raise ValueError("Invalid python_path.")
    module = module_from_spec(spec)
    if spec.loader is None:
        raise ValueError("spec.loader not defined.")
    spec.loader.exec_module(module)

    user_func = getattr(module, config.generic.function)

    workspace = Path(config.generic.workspace).resolve()


def execute(args: Any) -> tuple[int, dict[str, Any], list[Any], str, str, str]:
    """Executes the specified function with the specified arguments.

    Args:
        args (list): Arguments.
    Returns:
        tuple: Trial ID, arguments, objective value, error string, start time, end time.
    """
    trial_id, xs = args

    start_time = get_time_now()
    set_logging_file_for_trial_id(workspace, trial_id)

    try:
        # y = cast_y(user_func(xs), y_data_type=None)
        y = user_func(xs)
        if isinstance(y, list):
            y = [cast_y(yi, y_data_type=None) for yi in y]
        else:
            y = [cast_y(y, y_data_type=None)]
    except BaseException as e:
        err = str(e)
        y = [None]
    else:
        err = ""

    end_time = get_time_now()

    return trial_id, xs, y, err, start_time, end_time
>>>>>>> 0014456a
<|MERGE_RESOLUTION|>--- conflicted
+++ resolved
@@ -1,20 +1,14 @@
 from __future__ import annotations
 
-<<<<<<< HEAD
-import importlib
-import threading
-from collections.abc import Callable
-=======
 from importlib.util import module_from_spec, spec_from_file_location
 from multiprocessing.pool import Pool, ThreadPool
->>>>>>> 0014456a
 from pathlib import Path
 from subprocess import run
 from typing import Any
+
+from omegaconf.dictconfig import DictConfig
+
 from aiaccel.config import load_config
-
-from omegaconf.dictconfig import DictConfig
-
 from aiaccel.scheduler import AbstractScheduler
 from aiaccel.util import get_time_now
 from aiaccel.util.aiaccel import Run, set_logging_file_for_trial_id
@@ -30,35 +24,9 @@
 class PylocalScheduler(AbstractScheduler):
     """A scheduler class running on a local computer."""
 
-<<<<<<< HEAD
-    def __init__(self, options: dict) -> None:
-        super().__init__(options)
-
-        self.run = None
-        self.user_func = None
-
-        self.user_func = self.get_callable_object(self.config.python_file.get(), self.config.function.get())
-        self.run = Run(self.config_path)
-
-    def get_callable_object(self, file_path: str | Path, attr_name: str) -> Callable[[dict], float]:
-        """Loads the specified module from the specified python program.
-
-        Args:
-            file_path (str, pathlib.Path): A user program file path (python
-            file only).
-            attr_name (str): A name of objective function in user program.
-
-        Returns:
-            Callable[[dict], float]:
-        """
-        spec = importlib.util.spec_from_file_location("user_module", file_path)
-        module = importlib.util.module_from_spec(spec)
-        spec.loader.exec_module(module)
-=======
     def __init__(self, config: DictConfig) -> None:
         super().__init__(config)
         self.run = Run(self.config.config_path)
->>>>>>> 0014456a
 
         Pool_ = Pool if self.num_node > 1 else ThreadPool
         self.pool = Pool_(self.num_node, initializer=initializer, initargs=(self.config.config_path,))
@@ -76,25 +44,20 @@
 
         args = []
         for trial_id in trial_ids:
-            self.storage.trial.set_any_trial_state(trial_id=trial_id, state='running')
+            self.storage.trial.set_any_trial_state(trial_id=trial_id, state="running")
             args.append([trial_id, self.get_any_trial_xs(trial_id)])
             self._serialize(trial_id)
 
         for trial_id, xs, ys, err, start_time, end_time in self.pool.imap_unordered(execute, args):
             self.report(trial_id, ys, err, start_time, end_time)
-            self.storage.trial.set_any_trial_state(trial_id=trial_id, state='finished')
+            self.storage.trial.set_any_trial_state(trial_id=trial_id, state="finished")
 
             self.create_result_file(trial_id, xs, ys, err, start_time, end_time)
 
         return True
 
-<<<<<<< HEAD
-    def execute(self, trial_id: int) -> None:
-        """Executes the loaded callable object.
-=======
     def get_any_trial_xs(self, trial_id: int) -> dict[str, Any] | None:
         """Gets a parameter list of specific trial ID from Storage object.
->>>>>>> 0014456a
 
         Args:
             trial_id (int): Trial ID.
@@ -113,10 +76,7 @@
 
         return xs
 
-    def report(
-        self, trial_id: int, ys: list[Any], err: str, start_time: str,
-        end_time: str
-    ) -> None:
+    def report(self, trial_id: int, ys: list[Any], err: str, start_time: str, end_time: str) -> None:
         """Saves results in the Storage object.
 
         Args:
@@ -127,10 +87,6 @@
             start_time (str): Execution start time.
             end_time (str): Execution end time.
         """
-<<<<<<< HEAD
-        self.storage.trial.set_any_trial_state(trial_id=trial_id, state="running")
-=======
->>>>>>> 0014456a
 
         self.storage.result.set_any_trial_objective(trial_id, ys)
         self.storage.timestamp.set_any_trial_start_time(trial_id, start_time)
@@ -138,17 +94,12 @@
         if err != "":
             self.storage.error.set_any_trial_error(trial_id, err)
 
-<<<<<<< HEAD
-        self.storage.trial.set_any_trial_state(trial_id=trial_id, state="finished")
-        self.create_result_file(trial_id)
-=======
     def create_model(self) -> None:
         """Creates model object of state machine.
         Returns:
             None: Because it does not use the state transition model.
         """
         return None
->>>>>>> 0014456a
 
     def get_result_file_path(self) -> Path:
         """Get a path to the result file.
@@ -162,37 +113,31 @@
         return self.workspace.get_any_result_file_path(self.trial_id.get())
 
     def create_result_file(
-        self,
-        trial_id: int,
-        xs: dict[str, Any],
-        ys: list[Any],
-        error: str,
-        start_time: str,
-        end_time: str
+        self, trial_id: int, xs: dict[str, Any], ys: list[Any], error: str, start_time: str, end_time: str
     ) -> None:
         args = {
-            'file': self.workspace.get_any_result_file_path(trial_id),
-            'trial_id': str(trial_id),
-            'config': self.config.config_path,
-            'start_time': start_time,
-            'end_time': end_time,
-            'error': error
+            "file": self.workspace.get_any_result_file_path(trial_id),
+            "trial_id": str(trial_id),
+            "config": self.config.config_path,
+            "start_time": start_time,
+            "end_time": end_time,
+            "error": error,
         }
 
         if len(error) == 0:
-            del args['error']
-
-        commands = ['aiaccel-set-result']
+            del args["error"]
+
+        commands = ["aiaccel-set-result"]
         for key in args.keys():
-            commands.append('--' + key)
+            commands.append("--" + key)
             commands.append(str(args[key]))
 
-        commands.append('--objective')
+        commands.append("--objective")
         for y in ys:
             commands.append(str(y))
 
         for key in xs.keys():
-            commands.append('--' + key)
+            commands.append("--" + key)
             commands.append(str(xs[key]))
 
         run(commands)
@@ -201,13 +146,8 @@
 
     def __getstate__(self) -> dict[str, Any]:
         obj = super().__getstate__()
-<<<<<<< HEAD
         del obj["run"]
-        del obj["user_func"]
-        return obj
-=======
-        del obj['run']
-        del obj['pool']
+        del obj["pool"]
         return obj
 
 
@@ -265,5 +205,4 @@
 
     end_time = get_time_now()
 
-    return trial_id, xs, y, err, start_time, end_time
->>>>>>> 0014456a
+    return trial_id, xs, y, err, start_time, end_time