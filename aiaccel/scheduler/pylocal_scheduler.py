from __future__ import annotations

<<<<<<< HEAD
import importlib
from multiprocessing.pool import Pool, ThreadPool
from pathlib import Path
from subprocess import run
=======
from multiprocessing.pool import Pool, ThreadPool
from importlib.util import spec_from_file_location
from importlib.util import module_from_spec
from pathlib import Path
from typing import Any
>>>>>>> 68323ac1

from aiaccel.config import Config
from aiaccel.scheduler.abstract_scheduler import AbstractScheduler
from aiaccel.util.aiaccel import Run, set_logging_file_for_trial_id
from aiaccel.util.cast import cast_y
from aiaccel.util.time_tools import get_time_now


# These are for avoiding mypy-errors from initializer().
# `global` does not work well.
# https://github.com/python/mypy/issues/5732
user_func: Any
workspace: Path


class PylocalScheduler(AbstractScheduler):
    """A scheduler class running on a local computer.

    """

    def __init__(self, options: dict[str, Any]) -> None:
        super().__init__(options)
        self.run = Run(self.config_path)

        Pool_ = Pool if self.num_node > 1 else ThreadPool
        self.pool = Pool_(self.num_node, initializer=initializer, initargs=(self.config_path,))

    def inner_loop_main_process(self) -> bool:
        """A main loop process. This process is repeated every main loop.

        Returns:
            bool: The process succeeds or not. The main loop exits if failed.
        """

        trial_ids = self.storage.trial.get_ready()
        if trial_ids is None or len(trial_ids) == 0:
            return True

        args = []
        for trial_id in trial_ids:
            self.storage.trial.set_any_trial_state(trial_id=trial_id, state='running')
            args.append([trial_id, self.get_any_trial_xs(trial_id)])
            self._serialize(trial_id)

        for trial_id, xs, y, err, start_time, end_time in self.pool.imap_unordered(execute, args):
            self.report(trial_id, y, err, start_time, end_time)
            self.storage.trial.set_any_trial_state(trial_id=trial_id, state='finished')

            self.create_result_file(trial_id, xs, y, err, start_time, end_time)

        return True

<<<<<<< HEAD
    def get_any_trial_xs(self, trial_id: int) -> dict | None:
        """Gets a parameter list of specific trial ID from Storage object.

        Args:
            trial_id (int): Trial ID.

        Returns:
            dict | None: A dictionary of parameters. None if the parameter
                specified by the given trial ID is not registered.
        """
        params = self.storage.hp.get_any_trial_params(trial_id=trial_id)
        if params is None:
            return {}

        xs = {}
        for param in params:
            xs[param.param_name] = param.param_value

        return xs

    def report(
        self, trial_id: int, y: any, err: str, start_time: str,
        end_time: str
    ) -> None:
        """Saves results in the Storage object.

        Args:
            trial_id (int): Trial ID.
            xs (dict): A dictionary of parameters.
            y (any): Objective value.
            err (str): Error string.
            start_time (str): Execution start time.
            end_time (str): Execution end time.
        """

        self.storage.result.set_any_trial_objective(trial_id, y)
        self.storage.timestamp.set_any_trial_start_time(trial_id, start_time)
        self.storage.timestamp.set_any_trial_end_time(trial_id, end_time)
        if err != "":
            self.storage.error.set_any_trial_error(trial_id, err)
=======
    def __getstate__(self) -> dict[str, Any]:
        obj = super().__getstate__()
        del obj['run']
        del obj['pool']
        return obj
>>>>>>> 68323ac1

    def create_model(self) -> None:
        """Creates model object of state machine.
        Returns:
            None: Because it does not use the state transition model.
        """
        return None

    def get_result_file_path(self) -> Path:
        """Get a path to the result file.

<<<<<<< HEAD
        Args:
            trial_id (int): Trial Id.

        Returns:
            PosixPath: A Path object which points to the result file.
        """
        return self.workspace.get_any_result_file_path(self.trial_id)

    def create_result_file(
            self,
            trial_id: int,
            xs: dict,
            objective: any,
            error: str,
            start_time,
            end_time
    ) -> None:
        args = {
            'file': self.workspace.get_any_result_file_path(trial_id),
            'trial_id': str(trial_id),
            'config': self.config_path,
            'start_time': start_time,
            'end_time': end_time,
            'objective': str(objective),
            'error': error
        }

        if len(error) == 0:
            del args['error']

        if objective == 'None':
            del args['objective']

        commands = ['aiaccel-set-result']
        for key in args.keys():
            commands.append('--' + key)
            commands.append(args[key])

        for key in xs.keys():
            commands.append('--' + key)
            commands.append(str(xs[key]))

        run(commands)

        return None

    def __getstate__(self):
        obj = super().__getstate__()
        del obj['run']
        del obj['pool']
        return obj


def initializer(config_path: str | Path) -> None:
    """Initializer for multiprocessing.Pool.

    Args:
        config_path (str | Path): Path to the configuration file.
    Returns:
        None
    """
=======
def initializer(config_path: str | Path) -> None:
>>>>>>> 68323ac1
    global user_func, workspace

    config = Config(config_path)

    # Load the specified module from the specified python program.
    spec = spec_from_file_location("user_module", config.python_file.get())
    if spec is None:
        raise ValueError("Invalid python_path.")
    module = module_from_spec(spec)
    if spec.loader is None:
        raise ValueError("spec.loader not defined.")
    spec.loader.exec_module(module)
    user_func = getattr(module, config.function.get())
    workspace = Path(config.workspace.get()).resolve()


<<<<<<< HEAD
def execute(args: list) -> tuple:
    """Executes the specified function with the specified arguments.

    Args:
        args (list): Arguments.
    Returns:
        tuple: Trial ID, arguments, objective value, error string, start time, end time.
    """
=======
def execute(args: Any) -> Any:
>>>>>>> 68323ac1
    trial_id, xs = args

    start_time = get_time_now()
    set_logging_file_for_trial_id(workspace, trial_id)

    try:
        y = cast_y(user_func(xs), y_data_type=None)
    except BaseException as e:
        err = str(e)
        y = None
    else:
        err = ""

    end_time = get_time_now()

    return trial_id, xs, y, err, start_time, end_time<|MERGE_RESOLUTION|>--- conflicted
+++ resolved
@@ -1,17 +1,10 @@
 from __future__ import annotations
 
-<<<<<<< HEAD
-import importlib
+from importlib.util import module_from_spec, spec_from_file_location
 from multiprocessing.pool import Pool, ThreadPool
 from pathlib import Path
 from subprocess import run
-=======
-from multiprocessing.pool import Pool, ThreadPool
-from importlib.util import spec_from_file_location
-from importlib.util import module_from_spec
-from pathlib import Path
 from typing import Any
->>>>>>> 68323ac1
 
 from aiaccel.config import Config
 from aiaccel.scheduler.abstract_scheduler import AbstractScheduler
@@ -19,7 +12,6 @@
 from aiaccel.util.cast import cast_y
 from aiaccel.util.time_tools import get_time_now
 
-
 # These are for avoiding mypy-errors from initializer().
 # `global` does not work well.
 # https://github.com/python/mypy/issues/5732
@@ -64,7 +56,6 @@
 
         return True
 
-<<<<<<< HEAD
     def get_any_trial_xs(self, trial_id: int) -> dict | None:
         """Gets a parameter list of specific trial ID from Storage object.
 
@@ -105,13 +96,6 @@
         self.storage.timestamp.set_any_trial_end_time(trial_id, end_time)
         if err != "":
             self.storage.error.set_any_trial_error(trial_id, err)
-=======
-    def __getstate__(self) -> dict[str, Any]:
-        obj = super().__getstate__()
-        del obj['run']
-        del obj['pool']
-        return obj
->>>>>>> 68323ac1
 
     def create_model(self) -> None:
         """Creates model object of state machine.
@@ -123,7 +107,6 @@
     def get_result_file_path(self) -> Path:
         """Get a path to the result file.
 
-<<<<<<< HEAD
         Args:
             trial_id (int): Trial Id.
 
@@ -185,9 +168,6 @@
     Returns:
         None
     """
-=======
-def initializer(config_path: str | Path) -> None:
->>>>>>> 68323ac1
     global user_func, workspace
 
     config = Config(config_path)
@@ -204,7 +184,6 @@
     workspace = Path(config.workspace.get()).resolve()
 
 
-<<<<<<< HEAD
 def execute(args: list) -> tuple:
     """Executes the specified function with the specified arguments.
 
@@ -213,9 +192,6 @@
     Returns:
         tuple: Trial ID, arguments, objective value, error string, start time, end time.
     """
-=======
-def execute(args: Any) -> Any:
->>>>>>> 68323ac1
     trial_id, xs = args
 
     start_time = get_time_now()
