--- conflicted
+++ resolved
@@ -70,14 +70,8 @@
         error = '\n'.join(stderrs)
 
         args = {
-<<<<<<< HEAD
             'workspace': str(obj.workspace.path),
             'trial_id': str(trial_id),
-=======
-            'file': output_file_path,
-            'trial_id': trial_id,
-            'config': config_file_path,
->>>>>>> 96d8befa
             'start_time': start_time,
             'end_time': end_time,
             'error': error,
