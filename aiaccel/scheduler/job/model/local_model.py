--- conflicted
+++ resolved
@@ -22,19 +22,12 @@
         runner_command = create_runner_command(
             obj.config.generic.job_command,
             obj.content,
-<<<<<<< HEAD
-            str(obj.trial_id),
-            obj.config.config_path
-        )
-
-=======
             obj.trial_id,
-            str(obj.config_path),
+            str(obj.config.config_path),
             str(obj.command_error_output)
         )
 
         obj.logger.info(f'runner command: {" ".join(runner_command)}')
->>>>>>> 392d1634
         obj.proc = exec_runner(runner_command)
 
         obj.th_oh = OutputHandler(
