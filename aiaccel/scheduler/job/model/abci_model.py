--- conflicted
+++ resolved
@@ -1,46 +1,20 @@
 from __future__ import annotations
 
-<<<<<<< HEAD
-=======
 from subprocess import PIPE, Popen
->>>>>>> 0014456a
 from typing import TYPE_CHECKING
 
 import fasteners
 
-<<<<<<< HEAD
-from aiaccel.abci.batch import create_abci_batch_file
-from aiaccel.abci.qsub import create_qsub_command
-from aiaccel.scheduler.job.model.abstract_model import AbstractModel
-from aiaccel.util.filesystem import interprocess_lock_file
-from aiaccel.util.process import OutputHandler, exec_runner
-from aiaccel.util.retry import retry
-from aiaccel.wrapper_tools import create_runner_command
-=======
 from aiaccel.abci import create_abci_batch_file, create_qsub_command
 from aiaccel.scheduler.job.model import AbstractModel
 from aiaccel.util import OutputHandler, interprocess_lock_file, retry
->>>>>>> 0014456a
 
 if TYPE_CHECKING:
     from aiaccel.scheduler.job import Job
 
 
 class AbciModel(AbstractModel):
-<<<<<<< HEAD
     def before_runner_create(self, obj: "Job") -> None:
-        commands = create_runner_command(
-            obj.config.job_command.get(), obj.content, obj.trial_id, str(obj.config_path), str(obj.command_error_output)
-        )
-
-        create_abci_batch_file(obj.to_file, obj.config.job_script_preamble.get(), commands, obj.dict_lock)
-
-    @retry(_MAX_NUM=60, _DELAY=1.0)
-    def conditions_runner_confirmed(self, obj: "Job") -> bool:
-        lockpath = interprocess_lock_file(obj.to_file, obj.dict_lock)
-=======
-    def before_runner_create(self, obj: 'Job') -> None:
-
         create_abci_batch_file(
             trial_id=obj.trial_id,
             param_content=obj.content,
@@ -50,33 +24,21 @@
             batch_file=obj.to_file,
             job_script_preamble=obj.config.ABCI.job_script_preamble,
             command=obj.config.generic.job_command,
-            dict_lock=obj.workspace.lock
+            dict_lock=obj.workspace.lock,
         )
 
     @retry(_MAX_NUM=60, _DELAY=1.0)
-    def conditions_runner_confirmed(self, obj: 'Job') -> bool:
+    def conditions_runner_confirmed(self, obj: "Job") -> bool:
         lockpath = interprocess_lock_file(obj.to_file, obj.workspace.lock)
->>>>>>> 0014456a
         with fasteners.InterProcessLock(lockpath):
             return obj.to_file.exists()
 
     def before_job_submitted(self, obj: "Job") -> None:
         runner_file = self.get_runner_file(obj)
-<<<<<<< HEAD
-        runner_command = create_qsub_command(obj.config, str(runner_file))
-=======
-        runner_command = create_qsub_command(
-            obj.config,
-            runner_file
-        )
->>>>>>> 0014456a
+        runner_command = create_qsub_command(obj.config, runner_file)
 
         obj.logger.info(f'runner command: {" ".join(runner_command)}')
         obj.proc = Popen(runner_command, stdout=PIPE, stderr=PIPE)
 
-<<<<<<< HEAD
-        obj.th_oh = OutputHandler(obj.scheduler, obj.proc, "Job", trial_id=obj.trial_id, storage=obj.storage)
-=======
         obj.th_oh = OutputHandler(obj.proc)
->>>>>>> 0014456a
         obj.th_oh.start()