--- conflicted
+++ resolved
@@ -24,12 +24,8 @@
             obj.config.generic.job_command,
             obj.content,
             obj.trial_id,
-<<<<<<< HEAD
-            obj.config.config_path
-=======
-            str(obj.config_path),
+            str(obj.config.config_path),
             str(obj.command_error_output)
->>>>>>> 392d1634
         )
 
         create_abci_batch_file(
@@ -52,10 +48,7 @@
             str(runner_file)
         )
 
-<<<<<<< HEAD
-=======
         obj.logger.info(f'runner command: {" ".join(runner_command)}')
->>>>>>> 392d1634
         obj.proc = exec_runner(runner_command)
 
         obj.th_oh = OutputHandler(
