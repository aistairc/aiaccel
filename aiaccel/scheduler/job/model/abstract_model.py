--- conflicted
+++ resolved
@@ -2,22 +2,10 @@
 
 from collections.abc import Callable
 from pathlib import Path
-<<<<<<< HEAD
 from typing import TYPE_CHECKING, Any
 
-from aiaccel.util.process import kill_process
-from aiaccel.util.time_tools import get_time_delta, get_time_now_object
-
-=======
-from typing import Any
-from typing import TYPE_CHECKING
-
-from aiaccel.common import dict_runner
-from aiaccel.util import create_yaml
-from aiaccel.util import kill_process
-from aiaccel.util import get_time_delta
-from aiaccel.util import get_time_now_object
->>>>>>> 39490baa
+from aiaccel.util import get_time_delta, get_time_now_object, kill_process
+
 if TYPE_CHECKING:
     from aiaccel.scheduler import Job
 
