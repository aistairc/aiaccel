from __future__ import annotations
from aiaccel.util import retry

from collections.abc import Callable
from pathlib import Path
from typing import TYPE_CHECKING, Any

from aiaccel.util import get_time_delta, get_time_now_object, kill_process

if TYPE_CHECKING:
    from aiaccel.scheduler import Job


class AbstractModel(object):
    state: str
    expire: Callable[[Any], Any]
    schedule: Callable[[Any], Any]
    next: Callable[[Any], Any]

    # Common

    def after_confirmed(self, obj: "Job") -> None:
        """State transition of 'after_confirmed'.

        Check the details of 'JOB_STATES' and 'JOB_TRANSITIONS'.

        Args:
            obj (Job): A job object.

        Returns:
            None
        """
        obj.from_file = None
        obj.to_file = None
        obj.threshold_timeout = None
        obj.threshold_retry = None
        obj.count_retry = 0

    def before_failed(self, obj: "Job") -> None:
        """State transition of 'before_failed'.

        Check the details of 'JOB_STATES' and 'JOB_TRANSITIONS'.

        Args:
            obj (Job): A job object.

        Returns:
            None
        """
        obj.count_retry += 1

    def conditions_confirmed(self, obj: "Job") -> bool:
        """State transition of 'conditions_confirmed'.

        Check the details of 'JOB_STATES' and 'JOB_TRANSITIONS'.

        Args:
            obj (Job): A job object.

        Returns:
            bool: A target file exists or not.
        """
        any_trial_state = obj.storage.trial.get_any_trial_state(trial_id=obj.trial_id)
        return obj.next_state == any_trial_state

    def get_runner_file(self, obj: "Job") -> Path:
        return obj.workspace.runner / f"run_{obj.trial_id_str}.sh"

    # Runner
    def after_runner(self, obj: "Job") -> None:
        """State transition of 'after_runner'.

        Check the details of 'JOB_STATES' and 'JOB_TRANSITIONS'.

        Args:
            obj (Job): A job object.

        Returns:
            None
        """
        obj.to_file = self.get_runner_file(obj)
        obj.next_state = "running"
        obj.threshold_timeout = get_time_now_object() + get_time_delta(obj.runner_timeout)
        obj.threshold_retry = obj.runner_retry

    def before_runner_create(self, obj: "Job") -> None:
        """State transition of 'before_runner_create'.

        Check the details of 'JOB_STATES' and 'JOB_TRANSITIONS'.

        Args:
            obj (Job): A job object.

        Returns:
            None
        """
        raise NotImplementedError

    def conditions_runner_confirmed(self, obj: "Job") -> bool:
        """State transition of 'conditions_runner_confirmed'.

        Check the details of 'JOB_STATES' and 'JOB_TRANSITIONS'.

        Args:
            obj (Job): A job object.

        Returns:
            bool: A target file exists or not. But always true if local
            execution.
        """
        raise NotImplementedError

    # HpRunning
    def after_running(self, obj: "Job") -> None:
        """State transition of 'after_running'.

        Check the details of 'JOB_STATES' and 'JOB_TRANSITIONS'.

        Args:
            obj (Job): A job object.

        Returns:
            None
        """
        obj.next_state = "running"
        obj.threshold_timeout = get_time_now_object() + get_time_delta(obj.running_timeout)
        obj.threshold_retry = obj.running_retry

    # JobRun
    def after_job(self, obj: "Job") -> None:
        """State transition of 'after_job'.

        Check the details of 'JOB_STATES' and 'JOB_TRANSITIONS'.

        Args:
            obj (Job): A job object.

        Returns:
            None
        """
        self.after_confirmed(obj)
        obj.threshold_timeout = get_time_now_object() + get_time_delta(obj.job_timeout)
        obj.threshold_retry = obj.job_retry

    def before_job_submitted(self, obj: "Job") -> None:
        """State transition of 'before_job_submitted'.

        Check the details of 'JOB_STATES' and 'JOB_TRANSITIONS'.

        Args:
            obj (Job): A job object.

        Returns:
            None
        """
        raise NotImplementedError

    def conditions_job_confirmed(self, obj: "Job") -> bool:
        """State transition of 'conditions_job_confirmed'.

        Check the details of 'JOB_STATES' and 'JOB_TRANSITIONS'.

        Args:
            obj (Job): A job object.

        Returns:
            bool: A target job is finished or not.
        """
        state = obj.storage.trial.get_any_trial_state(obj.trial_id)
        return state is not None and state in ["running", "finished"]

    # Result
    def after_result(self, obj: "Job") -> None:
        """State transition of 'after_result'.

        Check the details of 'JOB_STATES' and 'JOB_TRANSITIONS'.

        Args:
            obj (Job): A job object.

        Returns:
            None
        """
        self.after_confirmed(obj)

    def before_result(self, obj: "Job") -> None:
        """State transition of 'before_finished'.

        Check the details of 'JOB_STATES' and 'JOB_TRANSITIONS'.

        Args:
            obj (Job): A job object.

        Returns:
            None
        """
        self.write_results_to_database(obj)

    def after_wait_result(self, obj: "Job") -> None:
        """State transition of 'after_wait_result'.

        Check the details of 'JOB_STATES' and 'JOB_TRANSITIONS'.

        Args:
            obj (Job): A job object.

        Returns:
            None
        """
        self.after_confirmed(obj)
        obj.threshold_timeout = get_time_now_object() + get_time_delta(obj.batch_job_timeout)
        obj.threshold_retry = obj.result_retry

    def conditions_result(self, obj: "Job") -> bool:
        """State transition of 'conditions_result'.

        Check the details of 'JOB_STATES' and 'JOB_TRANSITIONS'.

        Args:
            obj (Job): A job object.

        Returns:
            bool: A target is in result files or not.
        """
        # objective = obj.storage.result.get_any_trial_objective(trial_id=obj.trial_id)
        # return (objective is not None)
        return obj.workspace.result_file_exists(trial_id=obj.trial_id)

    # Finished
    def after_finished(self, obj: "Job") -> None:
        """State transition of 'after_finished'.

        Check the details of 'JOB_STATES' and 'JOB_TRANSITIONS'.

        Args:
            obj (Job): A job object.

        Returns:
            None
        """
        self.after_confirmed(obj)

        obj.next_state = "finished"
        obj.threshold_timeout = get_time_now_object() + get_time_delta(obj.finished_timeout)
        obj.threshold_retry = obj.finished_retry

    def before_finished(self, obj: "Job") -> None:
        """State transition of 'before_finished'.

        Check the details of 'JOB_STATES' and 'JOB_TRANSITIONS'.

        Args:
            obj (Job): A job object.

        Returns:
            None
        """

        self.change_state(obj)

    # Expire
    def after_expire(self, obj: "Job") -> None:
        """State transition of 'after_expire'.

        Check the details of 'JOB_STATES' and 'JOB_TRANSITIONS'.

        Args:
            obj (Job): A job object.

        Returns:
            None
        """

        obj.next_state = "ready"
        obj.threshold_timeout = get_time_now_object() + get_time_delta(obj.expire_timeout)
        obj.threshold_retry = obj.expire_retry

    # Kill
    def after_kill(self, obj: "Job") -> None:
        """State transition of 'after_kill'.

        Check the details of 'JOB_STATES' and 'JOB_TRANSITIONS'.

        Args:
            obj (Job): A job object.

        Returns:
            None
        """
        obj.threshold_timeout = get_time_now_object() + get_time_delta(obj.kill_timeout)
        obj.threshold_retry = obj.kill_retry

    def before_kill_submitted(self, obj: "Job") -> None:
        """State transition of 'before_kill_submitted'.

        Check the details of 'JOB_STATES' and 'JOB_TRANSITIONS'.

        Args:
            obj (Job): Ab object.

        Returns:
            None
        """
        for state in obj.scheduler.stats:
            state_trial_id = obj.scheduler.parse_trial_id(state["name"])
            if state_trial_id is not None and obj.trial_id == int(state_trial_id):
                kill_process(state["job-ID"])
        else:
            obj.logger.warning(f"Not matched job trial_id: {obj.trial_id}")

    def conditions_kill_confirmed(self, obj: "Job") -> bool:
        """State transition of 'conditions_kill_confirmed'.

        Check the details of 'JOB_STATES' and 'JOB_TRANSITIONS'.

        Args:
            obj (Job): A job object.

        Returns:
            bool: A target is killed or not.
        """
        for state in obj.scheduler.stats:
            state_trial_id = obj.scheduler.parse_trial_id(state["name"])
            if state_trial_id is not None and obj.trial_id == int(state_trial_id):
                return False
        else:
            return True

    # Check result
    def after_check_result(self, obj: "Job") -> None:
        """State transition of 'after_check_result'.

        Check the details of 'JOB_STATES' and 'JOB_TRANSITIONS'.

        Args:
            obj (Job): A job object.

        Returns:
            None
        """
        self.after_confirmed(obj)
        obj.threshold_timeout = get_time_now_object() + get_time_delta(obj.batch_job_timeout)
        obj.threshold_retry = obj.result_retry

    # Cancel
    def after_cancel(self, obj: "Job") -> None:
        """State transition of 'after_cancel'.

        Check the details of 'JOB_STATES' and 'JOB_TRANSITIONS'.

        Args:
            obj (Job): A job object.

        Returns:
            None
        """

        if obj.storage.is_ready(obj.trial_id) or obj.storage.is_running(obj.trial_id):
            obj.storage.trial.set_any_trial_state(trial_id=obj.trial_id, state="ready")
        else:
            obj.logger.warning(f"Could not find any trial_id: {obj.trial_id}")

        obj.threshold_timeout = get_time_now_object() + get_time_delta(obj.expire_timeout)
        obj.threshold_retry = obj.expire_retry

    def change_state(self, obj: "Job") -> None:
        obj.storage.trial.set_any_trial_state(trial_id=obj.trial_id, state=obj.next_state)

    def write_results_to_database(self, obj: "Job") -> None:
        trial_id = obj.trial_id
        result = self.get_result(obj, trial_id)

<<<<<<< HEAD
        obj.storage.result.set_any_trial_objective(trial_id, result['result'])
        obj.storage.timestamp.set_any_trial_start_time(trial_id, result['start_time'])
        obj.storage.timestamp.set_any_trial_end_time(trial_id, result['end_time'])
        if 'error' in result.keys() and result['error'] != "":
            obj.storage.error.set_any_trial_error(trial_id, result['error'])

    @retry(_MAX_NUM=60, _DELAY=1.0)
    def get_result(self, obj: 'Job', trial_id: int) -> dict[str, Any]:
        result = obj.workspace.get_any_trial_result(trial_id=trial_id)
        if result is None:
            raise Exception("Could not get result")

        return result
=======
        obj.storage.result.set_any_trial_objective(trial_id, result["result"])
        obj.storage.timestamp.set_any_trial_start_time(trial_id, result["start_time"])
        obj.storage.timestamp.set_any_trial_end_time(trial_id, result["end_time"])
        if "error" in result.keys() and result["error"] != "":
            obj.storage.error.set_any_trial_error(trial_id, result["error"])
>>>>>>> b79eb179
<|MERGE_RESOLUTION|>--- conflicted
+++ resolved
@@ -60,7 +60,8 @@
         Returns:
             bool: A target file exists or not.
         """
-        any_trial_state = obj.storage.trial.get_any_trial_state(trial_id=obj.trial_id)
+        any_trial_state = obj.storage.trial.get_any_trial_state(
+            trial_id=obj.trial_id)
         return obj.next_state == any_trial_state
 
     def get_runner_file(self, obj: "Job") -> Path:
@@ -208,7 +209,8 @@
             None
         """
         self.after_confirmed(obj)
-        obj.threshold_timeout = get_time_now_object() + get_time_delta(obj.batch_job_timeout)
+        obj.threshold_timeout = get_time_now_object(
+        ) + get_time_delta(obj.batch_job_timeout)
         obj.threshold_retry = obj.result_retry
 
     def conditions_result(self, obj: "Job") -> bool:
@@ -339,7 +341,8 @@
             None
         """
         self.after_confirmed(obj)
-        obj.threshold_timeout = get_time_now_object() + get_time_delta(obj.batch_job_timeout)
+        obj.threshold_timeout = get_time_now_object(
+        ) + get_time_delta(obj.batch_job_timeout)
         obj.threshold_retry = obj.result_retry
 
     # Cancel
@@ -356,7 +359,8 @@
         """
 
         if obj.storage.is_ready(obj.trial_id) or obj.storage.is_running(obj.trial_id):
-            obj.storage.trial.set_any_trial_state(trial_id=obj.trial_id, state="ready")
+            obj.storage.trial.set_any_trial_state(
+                trial_id=obj.trial_id, state="ready")
         else:
             obj.logger.warning(f"Could not find any trial_id: {obj.trial_id}")
 
@@ -364,18 +368,20 @@
         obj.threshold_retry = obj.expire_retry
 
     def change_state(self, obj: "Job") -> None:
-        obj.storage.trial.set_any_trial_state(trial_id=obj.trial_id, state=obj.next_state)
+        obj.storage.trial.set_any_trial_state(
+            trial_id=obj.trial_id, state=obj.next_state)
 
     def write_results_to_database(self, obj: "Job") -> None:
         trial_id = obj.trial_id
         result = self.get_result(obj, trial_id)
 
-<<<<<<< HEAD
-        obj.storage.result.set_any_trial_objective(trial_id, result['result'])
-        obj.storage.timestamp.set_any_trial_start_time(trial_id, result['start_time'])
-        obj.storage.timestamp.set_any_trial_end_time(trial_id, result['end_time'])
-        if 'error' in result.keys() and result['error'] != "":
-            obj.storage.error.set_any_trial_error(trial_id, result['error'])
+        obj.storage.result.set_any_trial_objective(trial_id, result["result"])
+        obj.storage.timestamp.set_any_trial_start_time(
+            trial_id, result["start_time"])
+        obj.storage.timestamp.set_any_trial_end_time(
+            trial_id, result["end_time"])
+        if "error" in result.keys() and result["error"] != "":
+            obj.storage.error.set_any_trial_error(trial_id, result["error"])
 
     @retry(_MAX_NUM=60, _DELAY=1.0)
     def get_result(self, obj: 'Job', trial_id: int) -> dict[str, Any]:
@@ -383,11 +389,4 @@
         if result is None:
             raise Exception("Could not get result")
 
-        return result
-=======
-        obj.storage.result.set_any_trial_objective(trial_id, result["result"])
-        obj.storage.timestamp.set_any_trial_start_time(trial_id, result["start_time"])
-        obj.storage.timestamp.set_any_trial_end_time(trial_id, result["end_time"])
-        if "error" in result.keys() and result["error"] != "":
-            obj.storage.error.set_any_trial_error(trial_id, result["error"])
->>>>>>> b79eb179
+        return result