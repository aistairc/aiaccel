--- conflicted
+++ resolved
@@ -1,12 +1,8 @@
 from __future__ import annotations
 
-<<<<<<< HEAD
-from typing import TYPE_CHECKING
-=======
 from collections.abc import Callable
 from pathlib import Path
-from typing import Any
->>>>>>> 68323ac1
+from typing import TYPE_CHECKING, Any
 
 from aiaccel.util.process import kill_process
 from aiaccel.util.time_tools import get_time_delta, get_time_now_object
@@ -67,7 +63,6 @@
         any_trial_state = obj.storage.trial.get_any_trial_state(trial_id=obj.trial_id)
         return (obj.next_state == any_trial_state)
 
-<<<<<<< HEAD
     def change_trial_state(self, obj: 'Job') -> None:
         """State transition of 'change_trial_state'.
 
@@ -87,10 +82,6 @@
 
     def get_runner_file(self, obj: 'Job') -> None:
         return obj.workspace.runner / f'run_{obj.trial_id_str}.sh'
-=======
-    def get_runner_file(self, obj: 'Job') -> Path:
-        return obj.ws / dict_runner / f'run_{obj.trial_id_str}.sh'
->>>>>>> 68323ac1
 
     # Runner
     def after_runner(self, obj: 'Job') -> None:
@@ -409,8 +400,7 @@
         )
         obj.threshold_retry = obj.expire_retry
 
-<<<<<<< HEAD
-    def change_state(self, obj: 'Job'):
+    def change_state(self, obj: 'Job') -> None:
         obj.storage.trial.set_any_trial_state(trial_id=obj.trial_id, state=obj.next_state)
 
     def write_results_to_database(self, obj: 'Job'):
@@ -423,8 +413,4 @@
         obj.storage.timestamp.set_any_trial_start_time(trial_id, result['start_time'])
         obj.storage.timestamp.set_any_trial_end_time(trial_id, result['end_time'])
         if 'error' in result.keys() and result['error'] != "":
-            obj.storage.error.set_any_trial_error(trial_id, result['error'])
-=======
-    def change_state(self, obj: 'Job') -> None:
-        obj.storage.trial.set_any_trial_state(trial_id=obj.trial_id, state=obj.next_state)
->>>>>>> 68323ac1
+            obj.storage.error.set_any_trial_error(trial_id, result['error'])