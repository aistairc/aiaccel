from __future__ import annotations

from collections.abc import Callable
from pathlib import Path
from typing import TYPE_CHECKING, Any

from aiaccel.util import get_time_delta, get_time_now_object, kill_process

if TYPE_CHECKING:
    from aiaccel.scheduler import Job


class AbstractModel(object):
    state: str
    expire: Callable[[Any], Any]
    schedule: Callable[[Any], Any]
    next: Callable[[Any], Any]

    # Common

    def after_confirmed(self, obj: "Job") -> None:
        """State transition of 'after_confirmed'.

        Check the details of 'JOB_STATES' and 'JOB_TRANSITIONS'.

        Args:
            obj (Job): A job object.

        Returns:
            None
        """
        obj.from_file = None
        obj.to_file = None
        obj.threshold_timeout = None
        obj.threshold_retry = None
        obj.count_retry = 0

    def before_failed(self, obj: "Job") -> None:
        """State transition of 'before_failed'.

        Check the details of 'JOB_STATES' and 'JOB_TRANSITIONS'.

        Args:
            obj (Job): A job object.

        Returns:
            None
        """
        obj.count_retry += 1

    def conditions_confirmed(self, obj: "Job") -> bool:
        """State transition of 'conditions_confirmed'.

        Check the details of 'JOB_STATES' and 'JOB_TRANSITIONS'.

        Args:
            obj (Job): A job object.

        Returns:
            bool: A target file exists or not.
        """
        any_trial_state = obj.storage.trial.get_any_trial_state(trial_id=obj.trial_id)
        return obj.next_state == any_trial_state

    def get_runner_file(self, obj: "Job") -> Path:
        return obj.workspace.runner / f"run_{obj.trial_id_str}.sh"

    # Runner
    def after_runner(self, obj: "Job") -> None:
        """State transition of 'after_runner'.

        Check the details of 'JOB_STATES' and 'JOB_TRANSITIONS'.

        Args:
            obj (Job): A job object.

        Returns:
            None
        """
        obj.to_file = self.get_runner_file(obj)
        obj.next_state = "running"
        obj.threshold_timeout = get_time_now_object() + get_time_delta(obj.runner_timeout)
        obj.threshold_retry = obj.runner_retry

    def before_runner_create(self, obj: "Job") -> None:
        """State transition of 'before_runner_create'.

        Check the details of 'JOB_STATES' and 'JOB_TRANSITIONS'.

        Args:
            obj (Job): A job object.

        Returns:
            None
        """
        raise NotImplementedError

    def conditions_runner_confirmed(self, obj: "Job") -> bool:
        """State transition of 'conditions_runner_confirmed'.

        Check the details of 'JOB_STATES' and 'JOB_TRANSITIONS'.

        Args:
            obj (Job): A job object.

        Returns:
            bool: A target file exists or not. But always true if local
            execution.
        """
        raise NotImplementedError

    # HpRunning
    def after_running(self, obj: "Job") -> None:
        """State transition of 'after_running'.

        Check the details of 'JOB_STATES' and 'JOB_TRANSITIONS'.

        Args:
            obj (Job): A job object.

        Returns:
            None
        """
        obj.next_state = "running"
        obj.threshold_timeout = get_time_now_object() + get_time_delta(obj.running_timeout)
        obj.threshold_retry = obj.running_retry

    # JobRun
    def after_job(self, obj: "Job") -> None:
        """State transition of 'after_job'.

        Check the details of 'JOB_STATES' and 'JOB_TRANSITIONS'.

        Args:
            obj (Job): A job object.

        Returns:
            None
        """
        self.after_confirmed(obj)
        obj.threshold_timeout = get_time_now_object() + get_time_delta(obj.job_timeout)
        obj.threshold_retry = obj.job_retry

    def before_job_submitted(self, obj: "Job") -> None:
        """State transition of 'before_job_submitted'.

        Check the details of 'JOB_STATES' and 'JOB_TRANSITIONS'.

        Args:
            obj (Job): A job object.

        Returns:
            None
        """
        raise NotImplementedError

    def conditions_job_confirmed(self, obj: "Job") -> bool:
        """State transition of 'conditions_job_confirmed'.

        Check the details of 'JOB_STATES' and 'JOB_TRANSITIONS'.

        Args:
            obj (Job): A job object.

        Returns:
            bool: A target job is finished or not.
        """
        state = obj.storage.trial.get_any_trial_state(obj.trial_id)
        return state is not None and state in ["running", "finished"]

    # Result
    def after_result(self, obj: "Job") -> None:
        """State transition of 'after_result'.

        Check the details of 'JOB_STATES' and 'JOB_TRANSITIONS'.

        Args:
            obj (Job): A job object.

        Returns:
            None
        """
        self.after_confirmed(obj)

    def before_result(self, obj: "Job") -> None:
        """State transition of 'before_finished'.

        Check the details of 'JOB_STATES' and 'JOB_TRANSITIONS'.

        Args:
            obj (Job): A job object.

        Returns:
            None
        """
        self.write_results_to_database(obj)

    def after_wait_result(self, obj: "Job") -> None:
        """State transition of 'after_wait_result'.

        Check the details of 'JOB_STATES' and 'JOB_TRANSITIONS'.

        Args:
            obj (Job): A job object.

        Returns:
            None
        """
        self.after_confirmed(obj)
        obj.threshold_timeout = get_time_now_object() + get_time_delta(obj.batch_job_timeout)
        obj.threshold_retry = obj.result_retry

    def conditions_result(self, obj: "Job") -> bool:
        """State transition of 'conditions_result'.

        Check the details of 'JOB_STATES' and 'JOB_TRANSITIONS'.

        Args:
            obj (Job): A job object.

        Returns:
            bool: A target is in result files or not.
        """
        # objective = obj.storage.result.get_any_trial_objective(trial_id=obj.trial_id)
        # return (objective is not None)
        return obj.workspace.result_file_exists(trial_id=obj.trial_id)

    # Finished
    def after_finished(self, obj: "Job") -> None:
        """State transition of 'after_finished'.

        Check the details of 'JOB_STATES' and 'JOB_TRANSITIONS'.

        Args:
            obj (Job): A job object.

        Returns:
            None
        """
        self.after_confirmed(obj)

        obj.next_state = "finished"
        obj.threshold_timeout = get_time_now_object() + get_time_delta(obj.finished_timeout)
        obj.threshold_retry = obj.finished_retry

    def before_finished(self, obj: "Job") -> None:
        """State transition of 'before_finished'.

        Check the details of 'JOB_STATES' and 'JOB_TRANSITIONS'.

        Args:
            obj (Job): A job object.

        Returns:
            None
        """

        self.change_state(obj)

    # Expire
    def after_expire(self, obj: "Job") -> None:
        """State transition of 'after_expire'.

        Check the details of 'JOB_STATES' and 'JOB_TRANSITIONS'.

        Args:
            obj (Job): A job object.

        Returns:
            None
        """

        obj.next_state = "ready"
        obj.threshold_timeout = get_time_now_object() + get_time_delta(obj.expire_timeout)
        obj.threshold_retry = obj.expire_retry

    # Kill
    def after_kill(self, obj: "Job") -> None:
        """State transition of 'after_kill'.

        Check the details of 'JOB_STATES' and 'JOB_TRANSITIONS'.

        Args:
            obj (Job): A job object.

        Returns:
            None
        """
        obj.threshold_timeout = get_time_now_object() + get_time_delta(obj.kill_timeout)
        obj.threshold_retry = obj.kill_retry

    def before_kill_submitted(self, obj: "Job") -> None:
        """State transition of 'before_kill_submitted'.

        Check the details of 'JOB_STATES' and 'JOB_TRANSITIONS'.

        Args:
            obj (Job): Ab object.

        Returns:
            None
        """
        for state in obj.scheduler.stats:
            state_trial_id = obj.scheduler.parse_trial_id(state["name"])
            if state_trial_id is not None and obj.trial_id == int(state_trial_id):
                kill_process(state["job-ID"])
        else:
            obj.logger.warning(f"Not matched job trial_id: {obj.trial_id}")

    def conditions_kill_confirmed(self, obj: "Job") -> bool:
        """State transition of 'conditions_kill_confirmed'.

        Check the details of 'JOB_STATES' and 'JOB_TRANSITIONS'.

        Args:
            obj (Job): A job object.

        Returns:
            bool: A target is killed or not.
        """
        for state in obj.scheduler.stats:
            state_trial_id = obj.scheduler.parse_trial_id(state["name"])
            if state_trial_id is not None and obj.trial_id == int(state_trial_id):
                return False
        else:
            return True

    # Check result
    def after_check_result(self, obj: "Job") -> None:
        """State transition of 'after_check_result'.

        Check the details of 'JOB_STATES' and 'JOB_TRANSITIONS'.

        Args:
            obj (Job): A job object.

        Returns:
            None
        """
        self.after_confirmed(obj)
        obj.threshold_timeout = get_time_now_object() + get_time_delta(obj.batch_job_timeout)
        obj.threshold_retry = obj.result_retry

    # Cancel
    def after_cancel(self, obj: "Job") -> None:
        """State transition of 'after_cancel'.

        Check the details of 'JOB_STATES' and 'JOB_TRANSITIONS'.

        Args:
            obj (Job): A job object.

        Returns:
            None
        """

        if obj.storage.is_ready(obj.trial_id) or obj.storage.is_running(obj.trial_id):
            obj.storage.trial.set_any_trial_state(trial_id=obj.trial_id, state="ready")
        else:
            obj.logger.warning(f"Could not find any trial_id: {obj.trial_id}")

        obj.threshold_timeout = get_time_now_object() + get_time_delta(obj.expire_timeout)
        obj.threshold_retry = obj.expire_retry

    def change_state(self, obj: "Job") -> None:
        obj.storage.trial.set_any_trial_state(trial_id=obj.trial_id, state=obj.next_state)

    def write_results_to_database(self, obj: "Job") -> None:
        trial_id = obj.trial_id
        result = obj.workspace.get_any_trial_result(trial_id=trial_id)
        if result is None:
            raise Exception("Could not get result")

<<<<<<< HEAD
        obj.storage.result.set_any_trial_objective(trial_id, result['result'])
        obj.storage.timestamp.set_any_trial_start_time(trial_id, result['start_time'])
        obj.storage.timestamp.set_any_trial_end_time(trial_id, result['end_time'])
        obj.storage.error.set_any_trial_exitcode(trial_id, result['exitcode'])
        if 'error' in result.keys() and result['error'] != "":
            obj.storage.error.set_any_trial_error(trial_id, result['error'])
=======
        obj.storage.result.set_any_trial_objective(trial_id, result["result"])
        obj.storage.timestamp.set_any_trial_start_time(trial_id, result["start_time"])
        obj.storage.timestamp.set_any_trial_end_time(trial_id, result["end_time"])
        if "error" in result.keys() and result["error"] != "":
            obj.storage.error.set_any_trial_error(trial_id, result["error"])
>>>>>>> b79eb179
<|MERGE_RESOLUTION|>--- conflicted
+++ resolved
@@ -371,17 +371,9 @@
         if result is None:
             raise Exception("Could not get result")
 
-<<<<<<< HEAD
-        obj.storage.result.set_any_trial_objective(trial_id, result['result'])
-        obj.storage.timestamp.set_any_trial_start_time(trial_id, result['start_time'])
-        obj.storage.timestamp.set_any_trial_end_time(trial_id, result['end_time'])
-        obj.storage.error.set_any_trial_exitcode(trial_id, result['exitcode'])
-        if 'error' in result.keys() and result['error'] != "":
-            obj.storage.error.set_any_trial_error(trial_id, result['error'])
-=======
         obj.storage.result.set_any_trial_objective(trial_id, result["result"])
         obj.storage.timestamp.set_any_trial_start_time(trial_id, result["start_time"])
         obj.storage.timestamp.set_any_trial_end_time(trial_id, result["end_time"])
+        obj.storage.error.set_any_trial_exitcode(trial_id, result["exitcode"])
         if "error" in result.keys() and result["error"] != "":
-            obj.storage.error.set_any_trial_error(trial_id, result["error"])
->>>>>>> b79eb179
+            obj.storage.error.set_any_trial_error(trial_id, result["error"])