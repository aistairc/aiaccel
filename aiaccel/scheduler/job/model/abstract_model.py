from __future__ import annotations

from collections.abc import Callable
from pathlib import Path
from typing import TYPE_CHECKING, Any

from aiaccel.util.process import kill_process
from aiaccel.util.time_tools import get_time_delta, get_time_now_object

if TYPE_CHECKING:
    from aiaccel.scheduler.job.job import Job


class AbstractModel(object):
    state: str
    expire: Callable[[Any], Any]
    schedule: Callable[[Any], Any]
    next: Callable[[Any], Any]

    # Common

    def after_confirmed(self, obj: 'Job') -> None:
        """State transition of 'after_confirmed'.

        Check the details of 'JOB_STATES' and 'JOB_TRANSITIONS'.

        Args:
            obj (Job): A job object.

        Returns:
            None
        """
        obj.from_file = None
        obj.to_file = None
        obj.threshold_timeout = None
        obj.threshold_retry = None
        obj.count_retry = 0

    def before_failed(self, obj: 'Job') -> None:
        """State transition of 'before_failed'.

        Check the details of 'JOB_STATES' and 'JOB_TRANSITIONS'.

        Args:
            obj (Job): A job object.

        Returns:
            None
        """
        obj.count_retry += 1

    def conditions_confirmed(self, obj: 'Job') -> bool:
        """State transition of 'conditions_confirmed'.

        Check the details of 'JOB_STATES' and 'JOB_TRANSITIONS'.

        Args:
            obj (Job): A job object.

        Returns:
            bool: A target file exists or not.
        """
        any_trial_state = obj.storage.trial.get_any_trial_state(trial_id=obj.trial_id)
        return (obj.next_state == any_trial_state)

    def get_runner_file(self, obj: 'Job') -> Path:
        return obj.workspace.runner / f'run_{obj.trial_id_str}.sh'

    # Runner
    def after_runner(self, obj: 'Job') -> None:
        """State transition of 'after_runner'.

        Check the details of 'JOB_STATES' and 'JOB_TRANSITIONS'.

        Args:
            obj (Job): A job object.

        Returns:
            None
        """
        obj.to_file = self.get_runner_file(obj)
        obj.next_state = 'running'
        obj.threshold_timeout = (
            get_time_now_object() +
            get_time_delta(obj.runner_timeout)
        )
        obj.threshold_retry = obj.runner_retry

    def before_runner_create(self, obj: 'Job') -> None:
        """State transition of 'before_runner_create'.

        Check the details of 'JOB_STATES' and 'JOB_TRANSITIONS'.

        Args:
            obj (Job): A job object.

        Returns:
            None
        """
        raise NotImplementedError

    def conditions_runner_confirmed(self, obj: 'Job') -> bool:
        """State transition of 'conditions_runner_confirmed'.

        Check the details of 'JOB_STATES' and 'JOB_TRANSITIONS'.

        Args:
            obj (Job): A job object.

        Returns:
            bool: A target file exists or not. But always true if local
                execution.
        """
        raise NotImplementedError

    # HpRunning
    def after_running(self, obj: 'Job') -> None:
        """State transition of 'after_running'.

        Check the details of 'JOB_STATES' and 'JOB_TRANSITIONS'.

        Args:
            obj (Job): A job object.

        Returns:
            None
        """
        obj.next_state = "running"
        obj.threshold_timeout = (
            get_time_now_object() + get_time_delta(obj.running_timeout)
        )
        obj.threshold_retry = obj.running_retry

    # JobRun
    def after_job(self, obj: 'Job') -> None:
        """State transition of 'after_job'.

        Check the details of 'JOB_STATES' and 'JOB_TRANSITIONS'.

        Args:
            obj (Job): A job object.

        Returns:
            None
        """
        self.after_confirmed(obj)
        obj.threshold_timeout = (
            get_time_now_object() + get_time_delta(obj.job_timeout)
        )
        obj.threshold_retry = obj.job_retry

    def before_job_submitted(self, obj: 'Job') -> None:
        """State transition of 'before_job_submitted'.

        Check the details of 'JOB_STATES' and 'JOB_TRANSITIONS'.

        Args:
            obj (Job): A job object.

        Returns:
            None
        """
        raise NotImplementedError

    def conditions_job_confirmed(self, obj: 'Job') -> bool:
        """State transition of 'conditions_job_confirmed'.

        Check the details of 'JOB_STATES' and 'JOB_TRANSITIONS'.

        Args:
            obj (Job): A job object.

        Returns:
            bool: A target job is finished or not.
        """
        state = obj.storage.trial.get_any_trial_state(obj.trial_id)
        return (state is not None and state in ['running', 'finished'])

    # Result
    def after_result(self, obj: 'Job') -> None:
        """State transition of 'after_result'.

        Check the details of 'JOB_STATES' and 'JOB_TRANSITIONS'.

        Args:
            obj (Job): A job object.

        Returns:
            None
        """
        self.after_confirmed(obj)

    def before_result(self, obj: 'Job') -> None:
        """State transition of 'before_finished'.

        Check the details of 'JOB_STATES' and 'JOB_TRANSITIONS'.

        Args:
            obj (Job): A job object.

        Returns:
            None
        """
        pass

    def after_wait_result(self, obj: 'Job') -> None:
        """State transition of 'after_wait_result'.

        Check the details of 'JOB_STATES' and 'JOB_TRANSITIONS'.

        Args:
            obj (Job): A job object.

        Returns:
            None
        """
        self.after_confirmed(obj)
        obj.threshold_timeout = (get_time_now_object() + get_time_delta(obj.batch_job_timeout))
        obj.threshold_retry = obj.result_retry

    def conditions_result(self, obj: 'Job') -> bool:
        """State transition of 'conditions_result'.

        Check the details of 'JOB_STATES' and 'JOB_TRANSITIONS'.

        Args:
            obj (Job): A job object.

        Returns:
            bool: A target is in result files or not.
        """
        objective = obj.storage.result.get_any_trial_objective(trial_id=obj.trial_id)
        return (objective is not None)
        # return obj.workspace.result_file_exists(trial_id=obj.trial_id)

    # Finished
    def after_finished(self, obj: 'Job') -> None:
        """State transition of 'after_finished'.

        Check the details of 'JOB_STATES' and 'JOB_TRANSITIONS'.

        Args:
            obj (Job): A job object.

        Returns:
            None
        """
        self.after_confirmed(obj)

        obj.next_state = 'finished'
        obj.threshold_timeout = (
            get_time_now_object() + get_time_delta(obj.finished_timeout)
        )
        obj.threshold_retry = obj.finished_retry

    def before_finished(self, obj: 'Job') -> None:
        """State transition of 'before_finished'.

        Check the details of 'JOB_STATES' and 'JOB_TRANSITIONS'.

        Args:
            obj (Job): A job object.

        Returns:
            None
        """

        self.change_state(obj)

    # Expire
    def after_expire(self, obj: 'Job') -> None:
        """State transition of 'after_expire'.

        Check the details of 'JOB_STATES' and 'JOB_TRANSITIONS'.

        Args:
            obj (Job): A job object.

        Returns:
            None
        """

        obj.next_state = "ready"
        obj.threshold_timeout = (
            get_time_now_object() + get_time_delta(obj.expire_timeout)
        )
        obj.threshold_retry = obj.expire_retry

    # Kill
    def after_kill(self, obj: 'Job') -> None:
        """State transition of 'after_kill'.

        Check the details of 'JOB_STATES' and 'JOB_TRANSITIONS'.

        Args:
            obj (Job): A job object.

        Returns:
            None
        """
        obj.threshold_timeout = (
            get_time_now_object() + get_time_delta(obj.kill_timeout)
        )
        obj.threshold_retry = obj.kill_retry

    def before_kill_submitted(self, obj: 'Job') -> None:
        """State transition of 'before_kill_submitted'.

        Check the details of 'JOB_STATES' and 'JOB_TRANSITIONS'.

        Args:
            obj (Job): Ab object.

        Returns:
            None
        """
        for state in obj.scheduler.stats:
            state_trial_id = obj.scheduler.parse_trial_id(state['name'])
            if state_trial_id is not None and obj.trial_id == int(state_trial_id):
                kill_process(state['job-ID'])
        else:
            obj.logger.warning(f'Not matched job trial_id: {obj.trial_id}')

    def conditions_kill_confirmed(self, obj: 'Job') -> bool:
        """State transition of 'conditions_kill_confirmed'.

        Check the details of 'JOB_STATES' and 'JOB_TRANSITIONS'.

        Args:
            obj (Job): A job object.

        Returns:
            bool: A target is killed or not.
        """
        for state in obj.scheduler.stats:
            state_trial_id = obj.scheduler.parse_trial_id(state['name'])
            if state_trial_id is not None and obj.trial_id == int(state_trial_id):
                return False
        else:
            return True

    # Check result
    def after_check_result(self, obj: 'Job') -> None:
        """State transition of 'after_check_result'.

        Check the details of 'JOB_STATES' and 'JOB_TRANSITIONS'.

        Args:
            obj (Job): A job object.

        Returns:
            None
        """
        self.after_confirmed(obj)
        obj.threshold_timeout = (
            get_time_now_object() + get_time_delta(obj.batch_job_timeout)
        )
        obj.threshold_retry = obj.result_retry

    # Cancel
    def after_cancel(self, obj: 'Job') -> None:
        """State transition of 'after_cancel'.

        Check the details of 'JOB_STATES' and 'JOB_TRANSITIONS'.

        Args:
            obj (Job): A job object.

        Returns:
            None
        """

        if (
            obj.storage.is_ready(obj.trial_id) or
            obj.storage.is_running(obj.trial_id)
        ):
            obj.storage.trial.set_any_trial_state(trial_id=obj.trial_id, state='ready')
        else:
            obj.logger.warning(f'Could not find any trial_id: {obj.trial_id}')

        obj.threshold_timeout = (
            get_time_now_object() + get_time_delta(obj.expire_timeout)
        )
        obj.threshold_retry = obj.expire_retry

<<<<<<< HEAD
    def change_state(self, obj: 'Job'):
        obj.storage.trial.set_any_trial_state(trial_id=obj.trial_id, state=obj.next_state)
=======
    def change_state(self, obj: 'Job') -> None:
        obj.storage.trial.set_any_trial_state(trial_id=obj.trial_id, state=obj.next_state)

    def write_results_to_database(self, obj: 'Job') -> None:
        trial_id = obj.trial_id
        result = obj.workspace.get_any_trial_result(trial_id=trial_id)
        if result is None:
            raise Exception("Could not get result")

        obj.storage.result.set_any_trial_objective(trial_id, result['result'])
        obj.storage.timestamp.set_any_trial_start_time(trial_id, result['start_time'])
        obj.storage.timestamp.set_any_trial_end_time(trial_id, result['end_time'])
        if 'error' in result.keys() and result['error'] != "":
            obj.storage.error.set_any_trial_error(trial_id, result['error'])
>>>>>>> a8ea32af
<|MERGE_RESOLUTION|>--- conflicted
+++ resolved
@@ -383,22 +383,5 @@
         )
         obj.threshold_retry = obj.expire_retry
 
-<<<<<<< HEAD
-    def change_state(self, obj: 'Job'):
-        obj.storage.trial.set_any_trial_state(trial_id=obj.trial_id, state=obj.next_state)
-=======
     def change_state(self, obj: 'Job') -> None:
-        obj.storage.trial.set_any_trial_state(trial_id=obj.trial_id, state=obj.next_state)
-
-    def write_results_to_database(self, obj: 'Job') -> None:
-        trial_id = obj.trial_id
-        result = obj.workspace.get_any_trial_result(trial_id=trial_id)
-        if result is None:
-            raise Exception("Could not get result")
-
-        obj.storage.result.set_any_trial_objective(trial_id, result['result'])
-        obj.storage.timestamp.set_any_trial_start_time(trial_id, result['start_time'])
-        obj.storage.timestamp.set_any_trial_end_time(trial_id, result['end_time'])
-        if 'error' in result.keys() and result['error'] != "":
-            obj.storage.error.set_any_trial_error(trial_id, result['error'])
->>>>>>> a8ea32af
+        obj.storage.trial.set_any_trial_state(trial_id=obj.trial_id, state=obj.next_state)