--- conflicted
+++ resolved
@@ -25,10 +25,7 @@
 if TYPE_CHECKING:
     from aiaccel.scheduler.abci_scheduler import AbciScheduler
     from aiaccel.scheduler.local_scheduler import LocalScheduler
-<<<<<<< HEAD
-=======
-
->>>>>>> f8ad49a8
+
 from aiaccel.config import Config
 from aiaccel.storage.storage import Storage
 
