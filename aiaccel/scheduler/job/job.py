--- conflicted
+++ resolved
@@ -10,24 +10,6 @@
 from transitions import Machine
 from transitions.extensions.states import Tags, add_state_features
 
-<<<<<<< HEAD
-from aiaccel import dict_lock
-from aiaccel import dict_result
-from aiaccel import dict_error
-from aiaccel import resource_type_abci
-from aiaccel import resource_type_local
-from aiaccel.config import Config
-from aiaccel.storage.storage import Storage
-from aiaccel.util.buffer import Buffer
-from aiaccel.util.time_tools import get_time_now_object
-from aiaccel.util.trialid import TrialId
-from aiaccel.scheduler.job.model.abci_model import AbciModel
-from aiaccel.scheduler.job.model.local_model import LocalModel
-
-if TYPE_CHECKING:  # pragma: no cover
-    from aiaccel.scheduler.abci_scheduler import AbciScheduler
-    from aiaccel.scheduler.local_scheduler import LocalScheduler
-=======
 from aiaccel.common import dict_lock
 from aiaccel.common import dict_result
 from aiaccel.common import dict_error
@@ -40,7 +22,6 @@
 if TYPE_CHECKING:  # pragma: no cover
     from aiaccel.scheduler import AbstractModel
     from aiaccel.scheduler import AbstractScheduler
->>>>>>> 39490baa
 
 
 JOB_STATES = [
