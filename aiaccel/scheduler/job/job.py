--- conflicted
+++ resolved
@@ -15,22 +15,15 @@
 from aiaccel.common import dict_lock
 from aiaccel.common import dict_result
 from aiaccel.common import dict_error
-from aiaccel.config import Config
 from aiaccel.util import Buffer
 from aiaccel.util import get_time_now_object
 from aiaccel.util import TrialId
-from aiaccel.storage import Storage
 
 if TYPE_CHECKING:  # pragma: no cover
-<<<<<<< HEAD
-    from aiaccel.scheduler.abci_scheduler import AbciScheduler
-    from aiaccel.scheduler.local_scheduler import LocalScheduler
-
-from aiaccel.storage.storage import Storage
-=======
     from aiaccel.scheduler import AbstractModel
     from aiaccel.scheduler import AbstractScheduler
->>>>>>> 3e752cac
+
+from aiaccel.storage.storage import Storage
 
 
 JOB_STATES = [
@@ -426,11 +419,7 @@
         ValueError: When model is None.
 
     Attributes:
-<<<<<<< HEAD
         - config (DictConfig): A configuration object.
-=======
-        config (ConfileWrapper): A configuration object.
->>>>>>> 3e752cac
 
         ws (Path): A path of a workspace.
 
@@ -511,13 +500,7 @@
         count_retry (int):
             A current retry count. This is compared with threshold_retry.
 
-<<<<<<< HEAD
         - model (Model): A model object of state transitions.
-=======
-        job_loop_duration (int): A sleep time each job loop.
-
-        model (Model): A model object of state transitions.
->>>>>>> 3e752cac
 
         machine (CustomMachine): A state machine object.
 
@@ -545,15 +528,9 @@
 
     def __init__(
         self,
-<<<<<<< HEAD
         config: DictConfig,
-        scheduler: AbciScheduler | LocalScheduler,
-        model: AbciModel | LocalModel,
-=======
-        config: Config,
         scheduler: AbstractScheduler,
         model: AbstractModel,
->>>>>>> 3e752cac
         trial_id: int
     ) -> None:
         super(Job, self).__init__()
@@ -605,27 +582,16 @@
             ordered_transitions=False
         )
         self.loop_count = 0
-<<<<<<< HEAD
         self.scheduler = scheduler
         self.trial_id = trial_id
         self.trial_id_str = TrialId(self.config.config_path).zero_padding_any_trial_id(self.trial_id)
-        self.from_file = None
-        self.to_file = None
-        self.next_state = None
-        self.proc = None
-        self.th_oh = None
-=======
-
-        self.config_path = str(self.config.config_path)
-        self.trial_id = trial_id
-        self.trial_id_str = TrialId(self.config_path).zero_padding_any_trial_id(self.trial_id)
         self.from_file: Any = None
         self.to_file: Any = None
         self.next_state: Any = None
         self.proc: Any = None
         self.th_oh: Any = None
->>>>>>> 3e752cac
         self.stop_flag = False
+
         self.storage = Storage(self.ws)
         self.content = self.storage.get_hp_dict(self.trial_id)
         self.result_file_path = self.ws / dict_result / (self.trial_id_str + '.hp')
