--- conflicted
+++ resolved
@@ -542,13 +542,8 @@
 
     def __init__(
         self,
-<<<<<<< HEAD
         config: DictConfig,
-        scheduler: Union[AbciScheduler, LocalScheduler],
-=======
-        config: Config,
         scheduler: AbciScheduler | LocalScheduler,
->>>>>>> e5a6ddbc
         trial_id: int
     ) -> None:
         super(Job, self).__init__()
