from __future__ import annotations

import logging
<<<<<<< HEAD
=======
from datetime import datetime
>>>>>>> 0014456a
from enum import Enum
from pathlib import Path
from typing import TYPE_CHECKING, Any

from omegaconf.dictconfig import DictConfig
from transitions import Machine
from transitions.extensions.states import Tags, add_state_features

<<<<<<< HEAD
from aiaccel import dict_error, dict_lock, dict_result, resource_type_abci, resource_type_local
from aiaccel.scheduler.job.model.abci_model import AbciModel
from aiaccel.scheduler.job.model.local_model import LocalModel
from aiaccel.util.buffer import Buffer
from aiaccel.util.time_tools import get_time_now_object
from aiaccel.util.trialid import TrialId

if TYPE_CHECKING:  # pragma: no cover
    from aiaccel.scheduler.abci_scheduler import AbciScheduler
    from aiaccel.scheduler.local_scheduler import LocalScheduler

from aiaccel.config import Config
from aiaccel.storage.storage import Storage
=======
from aiaccel.storage import Storage
from aiaccel.util import Buffer, TrialId, get_time_now_object
from aiaccel.workspace import Workspace

if TYPE_CHECKING:  # pragma: no cover
    from aiaccel.scheduler import AbstractModel, AbstractScheduler
>>>>>>> 0014456a

JOB_STATES = [
    {"name": "Init"},
    {"name": "RunnerReady"},
    {"name": "RunnerChecking"},
    {"name": "RunnerConfirmed"},
    {"name": "RunnerFailed"},
    {"name": "RunnerFailure"},
    {"name": "Scheduling"},
    {"name": "HpRunningReady"},
    {"name": "HpRunningChecking"},
    {"name": "HpRunningConfirmed"},
    {"name": "HpRunningFailed"},
    {"name": "HpRunningFailure"},
    {"name": "JobReady"},
    {"name": "JobChecking"},
    {"name": "JobFailed"},
    {"name": "JobConfirmed"},
    {"name": "JobFailure"},
    {"name": "WaitResult"},
    {"name": "Result"},
    {"name": "HpFinishedReady"},
    {"name": "HpFinishedChecking"},
    {"name": "HpFinishedFailed"},
    {"name": "HpFinishedConfirmed"},
    {"name": "HpFinishedFailure"},
    {"name": "HpExpireReady"},
    {"name": "HpExpireChecking"},
    {"name": "HpExpireConfirmed"},
    {"name": "HpExpireFailed"},
    {"name": "HpExpireFailure"},
    {"name": "HpExpiredFailure"},
    {"name": "Canceling"},
    {"name": "KillReady"},
    {"name": "KillChecking"},
    {"name": "KillConfirmed"},
    {"name": "KillFailed"},
    {"name": "KillFailure"},
    {"name": "CheckResult"},
    {"name": "HpCancelReady"},
    {"name": "HpCancelChecking"},
    {"name": "HpCancelConfirmed"},
    {"name": "HpCancelFailed"},
    {"name": "HpCancelFailure"},
    {"name": "Canceled"},
    {"name": "Success"},
]

<<<<<<< HEAD
JOB_TRANSITIONS = [
    {"trigger": "next", "source": "Init", "dest": "RunnerReady", "after": "after_runner"},
    {"trigger": "next", "source": "RunnerReady", "dest": "RunnerChecking", "before": "before_runner_create"},
    {
        "trigger": "next",
        "source": "RunnerChecking",
        "dest": "RunnerConfirmed",
        "conditions": "conditions_runner_confirmed",
    },
    {"trigger": "expire", "source": "RunnerChecking", "dest": "RunnerFailed", "before": "before_failed"},
    {"trigger": "next", "source": "RunnerFailed", "dest": "RunnerReady"},
    {"trigger": "expire", "source": "RunnerFailed", "dest": "RunnerFailure"},
    {"trigger": "next", "source": "RunnerConfirmed", "dest": "Scheduling", "after": "after_confirmed"},
    {"trigger": "schedule", "source": "Scheduling", "dest": "HpRunningReady", "after": "after_running"},
    {"trigger": "next", "source": "HpRunningReady", "dest": "HpRunningChecking", "before": "change_state"},
    {
        "trigger": "next",
        "source": "HpRunningChecking",
        "dest": "HpRunningConfirmed",
        "conditions": "conditions_confirmed",
    },
    {"trigger": "expire", "source": "HpRunningChecking", "dest": "HpRunningFailed", "before": "before_failed"},
    {"trigger": "next", "source": "HpRunningFailed", "dest": "HpRunningReady"},
    {"trigger": "expire", "source": "HpRunningFailed", "dest": "HpRunningFailure"},
    {"trigger": "next", "source": "HpRunningConfirmed", "dest": "JobReady", "after": "after_job"},
    {"trigger": "next", "source": "JobReady", "dest": "JobChecking", "before": "before_job_submitted"},
    {"trigger": "next", "source": "JobChecking", "dest": "JobConfirmed", "conditions": "conditions_job_confirmed"},
    {"trigger": "expire", "source": "JobChecking", "dest": "JobFailed", "before": "before_failed"},
    {"trigger": "next", "source": "JobFailed", "dest": "JobReady"},
    {"trigger": "expire", "source": "JobFailed", "dest": "JobFailure"},
    {"trigger": "next", "source": "JobConfirmed", "dest": "WaitResult", "after": "after_wait_result"},
    {
        "trigger": "next",
        "source": "WaitResult",
        "dest": "Result",
        "conditions": "conditions_result",
        "after": "after_result",
    },
    {"trigger": "expire", "source": "WaitResult", "dest": "HpExpireReady", "after": "after_expire"},
    {"trigger": "next", "source": "Result", "dest": "HpFinishedReady", "after": "after_finished"},
    {"trigger": "next", "source": "HpFinishedReady", "dest": "HpFinishedChecking", "before": "before_finished"},
    {
        "trigger": "next",
        "source": "HpFinishedChecking",
        "dest": "HpFinishedConfirmed",
        "conditions": "conditions_confirmed",
    },
    {"trigger": "expire", "source": "HpFinishedChecking", "dest": "HpFinishedFailed", "before": "before_failed"},
    {"trigger": "next", "source": "HpFinishedFailed", "dest": "HpFinishedReady"},
    {"trigger": "expire", "source": "HpFinishedFailed", "dest": "HpFinishedFailure"},
    {"trigger": "next", "source": "HpFinishedConfirmed", "dest": "Success", "after": "after_confirmed"},
    {"trigger": "next", "source": "HpExpireReady", "dest": "HpExpireChecking", "before": "change_state"},
    {
        "trigger": "next",
        "source": "HpExpireChecking",
        "dest": "HpExpireConfirmed",
        "conditions": "conditions_confirmed",
    },
    {"trigger": "expire", "source": "HpExpireChecking", "dest": "HpExpireFailed", "before": "before_failed"},
    {"trigger": "next", "source": "HpExpireFailed", "dest": "HpExpireReady"},
    {"trigger": "expire", "source": "HpExpireFailed", "dest": "HpExpireFailure"},
    {"trigger": "next", "source": "HpExpireConfirmed", "dest": "Scheduling", "after": "after_confirmed"},
    {"trigger": "next", "source": "Canceling", "dest": "KillReady", "after": "after_kill"},
    {"trigger": "next", "source": "KillReady", "dest": "KillChecking", "before": "before_kill_submitted"},
    {"trigger": "next", "source": "KillChecking", "dest": "KillConfirmed", "conditions": "conditions_kill_confirmed"},
    {"trigger": "expire", "source": "KillChecking", "dest": "KillFailed", "before": "before_failed"},
    {"trigger": "next", "source": "KillFailed", "dest": "KillReady"},
    {"trigger": "expire", "source": "KillFailed", "dest": "KillFailure"},
    {"trigger": "next", "source": "KillConfirmed", "dest": "CheckResult", "after": "after_check_result"},
    {"trigger": "next", "source": "CheckResult", "dest": "Result", "conditions": "conditions_result"},
    {"trigger": "expire", "source": "CheckResult", "dest": "HpCancelReady", "after": "after_cancel"},
    {
        "trigger": "next",
        "source": "HpCancelReady",
        "dest": "HpCancelChecking",
        "prepare": "prepare_expire",
        "before": "change_state",
    },
    {
        "trigger": "next",
        "source": "HpCancelChecking",
        "dest": "HpCancelConfirmed",
        "conditions": "conditions_confirmed",
    },
    {"trigger": "expire", "source": "HpCancelChecking", "dest": "HpCancelFailed", "before": "before_failed"},
    {"trigger": "next", "source": "HpCancelFailed", "dest": "HpCancelReady"},
    {"trigger": "expire", "source": "HpCancelFailed", "dest": "HpCancelFailure"},
    {"trigger": "next", "source": "HpCancelConfirmed", "dest": "Canceled", "after": "after_confirmed"},
    {
        "trigger": "cancel",
        "source": [
            "Init",
            "RunnerReady",
            "RunnerChecking",
            "RunnerConfirmed",
            "RunnerFailed",
            "HpRunningReady",
            "HpRunningChecking",
            "HpRunningConfirmed",
            "HpRunningFailed",
            "JobReady",
            "JobChecking",
            "JobConfirmed",
            "JobFailed",
            "HpFinishedReady",
            "HpFinishedChecking",
            "HpFinishedConfirmed",
            "HpFinishedFailed",
            "HpExpireReady",
            "HpExpireChecking",
            "HpExpireConfirmed",
            "HpExpireFailed",
            "Scheduling",
            "WaitResult",
            "Result",
=======
JOB_TRANSITIONS: list[dict[str, str | list[str]]] = [
    {
        'trigger': 'next',
        'source': 'Init',
        'dest': 'RunnerReady',
        'after': 'after_runner'
    },
    {
        'trigger': 'next',
        'source': 'RunnerReady',
        'dest': 'RunnerChecking',
        'before': 'before_runner_create'
    },
    {
        'trigger': 'next',
        'source': 'RunnerChecking',
        'dest': 'RunnerConfirmed',
        'conditions': 'conditions_runner_confirmed'
    },
    {
        'trigger': 'expire',
        'source': 'RunnerChecking',
        'dest': 'RunnerFailed',
        'before': 'before_failed'
    },
    {
        'trigger': 'next',
        'source': 'RunnerFailed',
        'dest': 'RunnerReady'
    },
    {
        'trigger': 'expire',
        'source': 'RunnerFailed',
        'dest': 'RunnerFailure'
    },
    {
        'trigger': 'next',
        'source': 'RunnerConfirmed',
        'dest': 'Scheduling',
        'after': 'after_confirmed'
    },
    {
        'trigger': 'schedule',
        'source': 'Scheduling',
        'dest': 'HpRunningReady',
        'after': 'after_running'
    },
    {
        'trigger': 'next',
        'source': 'HpRunningReady',
        'dest': 'HpRunningChecking',
        'before': 'change_state'
    },
    {
        'trigger': 'next',
        'source': 'HpRunningChecking',
        'dest': 'HpRunningConfirmed',
        'conditions': 'conditions_confirmed'
    },
    {
        'trigger': 'expire',
        'source': 'HpRunningChecking',
        'dest': 'HpRunningFailed',
        'before': 'before_failed'
    },
    {
        'trigger': 'next',
        'source': 'HpRunningFailed',
        'dest': 'HpRunningReady'
    },
    {
        'trigger': 'expire',
        'source': 'HpRunningFailed',
        'dest': 'HpRunningFailure'
    },
    {
        'trigger': 'next',
        'source': 'HpRunningConfirmed',
        'dest': 'JobReady',
        'after': 'after_job'
    },
    {
        'trigger': 'next',
        'source': 'JobReady',
        'dest': 'JobChecking',
        'before': 'before_job_submitted'
    },
    {
        'trigger': 'next',
        'source': 'JobChecking',
        'dest': 'JobConfirmed',
        'conditions': 'conditions_job_confirmed'
    },
    {
        'trigger': 'expire',
        'source': 'JobChecking',
        'dest': 'JobFailed',
        'before': 'before_failed'
    },
    {
        'trigger': 'next',
        'source': 'JobFailed',
        'dest': 'JobReady'
    },
    {
        'trigger': 'expire',
        'source': 'JobFailed',
        'dest': 'JobFailure'
    },
    {
        'trigger': 'next',
        'source': 'JobConfirmed',
        'dest': 'WaitResult',
        'after': 'after_wait_result'
    },
    {
        'trigger': 'next',
        'source': 'WaitResult',
        'dest': 'Result',
        'conditions': 'conditions_result',
        'before': 'before_result',
        'after': 'after_result'
    },
    {
        'trigger': 'expire',
        'source': 'WaitResult',
        'dest': 'HpExpireReady',
        'after': 'after_expire'
    },
    {
        'trigger': 'next',
        'source': 'Result',
        'dest': 'HpFinishedReady',
        'after': 'after_finished'
    },
    {
        'trigger': 'next',
        'source': 'HpFinishedReady',
        'dest': 'HpFinishedChecking',
        'before': 'before_finished'
    },
    {
        'trigger': 'next',
        'source': 'HpFinishedChecking',
        'dest': 'HpFinishedConfirmed',
        'conditions': 'conditions_confirmed'
    },
    {
        'trigger': 'expire',
        'source': 'HpFinishedChecking',
        'dest': 'HpFinishedFailed',
        'before': 'before_failed'
    },
    {
        'trigger': 'next',
        'source': 'HpFinishedFailed',
        'dest': 'HpFinishedReady'
    },
    {
        'trigger': 'expire',
        'source': 'HpFinishedFailed',
        'dest': 'HpFinishedFailure'
    },
    {
        'trigger': 'next',
        'source': 'HpFinishedConfirmed',
        'dest': 'Success',
        'after': 'after_confirmed'
    },
    {
        'trigger': 'next',
        'source': 'HpExpireReady',
        'dest': 'HpExpireChecking',
        'before': 'change_state'
    },
    {
        'trigger': 'next',
        'source': 'HpExpireChecking',
        'dest': 'HpExpireConfirmed',
        'conditions': 'conditions_confirmed'
    },
    {
        'trigger': 'expire',
        'source': 'HpExpireChecking',
        'dest': 'HpExpireFailed',
        'before': 'before_failed'
    },
    {
        'trigger': 'next',
        'source': 'HpExpireFailed',
        'dest': 'HpExpireReady'
    },
    {
        'trigger': 'expire',
        'source': 'HpExpireFailed',
        'dest': 'HpExpireFailure'
    },
    {
        'trigger': 'next',
        'source': 'HpExpireConfirmed',
        'dest': 'Scheduling',
        'after': 'after_confirmed'
    },
    {
        'trigger': 'next',
        'source': 'Canceling',
        'dest': 'KillReady',
        'after': 'after_kill'
    },
    {
        'trigger': 'next',
        'source': 'KillReady',
        'dest': 'KillChecking',
        'before': 'before_kill_submitted'
    },
    {
        'trigger': 'next',
        'source': 'KillChecking',
        'dest': 'KillConfirmed',
        'conditions': 'conditions_kill_confirmed'
    },
    {
        'trigger': 'expire',
        'source': 'KillChecking',
        'dest': 'KillFailed',
        'before': 'before_failed'
    },
    {
        'trigger': 'next',
        'source': 'KillFailed',
        'dest': 'KillReady'
    },
    {
        'trigger': 'expire',
        'source': 'KillFailed',
        'dest': 'KillFailure'
    },
    {
        'trigger': 'next',
        'source': 'KillConfirmed',
        'dest': 'CheckResult',
        'after': 'after_check_result'
    },
    {
        'trigger': 'next',
        'source': 'CheckResult',
        'dest': 'Result',
        'conditions': 'conditions_result'
    },
    {
        'trigger': 'expire',
        'source': 'CheckResult',
        'dest': 'HpCancelReady',
        'after': 'after_cancel'
    },
    {
        'trigger': 'next',
        'source': 'HpCancelReady',
        'dest': 'HpCancelChecking',
        'prepare': 'prepare_expire',
        'before': 'change_state'
    },
    {
        'trigger': 'next',
        'source': 'HpCancelChecking',
        'dest': 'HpCancelConfirmed',
        'conditions': 'conditions_confirmed'
    },
    {
        'trigger': 'expire',
        'source': 'HpCancelChecking',
        'dest': 'HpCancelFailed',
        'before': 'before_failed'
    },
    {
        'trigger': 'next',
        'source': 'HpCancelFailed',
        'dest': 'HpCancelReady'
    },
    {
        'trigger': 'expire',
        'source': 'HpCancelFailed',
        'dest': 'HpCancelFailure'
    },
    {
        'trigger': 'next',
        'source': 'HpCancelConfirmed',
        'dest': 'Canceled',
        'after': 'after_confirmed'
    },
    {
        'trigger': 'cancel',
        'source': [
            'Init',
            'RunnerReady',
            'RunnerChecking',
            'RunnerConfirmed',
            'RunnerFailed',
            'HpRunningReady',
            'HpRunningChecking',
            'HpRunningConfirmed',
            'HpRunningFailed',
            'JobReady',
            'JobChecking',
            'JobConfirmed',
            'JobFailed',
            'HpFinishedReady',
            'HpFinishedChecking',
            'HpFinishedConfirmed',
            'HpFinishedFailed',
            'HpExpireReady',
            'HpExpireChecking',
            'HpExpireConfirmed',
            'HpExpireFailed',
            'Scheduling',
            'WaitResult',
            'Result'
>>>>>>> 0014456a
        ],
        "dest": "Canceling",
    },
]


@add_state_features(Tags)
class CustomMachine(Machine):
    pass


<<<<<<< HEAD
def create_model(resource_type: Literal["abci", "local"]) -> AbciModel | LocalModel:
    """Creates model object of state machine.

    Args:
        resource_type (str): Resource type ('abci' or 'local')

    Returns:
        AbciModel | LocalModel: Model object.
    """
    if resource_type.lower() == resource_type_abci:
        model = AbciModel()
    elif resource_type.lower() == resource_type_local:
        model = LocalModel()
    return model


=======
>>>>>>> 0014456a
class Job:
    """A job thread to manage running jobs on local computer or ABCI.

    Todo:
        Confirm the state transition especially timeout expire and retry
        expire. Retry expire works well?

    Args:
        config (ConfileWrapper): A configuration object.
        scheduler (LocalScheduler | AbciScheduler): A reference for
            scheduler object.
        model (LocalModel | AbciModel): A reference for
            model object of state machine.
        hp_file (Path): A hyper parameter file for this job.

    Raises:
        ValueError: When model is None.

    Attributes:
        - config (DictConfig): A configuration object.

        ws (Path): A path of a workspace.

        dict_lock (Path): A directory to store lock files.

        runner_timeout (int):
            Timeout seconds to transit the state
            from RunnerChecking to RunnerFailed.

        running_timeout (int):
            Timeout seconds to transit the state
            from HpRunningChecking to HpRunningFailed.

        job_timeout (int):
            Timeout seconds to transit the state
            from JobChecking to JobFailed.

        batch_job_timeout (int):
            Timeout seconds to transit the state
            from WaitResult to HpExpireReady.

        finished_timeout (int):
            Timeout seconds to transit the state
            from HpFinishedChecking to HpFinishedFailed.

        kill_timeout (int):
            Timeout seconds to transit the state
            from KillChecking to KillFailed.

        cancel_timeout (int):
            Timeout seconds to transit the state
            from HpCancelChecking to HpCancelFailed.

        expire_timeout (int):
            Timeout seconds to transit the state
            from HpExpireChecking to HpExpireFailed.

        runner_retry (int):
            Max retry counts to transit the state
            from RunnerFailed to RunnerFailure.

        running_retry (int):
            Max retry counts to transit the state
            from HpRunningFailed to HpRunningFailure.

        job_retry (int):
            Max retry counts to transit the state
            from JobFailed to JobFailure.

        result_retry (int):
            Max retry counts to transit the state
            from RunnerFailed to RunnerFailure.

        finished_retry (int):
            Max retry counts to transit the state
            from HpFinishedFailed to HpFinishedFailure.

        kill_retry (int):
            Max retry counts to transit the state
            from KillFailed to KillFailure.

        cancel_retry (int):
            Max retry counts to transit the state
            from HpCancelFailed to HpCancelFailure.

        expire_retry (int):
            Max retry counts to transit the state
            from HpExpireFailed to HpExpireFailure.

        threshold_timeout (int):
            A timeout threshold for each state.
            A new value is stored each state transition if necessary.

        threshold_retry (int):
            A retry threshold for each state.
            A new value is stored each state transition if necessary.

        count_retry (int):
            A current retry count. This is compared with threshold_retry.

        - model (Model): A model object of state transitions.

        machine (CustomMachine): A state machine object.

        c (int): A loop counter.

        scheduler (LocalScheduler | AbciScheduler):
            A reference for scheduler object.

        hp_file (Path): A hyper parameter file for this job.

        trial_id (str): A unique name of this job.

        from_file (Path):
            A temporal file path to be used for each state transition.
            For example, it is used for file moving.

        to_file (Path):
            A temporal file path to be used for each state transition.
            Usage is same with form_file.

        proc (subprocess.Popen): A running process.

        th_oh (OutputHandler): An output handler for subprocess.
    """

<<<<<<< HEAD
    def __init__(self, config: Config, scheduler: AbciScheduler | LocalScheduler, trial_id: int) -> None:
=======
    def __init__(
        self,
        config: DictConfig,
        scheduler: AbstractScheduler,
        model: AbstractModel,
        trial_id: int
    ) -> None:
>>>>>>> 0014456a
        super(Job, self).__init__()
        # === Load config file===
        self.config = config
        # === Get config parameter values ===
        self.cancel_retry = self.config.job_setting.cancel_retry
        self.cancel_timeout = self.config.job_setting.cancel_timeout
        self.expire_retry = self.config.job_setting.expire_retry
        self.expire_timeout = self.config.job_setting.expire_timeout
        self.finished_retry = self.config.job_setting.finished_retry
        self.finished_timeout = self.config.job_setting.finished_timeout
        self.job_retry = self.config.job_setting.job_retry
        self.job_timeout = self.config.job_setting.job_timeout
        self.kill_retry = self.config.job_setting.kill_retry
        self.kill_timeout = self.config.job_setting.kill_timeout
        self.result_retry = self.config.job_setting.result_retry
        self.batch_job_timeout = self.config.generic.batch_job_timeout
        self.runner_retry = self.config.job_setting.runner_retry
        self.runner_timeout = self.config.job_setting.runner_timeout
        self.running_retry = self.config.job_setting.running_retry
        self.running_timeout = self.config.job_setting.running_timeout
        self.resource_type = self.config.resource.type.value

        self.threshold_timeout: datetime | None = None
        self.threshold_retry = None
        self.count_retry = 0

        self.workspace = Workspace(self.config.generic.workspace)

        self.scheduler = scheduler
        self.model = model
        if self.model is None:
            raise ValueError(
                "model is None. "
                "Be sure to specify the model to use in the Job class. "
                "For example, PylocalScheduler doesn't use model. "
                "Therefore, Job class cannot be used."
            )

        self.machine = CustomMachine(
            model=self.model,
            states=JOB_STATES,
            transitions=JOB_TRANSITIONS,
            initial=JOB_STATES[0]["name"],
            auto_transitions=False,
            ordered_transitions=False,
        )
        self.loop_count = 0
        self.scheduler = scheduler
        self.trial_id = trial_id
        self.trial_id_str = TrialId(self.config).zero_padding_any_trial_id(self.trial_id)
        self.from_file: Any = None
        self.to_file: Any = None
        self.next_state: Any = None
        self.proc: Any = None
        self.th_oh: Any = None
        self.stop_flag = False
        self.storage = Storage(self.workspace.path)
        self.content = self.storage.get_hp_dict(self.trial_id)
<<<<<<< HEAD
        self.result_file_path = self.ws / dict_result / (self.trial_id_str + ".hp")
=======
        self.result_file_path = self.workspace.result / (self.trial_id_str + '.hp')
>>>>>>> 0014456a
        self.expirable_states = [jt["source"] for jt in JOB_TRANSITIONS if jt["trigger"] == "expire"]

        self.buff = Buffer(["state.name"])
        self.buff.d["state.name"].set_max_len(2)

        self.logger = logging.getLogger("root.scheduler.job")

<<<<<<< HEAD
        self.command_error_output = self.ws / dict_error / f"{self.trial_id}.txt"
=======
        self.command_error_output = self.workspace.error / f'{self.trial_id}.txt'
>>>>>>> 0014456a

    def get_machine(self) -> CustomMachine:
        """Get a state machine object.

        Returns:
            CustomMachine: A state machine object.
        """
        return self.machine

    def get_model(self) -> AbstractModel:
        """Get a state transition model object.

        Returns:
            Model: A state transition model object.
        """
        return self.model

    def get_state(self) -> Any:
        """Get a current state.

        Returns:
            Model: A current state.
        """
        return self.machine.get_state(self.model.state)

    def get_state_name(self) -> str | Enum:
        """Get a current state name.

        Returns:
            str | Enum: A current state name.
        """
        state = self.get_state()
        return state.name

    def schedule(self) -> None:
        """Schedule to run this execution.

        Returns:
            None
        """
        self.model.schedule(self)

    def is_timeout(self) -> bool:
        state = self.machine.get_state(self.model.state)
        now = get_time_now_object()
        if self.threshold_timeout is None:
            return False
        return now >= self.threshold_timeout and state.name in self.expirable_states

    def is_exceeded_retry_times_max(self) -> bool:
        state = self.machine.get_state(self.model.state)
        if self.threshold_retry is None:
            return False
        return self.count_retry >= self.threshold_retry and state.name in self.expirable_states

    def check_job_command_error(self) -> bool:
        if self.command_error_output.exists() is False:
            return True

        err = self.command_error_output.read_text()
        if len(err) > 0:
            self.storage.error.set_any_trial_error(trial_id=self.trial_id, error_message=err)
            return False

        return True

    def get_result_file_path(self) -> Path:
        """Get a path to the result file.

        Args:
            trial_id (int): Trial Id.

        Returns:
            PosixPath: A Path object which points to the result file.
        """
        return self.workspace.get_any_result_file_path(trial_id=self.trial_id)

    def main(self) -> None:
        """Thread.run method.

        Returns:
            None
        """

        state = self.machine.get_state(self.model.state)

        self.buff.Add("state.name", state.name)
        if self.buff.d["state.name"].Len == 1 or self.buff.d["state.name"].has_difference():
            self.storage.jobstate.set_any_trial_jobstate(trial_id=self.trial_id, state=state.name)

<<<<<<< HEAD
        if state.name == "Success" or "Failure" in state.name:
=======
        if state.name.lower() == 'success':
>>>>>>> 0014456a
            return

        if 'failure' in state.name.lower():
            if self.storage.error.get_any_trial_error(trial_id=self.trial_id) is None:
                self.storage.error.set_any_trial_error(
                    trial_id=self.trial_id,
                    error_message=state.name
                )
            return

        if self.is_timeout():
            self.logger.debug(
<<<<<<< HEAD
                f"Timeout expire state: {state.name}, " f"now: {now}, " f"timeout: {self.threshold_timeout}"
=======
                f'Timeout expire state: {state.name}, '
                f'now: {get_time_now_object()}, '
                f'timeout: {self.threshold_timeout}'
>>>>>>> 0014456a
            )
            self.model.expire(self)

        elif self.is_exceeded_retry_times_max():
            self.logger.debug(
                f"Retry expire state: {state.name}, "
                f"count: {self.count_retry}, "
                f"threshold: {self.threshold_retry}"
            )
            self.model.expire(self)

<<<<<<< HEAD
        elif state.name != "Scheduling":
=======
        elif state.name.lower() != 'scheduling':
>>>>>>> 0014456a
            self.model.next(self)

        self.logger.debug(
            f"Running job, " f"trial id: {self.trial_id}, " f"state: {state.name} ," f"count retry: {self.count_retry}"
        )

        self.check_job_command_error()

        return<|MERGE_RESOLUTION|>--- conflicted
+++ resolved
@@ -1,10 +1,7 @@
 from __future__ import annotations
 
 import logging
-<<<<<<< HEAD
-=======
 from datetime import datetime
->>>>>>> 0014456a
 from enum import Enum
 from pathlib import Path
 from typing import TYPE_CHECKING, Any
@@ -13,28 +10,12 @@
 from transitions import Machine
 from transitions.extensions.states import Tags, add_state_features
 
-<<<<<<< HEAD
-from aiaccel import dict_error, dict_lock, dict_result, resource_type_abci, resource_type_local
-from aiaccel.scheduler.job.model.abci_model import AbciModel
-from aiaccel.scheduler.job.model.local_model import LocalModel
-from aiaccel.util.buffer import Buffer
-from aiaccel.util.time_tools import get_time_now_object
-from aiaccel.util.trialid import TrialId
-
-if TYPE_CHECKING:  # pragma: no cover
-    from aiaccel.scheduler.abci_scheduler import AbciScheduler
-    from aiaccel.scheduler.local_scheduler import LocalScheduler
-
-from aiaccel.config import Config
-from aiaccel.storage.storage import Storage
-=======
 from aiaccel.storage import Storage
 from aiaccel.util import Buffer, TrialId, get_time_now_object
 from aiaccel.workspace import Workspace
 
 if TYPE_CHECKING:  # pragma: no cover
     from aiaccel.scheduler import AbstractModel, AbstractScheduler
->>>>>>> 0014456a
 
 JOB_STATES = [
     {"name": "Init"},
@@ -83,8 +64,7 @@
     {"name": "Success"},
 ]
 
-<<<<<<< HEAD
-JOB_TRANSITIONS = [
+JOB_TRANSITIONS: list[dict[str, str | list[str]]] = [
     {"trigger": "next", "source": "Init", "dest": "RunnerReady", "after": "after_runner"},
     {"trigger": "next", "source": "RunnerReady", "dest": "RunnerChecking", "before": "before_runner_create"},
     {
@@ -120,6 +100,7 @@
         "source": "WaitResult",
         "dest": "Result",
         "conditions": "conditions_result",
+        "before": "before_result",
         "after": "after_result",
     },
     {"trigger": "expire", "source": "WaitResult", "dest": "HpExpireReady", "after": "after_expire"},
@@ -199,325 +180,6 @@
             "Scheduling",
             "WaitResult",
             "Result",
-=======
-JOB_TRANSITIONS: list[dict[str, str | list[str]]] = [
-    {
-        'trigger': 'next',
-        'source': 'Init',
-        'dest': 'RunnerReady',
-        'after': 'after_runner'
-    },
-    {
-        'trigger': 'next',
-        'source': 'RunnerReady',
-        'dest': 'RunnerChecking',
-        'before': 'before_runner_create'
-    },
-    {
-        'trigger': 'next',
-        'source': 'RunnerChecking',
-        'dest': 'RunnerConfirmed',
-        'conditions': 'conditions_runner_confirmed'
-    },
-    {
-        'trigger': 'expire',
-        'source': 'RunnerChecking',
-        'dest': 'RunnerFailed',
-        'before': 'before_failed'
-    },
-    {
-        'trigger': 'next',
-        'source': 'RunnerFailed',
-        'dest': 'RunnerReady'
-    },
-    {
-        'trigger': 'expire',
-        'source': 'RunnerFailed',
-        'dest': 'RunnerFailure'
-    },
-    {
-        'trigger': 'next',
-        'source': 'RunnerConfirmed',
-        'dest': 'Scheduling',
-        'after': 'after_confirmed'
-    },
-    {
-        'trigger': 'schedule',
-        'source': 'Scheduling',
-        'dest': 'HpRunningReady',
-        'after': 'after_running'
-    },
-    {
-        'trigger': 'next',
-        'source': 'HpRunningReady',
-        'dest': 'HpRunningChecking',
-        'before': 'change_state'
-    },
-    {
-        'trigger': 'next',
-        'source': 'HpRunningChecking',
-        'dest': 'HpRunningConfirmed',
-        'conditions': 'conditions_confirmed'
-    },
-    {
-        'trigger': 'expire',
-        'source': 'HpRunningChecking',
-        'dest': 'HpRunningFailed',
-        'before': 'before_failed'
-    },
-    {
-        'trigger': 'next',
-        'source': 'HpRunningFailed',
-        'dest': 'HpRunningReady'
-    },
-    {
-        'trigger': 'expire',
-        'source': 'HpRunningFailed',
-        'dest': 'HpRunningFailure'
-    },
-    {
-        'trigger': 'next',
-        'source': 'HpRunningConfirmed',
-        'dest': 'JobReady',
-        'after': 'after_job'
-    },
-    {
-        'trigger': 'next',
-        'source': 'JobReady',
-        'dest': 'JobChecking',
-        'before': 'before_job_submitted'
-    },
-    {
-        'trigger': 'next',
-        'source': 'JobChecking',
-        'dest': 'JobConfirmed',
-        'conditions': 'conditions_job_confirmed'
-    },
-    {
-        'trigger': 'expire',
-        'source': 'JobChecking',
-        'dest': 'JobFailed',
-        'before': 'before_failed'
-    },
-    {
-        'trigger': 'next',
-        'source': 'JobFailed',
-        'dest': 'JobReady'
-    },
-    {
-        'trigger': 'expire',
-        'source': 'JobFailed',
-        'dest': 'JobFailure'
-    },
-    {
-        'trigger': 'next',
-        'source': 'JobConfirmed',
-        'dest': 'WaitResult',
-        'after': 'after_wait_result'
-    },
-    {
-        'trigger': 'next',
-        'source': 'WaitResult',
-        'dest': 'Result',
-        'conditions': 'conditions_result',
-        'before': 'before_result',
-        'after': 'after_result'
-    },
-    {
-        'trigger': 'expire',
-        'source': 'WaitResult',
-        'dest': 'HpExpireReady',
-        'after': 'after_expire'
-    },
-    {
-        'trigger': 'next',
-        'source': 'Result',
-        'dest': 'HpFinishedReady',
-        'after': 'after_finished'
-    },
-    {
-        'trigger': 'next',
-        'source': 'HpFinishedReady',
-        'dest': 'HpFinishedChecking',
-        'before': 'before_finished'
-    },
-    {
-        'trigger': 'next',
-        'source': 'HpFinishedChecking',
-        'dest': 'HpFinishedConfirmed',
-        'conditions': 'conditions_confirmed'
-    },
-    {
-        'trigger': 'expire',
-        'source': 'HpFinishedChecking',
-        'dest': 'HpFinishedFailed',
-        'before': 'before_failed'
-    },
-    {
-        'trigger': 'next',
-        'source': 'HpFinishedFailed',
-        'dest': 'HpFinishedReady'
-    },
-    {
-        'trigger': 'expire',
-        'source': 'HpFinishedFailed',
-        'dest': 'HpFinishedFailure'
-    },
-    {
-        'trigger': 'next',
-        'source': 'HpFinishedConfirmed',
-        'dest': 'Success',
-        'after': 'after_confirmed'
-    },
-    {
-        'trigger': 'next',
-        'source': 'HpExpireReady',
-        'dest': 'HpExpireChecking',
-        'before': 'change_state'
-    },
-    {
-        'trigger': 'next',
-        'source': 'HpExpireChecking',
-        'dest': 'HpExpireConfirmed',
-        'conditions': 'conditions_confirmed'
-    },
-    {
-        'trigger': 'expire',
-        'source': 'HpExpireChecking',
-        'dest': 'HpExpireFailed',
-        'before': 'before_failed'
-    },
-    {
-        'trigger': 'next',
-        'source': 'HpExpireFailed',
-        'dest': 'HpExpireReady'
-    },
-    {
-        'trigger': 'expire',
-        'source': 'HpExpireFailed',
-        'dest': 'HpExpireFailure'
-    },
-    {
-        'trigger': 'next',
-        'source': 'HpExpireConfirmed',
-        'dest': 'Scheduling',
-        'after': 'after_confirmed'
-    },
-    {
-        'trigger': 'next',
-        'source': 'Canceling',
-        'dest': 'KillReady',
-        'after': 'after_kill'
-    },
-    {
-        'trigger': 'next',
-        'source': 'KillReady',
-        'dest': 'KillChecking',
-        'before': 'before_kill_submitted'
-    },
-    {
-        'trigger': 'next',
-        'source': 'KillChecking',
-        'dest': 'KillConfirmed',
-        'conditions': 'conditions_kill_confirmed'
-    },
-    {
-        'trigger': 'expire',
-        'source': 'KillChecking',
-        'dest': 'KillFailed',
-        'before': 'before_failed'
-    },
-    {
-        'trigger': 'next',
-        'source': 'KillFailed',
-        'dest': 'KillReady'
-    },
-    {
-        'trigger': 'expire',
-        'source': 'KillFailed',
-        'dest': 'KillFailure'
-    },
-    {
-        'trigger': 'next',
-        'source': 'KillConfirmed',
-        'dest': 'CheckResult',
-        'after': 'after_check_result'
-    },
-    {
-        'trigger': 'next',
-        'source': 'CheckResult',
-        'dest': 'Result',
-        'conditions': 'conditions_result'
-    },
-    {
-        'trigger': 'expire',
-        'source': 'CheckResult',
-        'dest': 'HpCancelReady',
-        'after': 'after_cancel'
-    },
-    {
-        'trigger': 'next',
-        'source': 'HpCancelReady',
-        'dest': 'HpCancelChecking',
-        'prepare': 'prepare_expire',
-        'before': 'change_state'
-    },
-    {
-        'trigger': 'next',
-        'source': 'HpCancelChecking',
-        'dest': 'HpCancelConfirmed',
-        'conditions': 'conditions_confirmed'
-    },
-    {
-        'trigger': 'expire',
-        'source': 'HpCancelChecking',
-        'dest': 'HpCancelFailed',
-        'before': 'before_failed'
-    },
-    {
-        'trigger': 'next',
-        'source': 'HpCancelFailed',
-        'dest': 'HpCancelReady'
-    },
-    {
-        'trigger': 'expire',
-        'source': 'HpCancelFailed',
-        'dest': 'HpCancelFailure'
-    },
-    {
-        'trigger': 'next',
-        'source': 'HpCancelConfirmed',
-        'dest': 'Canceled',
-        'after': 'after_confirmed'
-    },
-    {
-        'trigger': 'cancel',
-        'source': [
-            'Init',
-            'RunnerReady',
-            'RunnerChecking',
-            'RunnerConfirmed',
-            'RunnerFailed',
-            'HpRunningReady',
-            'HpRunningChecking',
-            'HpRunningConfirmed',
-            'HpRunningFailed',
-            'JobReady',
-            'JobChecking',
-            'JobConfirmed',
-            'JobFailed',
-            'HpFinishedReady',
-            'HpFinishedChecking',
-            'HpFinishedConfirmed',
-            'HpFinishedFailed',
-            'HpExpireReady',
-            'HpExpireChecking',
-            'HpExpireConfirmed',
-            'HpExpireFailed',
-            'Scheduling',
-            'WaitResult',
-            'Result'
->>>>>>> 0014456a
         ],
         "dest": "Canceling",
     },
@@ -529,25 +191,6 @@
     pass
 
 
-<<<<<<< HEAD
-def create_model(resource_type: Literal["abci", "local"]) -> AbciModel | LocalModel:
-    """Creates model object of state machine.
-
-    Args:
-        resource_type (str): Resource type ('abci' or 'local')
-
-    Returns:
-        AbciModel | LocalModel: Model object.
-    """
-    if resource_type.lower() == resource_type_abci:
-        model = AbciModel()
-    elif resource_type.lower() == resource_type_local:
-        model = LocalModel()
-    return model
-
-
-=======
->>>>>>> 0014456a
 class Job:
     """A job thread to manage running jobs on local computer or ABCI.
 
@@ -674,17 +317,7 @@
         th_oh (OutputHandler): An output handler for subprocess.
     """
 
-<<<<<<< HEAD
-    def __init__(self, config: Config, scheduler: AbciScheduler | LocalScheduler, trial_id: int) -> None:
-=======
-    def __init__(
-        self,
-        config: DictConfig,
-        scheduler: AbstractScheduler,
-        model: AbstractModel,
-        trial_id: int
-    ) -> None:
->>>>>>> 0014456a
+    def __init__(self, config: DictConfig, scheduler: AbstractScheduler, model: AbstractModel, trial_id: int) -> None:
         super(Job, self).__init__()
         # === Load config file===
         self.config = config
@@ -743,11 +376,7 @@
         self.stop_flag = False
         self.storage = Storage(self.workspace.path)
         self.content = self.storage.get_hp_dict(self.trial_id)
-<<<<<<< HEAD
-        self.result_file_path = self.ws / dict_result / (self.trial_id_str + ".hp")
-=======
-        self.result_file_path = self.workspace.result / (self.trial_id_str + '.hp')
->>>>>>> 0014456a
+        self.result_file_path = self.workspace.result / (self.trial_id_str + ".hp")
         self.expirable_states = [jt["source"] for jt in JOB_TRANSITIONS if jt["trigger"] == "expire"]
 
         self.buff = Buffer(["state.name"])
@@ -755,11 +384,7 @@
 
         self.logger = logging.getLogger("root.scheduler.job")
 
-<<<<<<< HEAD
-        self.command_error_output = self.ws / dict_error / f"{self.trial_id}.txt"
-=======
-        self.command_error_output = self.workspace.error / f'{self.trial_id}.txt'
->>>>>>> 0014456a
+        self.command_error_output = self.workspace.error / f"{self.trial_id}.txt"
 
     def get_machine(self) -> CustomMachine:
         """Get a state machine object.
@@ -850,30 +475,19 @@
         if self.buff.d["state.name"].Len == 1 or self.buff.d["state.name"].has_difference():
             self.storage.jobstate.set_any_trial_jobstate(trial_id=self.trial_id, state=state.name)
 
-<<<<<<< HEAD
-        if state.name == "Success" or "Failure" in state.name:
-=======
-        if state.name.lower() == 'success':
->>>>>>> 0014456a
+        if state.name.lower() == "success":
             return
 
-        if 'failure' in state.name.lower():
+        if "failure" in state.name.lower():
             if self.storage.error.get_any_trial_error(trial_id=self.trial_id) is None:
-                self.storage.error.set_any_trial_error(
-                    trial_id=self.trial_id,
-                    error_message=state.name
-                )
+                self.storage.error.set_any_trial_error(trial_id=self.trial_id, error_message=state.name)
             return
 
         if self.is_timeout():
             self.logger.debug(
-<<<<<<< HEAD
-                f"Timeout expire state: {state.name}, " f"now: {now}, " f"timeout: {self.threshold_timeout}"
-=======
-                f'Timeout expire state: {state.name}, '
-                f'now: {get_time_now_object()}, '
-                f'timeout: {self.threshold_timeout}'
->>>>>>> 0014456a
+                f"Timeout expire state: {state.name}, "
+                f"now: {get_time_now_object()}, "
+                f"timeout: {self.threshold_timeout}"
             )
             self.model.expire(self)
 
@@ -885,11 +499,7 @@
             )
             self.model.expire(self)
 
-<<<<<<< HEAD
-        elif state.name != "Scheduling":
-=======
-        elif state.name.lower() != 'scheduling':
->>>>>>> 0014456a
+        elif state.name.lower() != "scheduling":
             self.model.next(self)
 
         self.logger.debug(
