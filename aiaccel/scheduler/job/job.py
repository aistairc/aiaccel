--- conflicted
+++ resolved
@@ -3,12 +3,7 @@
 import logging
 
 from enum import Enum
-<<<<<<< HEAD
-from typing import TYPE_CHECKING, Literal
-=======
-from pathlib import Path
 from typing import TYPE_CHECKING
->>>>>>> c1394b1e
 
 from transitions import Machine
 from transitions.extensions.states import Tags, add_state_features
