--- conflicted
+++ resolved
@@ -9,25 +9,13 @@
 from transitions import Machine
 from transitions.extensions.states import Tags, add_state_features
 
-<<<<<<< HEAD
-from aiaccel import dict_error, dict_lock, dict_result
-from aiaccel.util.buffer import Buffer
-from aiaccel.util.time_tools import get_time_now_object
-from aiaccel.util.trialid import TrialId
-=======
-from aiaccel.common import dict_lock
-from aiaccel.common import dict_result
-from aiaccel.common import dict_error
+from aiaccel.common import dict_error, dict_lock, dict_result
 from aiaccel.config import Config
-from aiaccel.util import Buffer
-from aiaccel.util import get_time_now_object
-from aiaccel.util import TrialId
 from aiaccel.storage import Storage
->>>>>>> 39490baa
+from aiaccel.util import Buffer, TrialId, get_time_now_object
 
 if TYPE_CHECKING:  # pragma: no cover
-    from aiaccel.scheduler import AbstractModel
-    from aiaccel.scheduler import AbstractScheduler
+    from aiaccel.scheduler import AbstractModel, AbstractScheduler
 
 JOB_STATES = [
     {'name': 'Init'},
