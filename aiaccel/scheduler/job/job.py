--- conflicted
+++ resolved
@@ -9,17 +9,10 @@
 from transitions import Machine
 from transitions.extensions.states import Tags, add_state_features
 
-<<<<<<< HEAD
-from aiaccel.common import dict_error, dict_lock, dict_result
-from aiaccel.config import Config
-from aiaccel.storage import Storage
-from aiaccel.util import Buffer, TrialId, get_time_now_object
-=======
 from aiaccel.config import Config
 from aiaccel.storage import Storage
 from aiaccel.util import Buffer, TrialId, get_time_now_object
 from aiaccel.workspace import Workspace
->>>>>>> bd112d32
 
 if TYPE_CHECKING:  # pragma: no cover
     from aiaccel.scheduler import AbstractModel, AbstractScheduler
