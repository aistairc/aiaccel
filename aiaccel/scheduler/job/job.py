--- conflicted
+++ resolved
@@ -7,7 +7,6 @@
 from typing import TYPE_CHECKING, Any
 
 from omegaconf.dictconfig import DictConfig
-
 from transitions import Machine
 from transitions.extensions.states import Tags, add_state_features
 
@@ -575,11 +574,7 @@
         self.loop_count = 0
         self.scheduler = scheduler
         self.trial_id = trial_id
-<<<<<<< HEAD
         self.trial_id_str = TrialId(self.config).zero_padding_any_trial_id(self.trial_id)
-=======
-        self.trial_id_str = TrialId(self.config.config_path).zero_padding_any_trial_id(self.trial_id)
->>>>>>> 72450882
         self.from_file: Any = None
         self.to_file: Any = None
         self.next_state: Any = None
