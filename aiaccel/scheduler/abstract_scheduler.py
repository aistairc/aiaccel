--- conflicted
+++ resolved
@@ -51,14 +51,6 @@
         self.algorithm = None
         self.sleep_time = self.config.sleep_time.get()
 
-<<<<<<< HEAD
-        self.storage.variable.register(
-            process_name=self.options['process_name'],
-            labels=['numpy_random_state', 'loop_count']
-        )
-
-=======
->>>>>>> 73390a04
     def change_state_finished_trials(self) -> None:
         """Create finished hyper parameter files if result files can be found
             and running files are in running directory.
@@ -228,25 +220,6 @@
 
         return True
 
-<<<<<<< HEAD
-    def _serialize(self, trial_id) -> None:
-        self.storage.variable.d['numpy_random_state'].set(trial_id, self.get_numpy_random_state())
-        self.storage.variable.d['loop_count'].set(trial_id, self.loop_count)
-
-    def _deserialize(self, trial_id: int) -> None:
-        """Deserialize this module.
-
-        Args:
-            dict_objects(dict): A dictionary including serialized objects.
-
-        Returns:
-            None
-        """
-        self.set_numpy_random_state(self.storage.variable.d['numpy_random_state'].get(trial_id))
-        self.loop_count = self.storage.variable.d['loop_count'].get(trial_id)
-
-=======
->>>>>>> 73390a04
     def parse_trial_id(self, command: str) -> str:
         """Parse a command string and extract an unique name.
 
