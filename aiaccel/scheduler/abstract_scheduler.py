from __future__ import annotations

from omegaconf.dictconfig import DictConfig
from typing import Any

from aiaccel import dict_result
from aiaccel.module import AbstractModule
<<<<<<< HEAD
from aiaccel.scheduler.algorithm import schedule_sampling
from aiaccel.scheduler.job.job import Job
from aiaccel.util.filesystem import create_yaml
from aiaccel.util.logger import str_to_logging_level
=======
from aiaccel.scheduler import Job, LocalModel, RandomSampling
from aiaccel.util import str_to_logging_level
>>>>>>> 0014456a


class AbstractScheduler(AbstractModule):
    """An abstract class for AbciScheduler and LocalScheduler.

    Args:
        options (dict[str, str | int | bool]): A dictionary containing
            command line options.

    Attributes:
        options (dict[str, str | int | bool]): A dictionary containing
            command line options.
        algorithm (RandomSamplingSchedulingAlgorithm): A scheduling algorithm
            to select hyper parameters from a parameter pool.
        available_resource (int): An available current resource number.
        jobs (list[dict]): A list to store job dictionaries.
        max_resource (int): A max resource number.
        stats (list[dict]): A list of current status which is updated using ps
            command or qstat command.
    """

<<<<<<< HEAD
    def __init__(self, options: dict) -> None:
        self.options = options
        self.options["process_name"] = "scheduler"
        super().__init__(self.options)

        self.config_path = Path(self.options["config"]).resolve()

        self.set_logger(
            "root.scheduler",
            self.dict_log / self.config.scheduler_logfile.get(),
            str_to_logging_level(self.config.scheduler_file_log_level.get()),
            str_to_logging_level(self.config.scheduler_stream_log_level.get()),
            "Scheduler",
=======
    def __init__(self, config: DictConfig) -> None:
        super().__init__(config, 'scheduler')
        self.set_logger(
            'root.scheduler',
            self.workspace.log / self.config.logger.file.scheduler,
            str_to_logging_level(self.config.logger.log_level.scheduler),
            str_to_logging_level(self.config.logger.stream_level.scheduler),
            'Scheduler'
>>>>>>> 0014456a
        )

        self.max_resource = self.config.resource.num_node
        self.available_resource = self.max_resource
        self.stats: list[Any] = []
        self.jobs: list[Any] = []
        self.job_status: dict[Any, Any] = {}
        self.algorithm: Any = None
        self.num_node = self.config.resource.num_node

    def change_state_finished_trials(self) -> None:
        """Create finished hyper parameter files if result files can be found
        and running files are in running directory.

        Returns:
            None
        """
        runnings = self.storage.trial.get_running()
        result_names = self.storage.result.get_result_trial_id_list()

        if result_names is None:
            return

        for running in runnings:
            if running in result_names:
                self.storage.trial.set_any_trial_state(trial_id=running, state="finished")

    def get_stats(self) -> None:
        """Updates the number of files in hp(hyper parameter) directories.

        Returns:
            None
        """
        self.update_each_state_count()

    def start_job(self, trial_id: int) -> Any:
        """Start a new job.

        Args:
            hp (Path): A parameter file path

        Returns:
            Job | None: A reference for created job. It returns None if
            specified hyper parameter file already exists.
        """
        trial_ids = [job.trial_id for job in self.jobs]
        if trial_id not in trial_ids:
            job = Job(self.config, self, self.create_model(), trial_id)
            self.jobs.append(job)
            self.logger.debug(f"Submit a job: {str(trial_id)}")
            job.main()
            return job
        else:
            self.logger.error(f"Specified trial {trial_id} is already running ")
            return None

    def update_resource(self) -> None:
        """Update an available current resource number.

        Returns:
            None
        """
        state_names = [
            "Init",
            "RunnerReady",
            "RunnerChecking",
            "RunnerConfirmed",
            "RunnerFailed",
            "RunnerFailure",
            "Scheduling",
        ]

        succeed_jobs = [job for job in self.jobs if job.get_state_name() == "Success"]
        ready_jobs = [job for job in self.jobs if job.get_state_name() in state_names]
        num_running_jobs = len(self.jobs) - len(ready_jobs) - len(succeed_jobs)
        self.available_resource = max(0, self.max_resource - num_running_jobs)

    def pre_process(self) -> None:
        """Pre-procedure before executing processes.

        Returns:
            None
        """
        self.write_random_seed_to_debug_log()
        self.resume()

        self.algorithm = RandomSampling(self.config)
        self.change_state_finished_trials()

        runnings = self.storage.trial.get_running()
        for running in runnings:
            job = self.start_job(running)
            self.logger.info(f"restart hp files in previous running directory: {running}")

            while job.get_state_name() != "Scheduling":
                job.main()
            job.schedule()

    def post_process(self) -> None:
        """Post-procedure after executed processes.

        Returns:
            None
        """
        self.logger.info("Scheduler finished.")

    def inner_loop_main_process(self) -> bool:
        """A main loop process. This process is repeated every main loop.

        Returns:
            bool: The process succeeds or not. The main loop exits if failed.
        """

        if self.check_finished():
            return False

        self.get_stats()

        readies = self.storage.trial.get_ready()

        # find a new hp
        for ready in readies:
            if ready not in [job.trial_id for job in self.jobs]:
                self.start_job(ready)

        scheduled_candidates = []
        for job in self.jobs:
            if job.get_state_name() == "Scheduling":
                scheduled_candidates.append(job)

        selected_jobs = self.algorithm.select_hp(scheduled_candidates, self.available_resource, rng=self._rng)

        if len(selected_jobs) > 0:
            for job in selected_jobs:
                if job.get_state_name() == "Scheduling":
                    self._serialize(job.trial_id)
                    job.schedule()
                    self.logger.debug(f"trial id: {job.trial_id} has been scheduled.")
                    selected_jobs.remove(job)

        for job in self.jobs:
            job.main()
            self.logger.info(f"name: {job.trial_id}, state: {job.get_state_name()}")

        self.get_stats()
        self.update_resource()
        self.print_dict_state()
        if self.all_done() is True:
            return False

        return True

    def parse_trial_id(self, command: str) -> str | None:
        """Parse a command string and extract an unique name.

        Args:
            command (str): A command string from ps command.

        Returns:
            str: An unique name.
        """
        pass

    def check_error(self) -> bool:
        # Check state machin
        jobstates = self.storage.jobstate.get_all_trial_jobstate()
        for trial_id in self.job_status.keys():
            for jobstate in jobstates:
                if jobstate["trial_id"] == trial_id and "failure" in jobstate["jobstate"].lower():
                    self.logger.info(
                        f"Job: {trial_id} is Failed.({self.job_status[trial_id]})\n"
                        f"This is a fatal internal error. "
                        f"Please review the configuration file. "
                        f"In particular, we recommend that you "
                        f"review the following items: "
                        f"{'cancel_timeout'}, "
                        f"{'expire_timeout'}, "
                        f"{'finished_timeout'}, "
                        f"{'job_timeout'}, "
                        f"{'kill_timeout'}, "
                        f"{'batch_job_timeout'}, "
                        f"{'runner_timeout'}, "
                        f"{'running_timeout'}"
                    )
                    return False
        return True

    def all_done(self) -> bool:
        done_states = [
            "Success",
            "HpCancelFailure",
            "KillFailure",
            "HpExpiredFailure",
            "HpFinishedFailure",
            "JobFailure",
            "HpRunningFailure",
            "RunnerFailure",
        ]

        jobstates = self.storage.jobstate.get_all_trial_jobstate()

        num_trials = 0
        for s in done_states:
            num_trials += jobstates.count(s)

<<<<<<< HEAD
        return num_trials >= self.config.trial_number.get()

    def resume(self) -> None:
        """When in resume mode, load the previous
                optimization data in advance.
=======
        return (num_trials >= self.config.optimize.trial_number)

    def resume(self) -> None:
        """ When in resume mode, load the previous optimization data in advance.
>>>>>>> 0014456a

        Args:
            None

        Returns:
            None
        """
<<<<<<< HEAD
        if self.options["resume"] is not None and self.options["resume"] > 0:
            self._deserialize(self.options["resume"])

    def create_result_file(self, trial_id: int) -> None:
        """Save the results in yaml format.

        Args:
            trial_id (int): Any trial od

        Returns:
            None
        """

        file_hp_count_fmt = f"%0{self.config.name_length.get()}d"
        file_name = file_hp_count_fmt % trial_id + ".hp"
=======
        if (
            self.config.resume is not None and
            self.config.resume > 0
        ):
            self._deserialize(self.config.resume)
>>>>>>> 0014456a

    def __getstate__(self) -> dict[str, Any]:
        obj = super().__getstate__()
        del obj['jobs']
        return obj

<<<<<<< HEAD
        content["result"] = result

        if error is not None:
            content["error"] = error

        for i in range(len(content["parameters"])):
            content["parameters"][i]["value"] = content["parameters"][i]["value"]
=======
    def create_model(self) -> Any:
        """Creates model object of state machine.

        Override with a Scheduler that uses a Model.
        For example, LocalScheduler, AbciScheduler, etc.
        By the way, PylocalScheduler does not use Model.

        Returns:
            LocalModel: LocalModel object.
>>>>>>> 0014456a

            Should return None.
            For that purpose, it is necessary to modify TestAbstractScheduler etc significantly.
            So it returns LocalModel.

<<<<<<< HEAD
    def __getstate__(self):
        obj = super().__getstate__()
        del obj["jobs"]
        return obj
=======
            # TODO: Fix TestAbstractScheduler etc to return None.
        """
        return LocalModel()
>>>>>>> 0014456a
<|MERGE_RESOLUTION|>--- conflicted
+++ resolved
@@ -1,19 +1,12 @@
 from __future__ import annotations
 
+from typing import Any
+
 from omegaconf.dictconfig import DictConfig
-from typing import Any
-
-from aiaccel import dict_result
+
 from aiaccel.module import AbstractModule
-<<<<<<< HEAD
-from aiaccel.scheduler.algorithm import schedule_sampling
-from aiaccel.scheduler.job.job import Job
-from aiaccel.util.filesystem import create_yaml
-from aiaccel.util.logger import str_to_logging_level
-=======
 from aiaccel.scheduler import Job, LocalModel, RandomSampling
 from aiaccel.util import str_to_logging_level
->>>>>>> 0014456a
 
 
 class AbstractScheduler(AbstractModule):
@@ -35,30 +28,14 @@
             command or qstat command.
     """
 
-<<<<<<< HEAD
-    def __init__(self, options: dict) -> None:
-        self.options = options
-        self.options["process_name"] = "scheduler"
-        super().__init__(self.options)
-
-        self.config_path = Path(self.options["config"]).resolve()
-
+    def __init__(self, config: DictConfig) -> None:
+        super().__init__(config, "scheduler")
         self.set_logger(
             "root.scheduler",
-            self.dict_log / self.config.scheduler_logfile.get(),
-            str_to_logging_level(self.config.scheduler_file_log_level.get()),
-            str_to_logging_level(self.config.scheduler_stream_log_level.get()),
-            "Scheduler",
-=======
-    def __init__(self, config: DictConfig) -> None:
-        super().__init__(config, 'scheduler')
-        self.set_logger(
-            'root.scheduler',
             self.workspace.log / self.config.logger.file.scheduler,
             str_to_logging_level(self.config.logger.log_level.scheduler),
             str_to_logging_level(self.config.logger.stream_level.scheduler),
-            'Scheduler'
->>>>>>> 0014456a
+            "Scheduler",
         )
 
         self.max_resource = self.config.resource.num_node
@@ -264,18 +241,10 @@
         for s in done_states:
             num_trials += jobstates.count(s)
 
-<<<<<<< HEAD
-        return num_trials >= self.config.trial_number.get()
+        return num_trials >= self.config.optimize.trial_number
 
     def resume(self) -> None:
-        """When in resume mode, load the previous
-                optimization data in advance.
-=======
-        return (num_trials >= self.config.optimize.trial_number)
-
-    def resume(self) -> None:
-        """ When in resume mode, load the previous optimization data in advance.
->>>>>>> 0014456a
+        """When in resume mode, load the previous optimization data in advance.
 
         Args:
             None
@@ -283,44 +252,14 @@
         Returns:
             None
         """
-<<<<<<< HEAD
-        if self.options["resume"] is not None and self.options["resume"] > 0:
-            self._deserialize(self.options["resume"])
-
-    def create_result_file(self, trial_id: int) -> None:
-        """Save the results in yaml format.
-
-        Args:
-            trial_id (int): Any trial od
-
-        Returns:
-            None
-        """
-
-        file_hp_count_fmt = f"%0{self.config.name_length.get()}d"
-        file_name = file_hp_count_fmt % trial_id + ".hp"
-=======
-        if (
-            self.config.resume is not None and
-            self.config.resume > 0
-        ):
+        if self.config.resume is not None and self.config.resume > 0:
             self._deserialize(self.config.resume)
->>>>>>> 0014456a
 
     def __getstate__(self) -> dict[str, Any]:
         obj = super().__getstate__()
-        del obj['jobs']
+        del obj["jobs"]
         return obj
 
-<<<<<<< HEAD
-        content["result"] = result
-
-        if error is not None:
-            content["error"] = error
-
-        for i in range(len(content["parameters"])):
-            content["parameters"][i]["value"] = content["parameters"][i]["value"]
-=======
     def create_model(self) -> Any:
         """Creates model object of state machine.
 
@@ -330,19 +269,11 @@
 
         Returns:
             LocalModel: LocalModel object.
->>>>>>> 0014456a
 
             Should return None.
             For that purpose, it is necessary to modify TestAbstractScheduler etc significantly.
             So it returns LocalModel.
 
-<<<<<<< HEAD
-    def __getstate__(self):
-        obj = super().__getstate__()
-        del obj["jobs"]
-        return obj
-=======
             # TODO: Fix TestAbstractScheduler etc to return None.
         """
-        return LocalModel()
->>>>>>> 0014456a
+        return LocalModel()