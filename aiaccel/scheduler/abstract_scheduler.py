--- conflicted
+++ resolved
@@ -31,15 +31,9 @@
         super().__init__(config, 'scheduler')
         self.set_logger(
             'root.scheduler',
-<<<<<<< HEAD
-            self.dict_log / self.config.logger.file.scheduler,
+            self.workspace.log / self.config.logger.file.scheduler,
             str_to_logging_level(self.config.logger.log_level.scheduler),
             str_to_logging_level(self.config.logger.stream_level.scheduler),
-=======
-            self.workspace.log / self.config.scheduler_logfile.get(),
-            str_to_logging_level(self.config.scheduler_file_log_level.get()),
-            str_to_logging_level(self.config.scheduler_stream_log_level.get()),
->>>>>>> 6ba7a3c4
             'Scheduler'
         )
 
@@ -279,37 +273,6 @@
         ):
             self._deserialize(self.config.resume)
 
-<<<<<<< HEAD
-    def create_result_file(self, trial_id: int) -> None:
-        """ Save the results in yaml format.
-
-        Args:
-            trial_id (int): Any trial od
-
-        Returns:
-            None
-        """
-
-        file_hp_count_fmt = f'%0{self.config.job_setting.name_length}d'
-        file_name = file_hp_count_fmt % trial_id + '.hp'
-
-        content = self.storage.get_hp_dict(trial_id)
-        result = self.storage.result.get_any_trial_objective(trial_id=trial_id)
-        error = self.storage.error.get_any_trial_error(trial_id=trial_id)
-
-        content['result'] = result
-
-        if error is not None:
-            content['error'] = error
-
-        for i in range(len(content['parameters'])):
-            content['parameters'][i]['value'] = content['parameters'][i]['value']
-
-        result_file_path = self.ws / dict_result / file_name
-        create_yaml(result_file_path, content)
-
-=======
->>>>>>> 6ba7a3c4
     def __getstate__(self) -> dict[str, Any]:
         obj = super().__getstate__()
         del obj['jobs']
