<<<<<<< HEAD
from omegaconf.dictconfig import DictConfig

from typing import Union
=======
from __future__ import annotations

from pathlib import Path
>>>>>>> e5a6ddbc

from aiaccel.module import AbstractModule
from aiaccel.scheduler.algorithm import schedule_sampling
from aiaccel.scheduler.job.job import Job
from aiaccel.util.logger import str_to_logging_level
from aiaccel.util.filesystem import create_yaml
from aiaccel import dict_result


class AbstractScheduler(AbstractModule):
    """An abstract class for AbciScheduler and LocalScheduler.

    Args:
        options (dict[str, str | int | bool]): A dictionary containing
            command line options.

    Attributes:
        options (dict[str, str | int | bool]): A dictionary containing
            command line options.
        config_path (Path): Path to the configuration file.
        algorithm (RandomSamplingSchedulingAlgorithm): A scheduling algorithm
            to select hyper parameters from a parameter pool.
        available_resource (int): An available current resource number.
        jobs (list[dict]): A list to store job dictionaries.
        max_resource (int): A max resource number.
        stats (list[dict]): A list of current status which is updated using ps
            command or qstat command.
    """

<<<<<<< HEAD
    def __init__(self, config: DictConfig) -> None:
        """Initial method for AbstractScheduler.

        Args:
            config (str): A file name of a configuration.
        """
        super().__init__(config, 'scheduler')
=======
    def __init__(self, options: dict) -> None:
        self.options = options
        self.options['process_name'] = 'scheduler'
        super().__init__(self.options)

        self.config_path = Path(self.options['config']).resolve()

>>>>>>> e5a6ddbc
        self.set_logger(
            'root.scheduler',
            self.dict_log / self.config.logger.file.scheduler,
            str_to_logging_level(self.config.logger.log_level.scheduler),
            str_to_logging_level(self.config.logger.stream_level.scheduler),
            'Scheduler'
        )

        self.max_resource = self.config.resource.num_node
        self.available_resource = self.max_resource
        self.stats = []
        self.jobs = []
        self.job_status = {}
        self.algorithm = None
        self.num_node = self.config.resource.num_node

    def change_state_finished_trials(self) -> None:
        """Create finished hyper parameter files if result files can be found
            and running files are in running directory.

        Returns:
            None
        """
        runnings = self.storage.trial.get_running()
        result_names = self.storage.result.get_result_trial_id_list()

        if result_names is None:
            return

        for running in runnings:
            if running in result_names:
                self.storage.trial.set_any_trial_state(trial_id=running, state='finished')

    def get_stats(self) -> None:
        """Updates the number of files in hp(hyper parameter) directories.

        Returns:
            None
        """
        self.get_each_state_count()

    def start_job(self, trial_id: int) -> Job | None:
        """Start a new job.

        Args:
            hp (Path): A parameter file path

        Returns:
            Job | None: A reference for created job. It returns None if
                specified hyper parameter file already exists.
        """
        trial_ids = [job.trial_id for job in self.jobs]
        if trial_id not in trial_ids:
            job = Job(self.config, self, trial_id)
            self.jobs.append(job)
            self.logger.debug(f"Submit a job: {str(trial_id)}")
            job.main()
            return job
        else:
            self.logger.error(f'Specified trial {trial_id} is already running ')
            return None

    def update_resource(self) -> None:
        """Update an available current resource number.

        Returns:
            None
        """
        state_names = [
            'Init',
            'RunnerReady',
            'RunnerChecking',
            'RunnerConfirmed',
            'RunnerFailed',
            'RunnerFailure',
            'Scheduling'
        ]

        succeed_jobs = [
            job for job in self.jobs
            if job.get_state_name() == 'Success'
        ]
        ready_jobs = [
            job for job in self.jobs
            if job.get_state_name() in state_names
        ]
        num_running_jobs = len(self.jobs) - len(ready_jobs) - len(succeed_jobs)
        self.available_resource = max(0, self.max_resource - num_running_jobs)

    def pre_process(self) -> None:
        """Pre-procedure before executing processes.

        Returns:
            None
        """
        self.create_numpy_random_generator()
        self.resume()

        self.algorithm = schedule_sampling.RandomSampling(self.config)
        self.change_state_finished_trials()

        runnings = self.storage.trial.get_running()
        for running in runnings:
            job = self.start_job(running)
            self.logger.info(f'restart hp files in previous running directory: {running}')

            while job.get_state_name() != 'Scheduling':
                job.main()
            job.schedule()

    def post_process(self) -> None:
        """Post-procedure after executed processes.

        Returns:
            None
        """
        self.logger.info('Scheduler finished.')

    def inner_loop_main_process(self) -> bool:
        """A main loop process. This process is repeated every main loop.

        Returns:
            bool: The process succeeds or not. The main loop exits if failed.
        """

        if self.check_finished():
            return False

        self.get_stats()

        readies = self.storage.trial.get_ready()

        # find a new hp
        for ready in readies:
            if (ready not in [job.trial_id for job in self.jobs]):
                self.start_job(ready)

        scheduled_candidates = []
        for job in self.jobs:
            if job.get_state_name() == 'Scheduling':
                scheduled_candidates.append(job)

        selected_jobs = self.algorithm.select_hp(
            scheduled_candidates,
            self.available_resource,
            rng=self._rng
        )

        if len(selected_jobs) > 0:
            for job in selected_jobs:
                if job.get_state_name() == 'Scheduling':
                    self._serialize(job.trial_id)
                    job.schedule()
                    self.logger.debug(
                        f"trial id: {job.trial_id} has been scheduled."
                    )
                    selected_jobs.remove(job)

        for job in self.jobs:
            job.main()
            self.logger.info(f"name: {job.trial_id}, state: {job.get_state_name()}")

        self.get_stats()
        self.update_resource()
        self.print_dict_state()
        if self.all_done() is True:
            return False

        return True

    def parse_trial_id(self, command: str) -> str:
        """Parse a command string and extract an unique name.

        Args:
            command (str): A command string from ps command.

        Returns:
            str: An unique name.
        """
        pass

    def check_error(self) -> bool:

        # Check state machin
        jobstates = self.storage.jobstate.get_all_trial_jobstate()
        for trial_id in self.job_status.keys():
            for jobstate in jobstates:
                if (
                    jobstate['trial_id'] == trial_id and
                    "failure" in jobstate['jobstate'].lower()
                ):
                    self.logger.info(
                        f"Job: {trial_id} is Failed.({self.job_status[trial_id]})\n"
                        f"This is a fatal internal error. "
                        f"Please review the configuration file. "
                        f"In particular, we recommend that you "
                        f"review the following items: "
                        f"{'cancel_timeout'}, "
                        f"{'expire_timeout'}, "
                        f"{'finished_timeout'}, "
                        f"{'job_timeout'}, "
                        f"{'kill_timeout'}, "
                        f"{'batch_job_timeout'}, "
                        f"{'runner_timeout'}, "
                        f"{'running_timeout'}"
                    )
                    return False
        return True

    def all_done(self) -> bool:
        done_states = [
            'Success',
            'HpCancelFailure',
            'KillFailure',
            'HpExpiredFailure',
            'HpFinishedFailure',
            'JobFailure',
            'HpRunningFailure',
            'RunnerFailure'
        ]

        jobstates = self.storage.jobstate.get_all_trial_jobstate()

        num_trials = 0
        for s in done_states:
            num_trials += jobstates.count(s)

        return (num_trials >= self.config.optimize.trial_number)

    def resume(self) -> None:
        """ When in resume mode, load the previous
                optimization data in advance.

        Args:
            None

        Returns:
            None
        """
        if (
            self.config.resume is not None and
            self.config.resume > 0
        ):
            self._deserialize(self.config.resume)

    def create_result_file(self, trial_id: int) -> None:
        """ Save the results in yaml format.

        Args:
            trial_id (int): Any trial od

        Returns:
            None
        """

        file_hp_count_fmt = f'%0{self.config.job_setting.name_length}d'
        file_name = file_hp_count_fmt % trial_id + '.hp'

        content = self.storage.get_hp_dict(trial_id)
        result = self.storage.result.get_any_trial_objective(trial_id=trial_id)
        error = self.storage.error.get_any_trial_error(trial_id=trial_id)

        content['result'] = result

        if error is not None:
            content['error'] = error

        for i in range(len(content['parameters'])):
            content['parameters'][i]['value'] = content['parameters'][i]['value']

        result_file_path = self.ws / dict_result / file_name
        create_yaml(result_file_path, content)

    def __getstate__(self):
        obj = super().__getstate__()
        del obj['jobs']
        return obj<|MERGE_RESOLUTION|>--- conflicted
+++ resolved
@@ -1,12 +1,6 @@
-<<<<<<< HEAD
+from __future__ import annotations
+
 from omegaconf.dictconfig import DictConfig
-
-from typing import Union
-=======
-from __future__ import annotations
-
-from pathlib import Path
->>>>>>> e5a6ddbc
 
 from aiaccel.module import AbstractModule
 from aiaccel.scheduler.algorithm import schedule_sampling
@@ -26,7 +20,6 @@
     Attributes:
         options (dict[str, str | int | bool]): A dictionary containing
             command line options.
-        config_path (Path): Path to the configuration file.
         algorithm (RandomSamplingSchedulingAlgorithm): A scheduling algorithm
             to select hyper parameters from a parameter pool.
         available_resource (int): An available current resource number.
@@ -36,23 +29,8 @@
             command or qstat command.
     """
 
-<<<<<<< HEAD
     def __init__(self, config: DictConfig) -> None:
-        """Initial method for AbstractScheduler.
-
-        Args:
-            config (str): A file name of a configuration.
-        """
         super().__init__(config, 'scheduler')
-=======
-    def __init__(self, options: dict) -> None:
-        self.options = options
-        self.options['process_name'] = 'scheduler'
-        super().__init__(self.options)
-
-        self.config_path = Path(self.options['config']).resolve()
-
->>>>>>> e5a6ddbc
         self.set_logger(
             'root.scheduler',
             self.dict_log / self.config.logger.file.scheduler,
