from __future__ import annotations

from pathlib import Path
from typing import Any

from aiaccel.common import dict_result
from aiaccel.module import AbstractModule
<<<<<<< HEAD
from aiaccel.scheduler.algorithm.schedule_sampling import RandomSampling
from aiaccel.scheduler.job.job import Job
from aiaccel.scheduler.job.model.local_model import LocalModel
from aiaccel.util.logger import str_to_logging_level
=======
from aiaccel.scheduler import RandomSampling
from aiaccel.scheduler import LocalModel
from aiaccel.scheduler import Job
from aiaccel.util import str_to_logging_level
from aiaccel.util import create_yaml
>>>>>>> 39490baa


class AbstractScheduler(AbstractModule):
    """An abstract class for AbciScheduler and LocalScheduler.

    Args:
        options (dict[str, str | int | bool]): A dictionary containing
            command line options.

    Attributes:
        options (dict[str, str | int | bool]): A dictionary containing
            command line options.
        config_path (Path): Path to the configuration file.
        algorithm (RandomSampling): A scheduling algorithm
            to select hyper parameters from a parameter pool.
        available_resource (int): An available current resource number.
        jobs (list[dict]): A list to store job dictionaries.
        max_resource (int): A max resource number.
        stats (list[dict]): A list of current status which is updated using ps
            command or qstat command.
    """

    def __init__(self, options: dict[str, Any]) -> None:
        self.options = options
        self.options['process_name'] = 'scheduler'
        super().__init__(self.options)

        self.config_path = Path(self.options['config']).resolve()

        self.set_logger(
            'root.scheduler',
            self.workspace.log / self.config.scheduler_logfile.get(),
            str_to_logging_level(self.config.scheduler_file_log_level.get()),
            str_to_logging_level(self.config.scheduler_stream_log_level.get()),
            'Scheduler'
        )

        self.max_resource = self.config.num_node.get()
        self.available_resource = self.max_resource
        self.stats: list[Any] = []
        self.jobs: list[Any] = []
        self.job_status: dict[Any, Any] = {}
        self.algorithm: Any = None
        self.num_node = self.config.num_node.get()

    def change_state_finished_trials(self) -> None:
        """Create finished hyper parameter files if result files can be found
        and running files are in running directory.

        Returns:
            None
        """
        runnings = self.storage.trial.get_running()
        result_names = self.storage.result.get_result_trial_id_list()

        if result_names is None:
            return

        for running in runnings:
            if running in result_names:
                self.storage.trial.set_any_trial_state(trial_id=running, state='finished')

    def get_stats(self) -> None:
        """Updates the number of files in hp(hyper parameter) directories.

        Returns:
            None
        """
        self.get_each_state_count()

    def start_job(self, trial_id: int) -> Any:
        """Start a new job.

        Args:
            hp (Path): A parameter file path

        Returns:
            Job | None: A reference for created job. It returns None if
            specified hyper parameter file already exists.
        """
        trial_ids = [job.trial_id for job in self.jobs]
        if trial_id not in trial_ids:
            job = Job(self.config, self, self.create_model(), trial_id)
            self.jobs.append(job)
            self.logger.debug(f"Submit a job: {str(trial_id)}")
            job.main()
            return job
        else:
            self.logger.error(f'Specified trial {trial_id} is already running ')
            return None

    def update_resource(self) -> None:
        """Update an available current resource number.

        Returns:
            None
        """
        state_names = [
            'Init',
            'RunnerReady',
            'RunnerChecking',
            'RunnerConfirmed',
            'RunnerFailed',
            'RunnerFailure',
            'Scheduling'
        ]

        succeed_jobs = [
            job for job in self.jobs
            if job.get_state_name() == 'Success'
        ]
        ready_jobs = [
            job for job in self.jobs
            if job.get_state_name() in state_names
        ]
        num_running_jobs = len(self.jobs) - len(ready_jobs) - len(succeed_jobs)
        self.available_resource = max(0, self.max_resource - num_running_jobs)

    def pre_process(self) -> None:
        """Pre-procedure before executing processes.

        Returns:
            None
        """
        self.create_numpy_random_generator()
        self.resume()

        self.algorithm = RandomSampling(self.config)
        self.change_state_finished_trials()

        runnings = self.storage.trial.get_running()
        for running in runnings:
            job = self.start_job(running)
            self.logger.info(f'restart hp files in previous running directory: {running}')

            while job.get_state_name() != 'Scheduling':
                job.main()
            job.schedule()

    def post_process(self) -> None:
        """Post-procedure after executed processes.

        Returns:
            None
        """
        self.logger.info('Scheduler finished.')

    def inner_loop_main_process(self) -> bool:
        """A main loop process. This process is repeated every main loop.

        Returns:
            bool: The process succeeds or not. The main loop exits if failed.
        """

        if self.check_finished():
            return False

        self.get_stats()

        readies = self.storage.trial.get_ready()

        # find a new hp
        for ready in readies:
            if (ready not in [job.trial_id for job in self.jobs]):
                self.start_job(ready)

        scheduled_candidates = []
        for job in self.jobs:
            if job.get_state_name() == 'Scheduling':
                scheduled_candidates.append(job)

        selected_jobs = self.algorithm.select_hp(
            scheduled_candidates,
            self.available_resource,
            rng=self._rng
        )

        if len(selected_jobs) > 0:
            for job in selected_jobs:
                if job.get_state_name() == 'Scheduling':
                    self._serialize(job.trial_id)
                    job.schedule()
                    self.logger.debug(
                        f"trial id: {job.trial_id} has been scheduled."
                    )
                    selected_jobs.remove(job)

        for job in self.jobs:
            job.main()
            self.logger.info(f"name: {job.trial_id}, state: {job.get_state_name()}")

        self.get_stats()
        self.update_resource()
        self.print_dict_state()
        if self.all_done() is True:
            return False

        return True

    def parse_trial_id(self, command: str) -> str | None:
        """Parse a command string and extract an unique name.

        Args:
            command (str): A command string from ps command.

        Returns:
            str: An unique name.
        """
        pass

    def check_error(self) -> bool:

        # Check state machin
        jobstates = self.storage.jobstate.get_all_trial_jobstate()
        for trial_id in self.job_status.keys():
            for jobstate in jobstates:
                if (
                    jobstate['trial_id'] == trial_id and
                    "failure" in jobstate['jobstate'].lower()
                ):
                    self.logger.info(
                        f"Job: {trial_id} is Failed.({self.job_status[trial_id]})\n"
                        f"This is a fatal internal error. "
                        f"Please review the configuration file. "
                        f"In particular, we recommend that you "
                        f"review the following items: "
                        f"{'cancel_timeout'}, "
                        f"{'expire_timeout'}, "
                        f"{'finished_timeout'}, "
                        f"{'job_timeout'}, "
                        f"{'kill_timeout'}, "
                        f"{'batch_job_timeout'}, "
                        f"{'runner_timeout'}, "
                        f"{'running_timeout'}"
                    )
                    return False
        return True

    def all_done(self) -> bool:
        done_states = [
            'Success',
            'HpCancelFailure',
            'KillFailure',
            'HpExpiredFailure',
            'HpFinishedFailure',
            'JobFailure',
            'HpRunningFailure',
            'RunnerFailure'
        ]

        jobstates = self.storage.jobstate.get_all_trial_jobstate()

        num_trials = 0
        for s in done_states:
            num_trials += jobstates.count(s)

        return (num_trials >= self.config.trial_number.get())

    def resume(self) -> None:
        """ When in resume mode, load the previous optimization data in advance.

        Args:
            None

        Returns:
            None
        """
        if (
            self.options['resume'] is not None and
            self.options['resume'] > 0
        ):
            self._deserialize(self.options['resume'])

    # def create_result_file(self, trial_id: int) -> None:
    #     """ Save the results in yaml format.

    #     Args:
    #         trial_id (int): Any trial od

    #     Returns:
    #         None
    #     """

    #     file_hp_count_fmt = f'%0{self.config.name_length.get()}d'
    #     file_name = file_hp_count_fmt % trial_id + '.hp'

    #     content = self.storage.get_hp_dict(trial_id)
    #     result = self.storage.result.get_any_trial_objective(trial_id=trial_id)
    #     error = self.storage.error.get_any_trial_error(trial_id=trial_id)

    #     content['result'] = result

    #     if error is not None:
    #         content['error'] = error

    #     for i in range(len(content['parameters'])):
    #         content['parameters'][i]['value'] = content['parameters'][i]['value']

    #     result_file_path = self.workspace.result / file_name
    #     create_yaml(result_file_path, content)

    def __getstate__(self) -> dict[str, Any]:
        obj = super().__getstate__()
        del obj['jobs']
        return obj

    def create_model(self) -> Any:
        """Creates model object of state machine.

        Override with a Scheduler that uses a Model.
        For example, LocalScheduler, AbciScheduler, etc.
        By the way, PylocalScheduler does not use Model.

        Returns:
            LocalModel: LocalModel object.

            Should return None.
            For that purpose, it is necessary to modify TestAbstractScheduler etc significantly.
            So it returns LocalModel.

            # TODO: Fix TestAbstractScheduler etc to return None.
        """
        return LocalModel()<|MERGE_RESOLUTION|>--- conflicted
+++ resolved
@@ -3,20 +3,9 @@
 from pathlib import Path
 from typing import Any
 
-from aiaccel.common import dict_result
 from aiaccel.module import AbstractModule
-<<<<<<< HEAD
-from aiaccel.scheduler.algorithm.schedule_sampling import RandomSampling
-from aiaccel.scheduler.job.job import Job
-from aiaccel.scheduler.job.model.local_model import LocalModel
-from aiaccel.util.logger import str_to_logging_level
-=======
-from aiaccel.scheduler import RandomSampling
-from aiaccel.scheduler import LocalModel
-from aiaccel.scheduler import Job
+from aiaccel.scheduler import Job, LocalModel, RandomSampling
 from aiaccel.util import str_to_logging_level
-from aiaccel.util import create_yaml
->>>>>>> 39490baa
 
 
 class AbstractScheduler(AbstractModule):
@@ -290,34 +279,6 @@
         ):
             self._deserialize(self.options['resume'])
 
-    # def create_result_file(self, trial_id: int) -> None:
-    #     """ Save the results in yaml format.
-
-    #     Args:
-    #         trial_id (int): Any trial od
-
-    #     Returns:
-    #         None
-    #     """
-
-    #     file_hp_count_fmt = f'%0{self.config.name_length.get()}d'
-    #     file_name = file_hp_count_fmt % trial_id + '.hp'
-
-    #     content = self.storage.get_hp_dict(trial_id)
-    #     result = self.storage.result.get_any_trial_objective(trial_id=trial_id)
-    #     error = self.storage.error.get_any_trial_error(trial_id=trial_id)
-
-    #     content['result'] = result
-
-    #     if error is not None:
-    #         content['error'] = error
-
-    #     for i in range(len(content['parameters'])):
-    #         content['parameters'][i]['value'] = content['parameters'][i]['value']
-
-    #     result_file_path = self.workspace.result / file_name
-    #     create_yaml(result_file_path, content)
-
     def __getstate__(self) -> dict[str, Any]:
         obj = super().__getstate__()
         del obj['jobs']
