import time
from pathlib import Path
from typing import Union

from aiaccel.module import AbstractModule
from aiaccel.scheduler.algorithm import schdule_sampling
from aiaccel.scheduler.job.job_thread import Job
from aiaccel.util.logger import str_to_logging_level


class AbstractScheduler(AbstractModule):
    """An abstract class for AbciScheduler and LocalScheduler.

    Attributes:
        algorithm (RandomSamplingSchedulingAlgorithm): A scheduling algorithm
            to select hyper parameters from a parameter pool.
        available_resource (int): An available current resource number.
        jobs (List[dict]): A list to store job dictionaries.
        job_lock (fastener.lock.ReadWriteLock): A lock object to manage
            exclusive control of job threads each other.
        max_resource (int): A max resource number.
        stats (List[dict]): A list of current status which is updated using ps
            command or qstat command.
    """

    def __init__(self, options: dict) -> None:
        """Initial method for AbstractScheduler.

        Args:
            config (str): A file name of a configuration.
        """
        self.options = options
        self.options['process_name'] = 'scheduler'
        super().__init__(self.options)

        self.config_path = Path(self.options['config']).resolve()

        self.set_logger(
            'root.scheduler',
            self.dict_log / self.config.scheduler_logfile.get(),
            str_to_logging_level(self.config.scheduler_file_log_level.get()),
            str_to_logging_level(self.config.scheduler_stream_log_level.get()),
            'Scheduler'
        )

        self.max_resource = self.config.num_node.get()
        self.available_resource = self.max_resource
        self.stats = []
        self.jobs = []
        self.job_status = {}
        self.algorithm = None
        self.sleep_time = self.config.sleep_time.get()

        self.storage.variable.register(
            process_name=self.options['process_name'],
            labels=['native_random_state', 'numpy_random_state', 'state']
        )

    def change_state_finished_trials(self) -> None:
        """Create finished hyper parameter files if result files can be found
            and running files are in running directory.

        Returns:
            None
        """
        runnings = self.storage.trial.get_running()
        result_names = self.storage.result.get_result_trial_id_list()

        if result_names is None:
            return

        for running in runnings:
            if running in result_names:
                self.storage.trial.set_any_trial_state(trial_id=running, state='finished')

    def get_stats(self) -> None:
        """Updates the number of files in hp(hyper parameter) directories.

        Returns:
            None
        """
        self.get_each_state_count()

    def start_job_thread(self, trial_id: int) -> Union[Job, None]:
        """Start a new job thread.

        Args:
            hp (Path): A parameter file path

        Returns:
            Union[Job, None]: A reference for created job. It returns None if
                specified hyper parameter file already exists.
        """
        trial_ids = [job['trial_id'] for job in self.jobs]
        if trial_id not in trial_ids:
            th = Job(self.config, self.options, self, trial_id)
            self.jobs.append({'trial_id': trial_id, 'thread': th})
            self.logger.debug(f"Submit a job: {str(trial_id)}")
            th.start()
            return th
        else:
            self.logger.error(
                f'Specified hyperparemeter file already exists '
                f'in job threads: {trial_id}'
            )
            return None

    def update_resource(self) -> None:
        """Update an available current resource number.

        Returns:
            None
        """
        state_names = [
            'Init',
            'RunnerReady',
            'RunnerChecking',
            'RunnerConfirmed',
            'RunnerFailed',
            'RunnerFailure',
            'Scheduling'
        ]

        succeed_threads = [
            th for th in self.jobs
            if th['thread'].get_state_name() == 'Success'
        ]
        ready_threads = [
            th for th in self.jobs
            if th['thread'].get_state_name() in state_names
        ]
        num_running_threads = len(self.jobs) - len(ready_threads) - len(succeed_threads)
        self.available_resource = max(0, self.max_resource - num_running_threads)

    def pre_process(self) -> None:
        """Pre-procedure before executing processes.

        Returns:
            None
        """
        self.trial_id.initial(num=0)
        self.set_native_random_seed()
        self.set_numpy_random_seed()
        self.resume()

        self.algorithm = schdule_sampling.RamsomSampling(self.config)
        self.change_state_finished_trials()

        runnings = self.storage.trial.get_running()
        for running in runnings:
            th = self.start_job_thread(running)
            self.logger.info(f'restart hp files in previous running directory: {running}')

            while th.get_state_name() != 'Scheduling':
                time.sleep(self.sleep_time)

            th.schedule()

    def post_process(self) -> None:
        """Post-procedure after executed processes.

        Returns:
            None
        """
        if not self.check_finished():
            for job in self.jobs:
                job['thread'].stop()

            for job in self.jobs:
                job['thread'].join()

        self.logger.info('Scheduler finished.')

    def inner_loop_main_process(self) -> bool:
        """A main loop process. This process is repeated every main loop.

        Returns:
            bool: The process succeeds or not. The main loop exits if failed.
        """

        if self.check_finished():
            self.logger.info('All parameters have been done.')
            self.logger.info('Wait all threads finish...')
            for job in self.jobs:
                job['thread'].join()
            return False

        self.get_stats()

        readies = self.storage.trial.get_ready()

        # find a new hp
        for ready in readies:
            if (ready not in [job['trial_id'] for job in self.jobs]):
                self.start_job_thread(ready)

        scheduled_candidates = []
        for job in self.jobs:
            if job['thread'].get_state_name() == 'Scheduling':
                scheduled_candidates.append(job['thread'])

        selected_threads = self.algorithm.select_hp(
            scheduled_candidates,
            self.available_resource
        )

        if len(selected_threads) > 0:
            for th in selected_threads:
                if th.get_state_name() == 'Scheduling':
                    self._serialize(th.trial_id)
                    th.schedule()
                    self.logger.debug(
                        f"trial id: {th.trial_id} has been scheduled."
                    )
                    selected_threads.remove(th)

        for job in self.jobs:
            self.logger.info(f"name: {job['trial_id']}, state: {job['thread'].get_state_name()}")

        self.get_stats()
        self.update_resource()
        self.print_dict_state()
        if self.all_done() is True:
            return False

        return True

    def parse_trial_id(self, command: str) -> str:
        """Parse a command string and extract an unique name.

        Args:
            command (str): A command string from ps command.

        Returns:
            str: An unique name.
        """
        pass

    def check_error(self):

        # Check state machin
        jobstates = self.storage.jobstate.get_all_trial_jobstate()
        for trial_id in self.job_status.keys():
            for jobstate in jobstates:
                if (
                    jobstate['trial_id'] == trial_id and
                    "failure" in jobstate['jobstate'].lower()
                ):
                    self.logger.info(
                        f"Job: {trial_id} is Failed.({self.job_status[trial_id]})\n"
                        f"This is a fatal internal error. "
                        f"Please review the configuration file. "
                        f"In particular, we recommend that you "
                        f"review the following items: "
                        f"{'cancel_timeout'}, "
                        f"{'expire_timeout'}, "
                        f"{'finished_timeout'}, "
                        f"{'job_timeout'}, "
                        f"{'kill_timeout'}, "
                        f"{'batch_job_timeout'}, "
                        f"{'runner_timeout'}, "
                        f"{'running_timeout'}"
                    )
                    return False
        return True

    def all_done(self):
        done_states = [
            'Success',
            'HpCancelFailure',
            'KillFailure',
            'HpExpiredFailure',
            'HpFinishedFailure',
            'JobFailure',
            'HpRunningFailure',
            'RunnerFailure'
        ]

        jobstates = self.storage.jobstate.get_all_trial_jobstate()

        num_trials = 0
        for s in done_states:
            num_trials += jobstates.count(s)

        return (num_trials >= self.config.trial_number.get())

    def _serialize(self, trial_id: int) -> dict:
        """Serialize this module.
        Returns:
            None
        """
        self.storage.variable.d['state'].set(trial_id, self)

        # random state
        self.storage.variable.d['native_random_state'].set(trial_id, self.get_native_random_state())
        self.storage.variable.d['numpy_random_state'].set(trial_id, self.get_numpy_random_state())

    def _deserialize(self, trial_id: int) -> None:
        """ Deserialize this module.
        Returns:
            None
        """
        self.__dict__.update(self.storage.variable.d['state'].get(trial_id).__dict__.copy())

        # random state
        self.set_native_random_state(self.storage.variable.d['native_random_state'].get(trial_id))
        self.set_numpy_random_state(self.storage.variable.d['numpy_random_state'].get(trial_id))

    def resume(self) -> None:
        """ When in resume mode, load the previous
                optimization data in advance.

        Args:
            None

        Returns:
            None
        """
        if (
            self.options['resume'] is not None and
            self.options['resume'] > 0
        ):
<<<<<<< HEAD
            self.storage.rollback_to_ready(self.options['resume'])
            self.storage.delete_trial_data_after_this(self.options['resume'])
            self.trial_id.initial(num=self.options['resume'])
            self._deserialize(self.options['resume'])

    def __getstate__(self):
        obj = self.__dict__.copy()
        del obj['storage']
        del obj['jobs']
        return obj
=======
            self._deserialize(self.options['resume'])
>>>>>>> 4b3c5546
<|MERGE_RESOLUTION|>--- conflicted
+++ resolved
@@ -320,17 +320,10 @@
             self.options['resume'] is not None and
             self.options['resume'] > 0
         ):
-<<<<<<< HEAD
-            self.storage.rollback_to_ready(self.options['resume'])
-            self.storage.delete_trial_data_after_this(self.options['resume'])
-            self.trial_id.initial(num=self.options['resume'])
             self._deserialize(self.options['resume'])
 
     def __getstate__(self):
         obj = self.__dict__.copy()
         del obj['storage']
         del obj['jobs']
-        return obj
-=======
-            self._deserialize(self.options['resume'])
->>>>>>> 4b3c5546
+        return obj