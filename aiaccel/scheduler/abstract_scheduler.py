--- conflicted
+++ resolved
@@ -1,11 +1,7 @@
 from __future__ import annotations
 
-<<<<<<< HEAD
 from omegaconf.dictconfig import DictConfig
-=======
-from pathlib import Path
 from typing import Any
->>>>>>> 3e752cac
 
 from aiaccel.common import dict_result
 from aiaccel.module import AbstractModule
@@ -26,12 +22,7 @@
     Attributes:
         options (dict[str, str | int | bool]): A dictionary containing
             command line options.
-<<<<<<< HEAD
         algorithm (RandomSamplingSchedulingAlgorithm): A scheduling algorithm
-=======
-        config_path (Path): Path to the configuration file.
-        algorithm (RandomSampling): A scheduling algorithm
->>>>>>> 3e752cac
             to select hyper parameters from a parameter pool.
         available_resource (int): An available current resource number.
         jobs (list[dict]): A list to store job dictionaries.
@@ -40,18 +31,8 @@
             command or qstat command.
     """
 
-<<<<<<< HEAD
     def __init__(self, config: DictConfig) -> None:
         super().__init__(config, 'scheduler')
-=======
-    def __init__(self, options: dict[str, Any]) -> None:
-        self.options = options
-        self.options['process_name'] = 'scheduler'
-        super().__init__(self.options)
-
-        self.config_path = Path(self.options['config']).resolve()
-
->>>>>>> 3e752cac
         self.set_logger(
             'root.scheduler',
             self.dict_log / self.config.logger.file.scheduler,
@@ -62,19 +43,11 @@
 
         self.max_resource = self.config.resource.num_node
         self.available_resource = self.max_resource
-<<<<<<< HEAD
-        self.stats = []
-        self.jobs = []
-        self.job_status = {}
-        self.algorithm = None
-        self.num_node = self.config.resource.num_node
-=======
         self.stats: list[Any] = []
         self.jobs: list[Any] = []
         self.job_status: dict[Any, Any] = {}
         self.algorithm: Any = None
-        self.num_node = self.config.num_node.get()
->>>>>>> 3e752cac
+        self.num_node = self.config.resource.num_node
 
     def change_state_finished_trials(self) -> None:
         """Create finished hyper parameter files if result files can be found
