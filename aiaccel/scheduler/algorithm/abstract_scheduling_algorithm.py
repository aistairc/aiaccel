from __future__ import annotations

from pathlib import Path

<<<<<<< HEAD
import numpy as np

from aiaccel.config import Config
=======
from omegaconf.dictconfig import DictConfig
import numpy as np
>>>>>>> 0014456a


class AbstractSchedulingAlgorithm(object):
    """An abstract class for scheduling algorithms used for Scheduler.

    Args:
        config (ConfileWrapper): A configuration object.

    Attributes:
        config (ConfileWrapper): A configuration object.
    """

    def __init__(self, config: DictConfig) -> None:
        self.config = config

<<<<<<< HEAD
    def select_hp(self, hp_ready: list[Path], num: int = 1, rng: np.random.RandomState | None = None) -> None:
=======
    def select_hp(
        self,
        hp_ready: list[Path],
        num: int = 1,
        rng: np.random.RandomState | None = None
    ) -> list[Path]:
>>>>>>> 0014456a
        """Select multiple hyper parameters.

        Args:
            hp_ready (list[Path]): A list of path of ready hyper parameters.
            num (int, optional): A number to select hyper parameters Defaults
                to 1.
            rng (np.random.RandomState | None, optional): A reference to a
                random generator. Defaults to None.

        Raises:
            NotImplementedError: Causes when the inherited class does not
                implement.
        """
        raise NotImplementedError<|MERGE_RESOLUTION|>--- conflicted
+++ resolved
@@ -2,14 +2,8 @@
 
 from pathlib import Path
 
-<<<<<<< HEAD
 import numpy as np
-
-from aiaccel.config import Config
-=======
 from omegaconf.dictconfig import DictConfig
-import numpy as np
->>>>>>> 0014456a
 
 
 class AbstractSchedulingAlgorithm(object):
@@ -25,16 +19,7 @@
     def __init__(self, config: DictConfig) -> None:
         self.config = config
 
-<<<<<<< HEAD
-    def select_hp(self, hp_ready: list[Path], num: int = 1, rng: np.random.RandomState | None = None) -> None:
-=======
-    def select_hp(
-        self,
-        hp_ready: list[Path],
-        num: int = 1,
-        rng: np.random.RandomState | None = None
-    ) -> list[Path]:
->>>>>>> 0014456a
+    def select_hp(self, hp_ready: list[Path], num: int = 1, rng: np.random.RandomState | None = None) -> list[Path]:
         """Select multiple hyper parameters.
 
         Args:
