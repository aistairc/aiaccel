from __future__ import annotations

<<<<<<< HEAD
from aiaccel.scheduler.abci_scheduler import AbciScheduler
from aiaccel.scheduler.local_scheduler import LocalScheduler
from aiaccel.scheduler.pylocal_scheduler import PylocalScheduler


def create_scheduler(resource_type: str) -> type | None:
=======
from typing import Any

from aiaccel.config import Config
from aiaccel.scheduler import AbciScheduler
from aiaccel.scheduler import LocalScheduler
from aiaccel.scheduler import PylocalScheduler


def create_scheduler(config_path: str) -> Any:
>>>>>>> 3e752cac
    """Returns scheduler type.

    Args:
        config_path (str): Path to configuration file.

    Returns:
        type | None: `LocalScheduler` , `PylocalScheduler` , or `AbciScheduler`
        if resource type is 'local', 'python_local', or 'abci', respectively.
        Other cases, None.
    """

    if resource_type.lower() == "local":
        return LocalScheduler

    elif resource_type.lower() == "python_local":
        return PylocalScheduler

    elif resource_type.lower() == "abci":
        return AbciScheduler

    else:
        return None<|MERGE_RESOLUTION|>--- conflicted
+++ resolved
@@ -1,23 +1,11 @@
 from __future__ import annotations
 
-<<<<<<< HEAD
 from aiaccel.scheduler.abci_scheduler import AbciScheduler
 from aiaccel.scheduler.local_scheduler import LocalScheduler
 from aiaccel.scheduler.pylocal_scheduler import PylocalScheduler
 
 
 def create_scheduler(resource_type: str) -> type | None:
-=======
-from typing import Any
-
-from aiaccel.config import Config
-from aiaccel.scheduler import AbciScheduler
-from aiaccel.scheduler import LocalScheduler
-from aiaccel.scheduler import PylocalScheduler
-
-
-def create_scheduler(config_path: str) -> Any:
->>>>>>> 3e752cac
     """Returns scheduler type.
 
     Args:
