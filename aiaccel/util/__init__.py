--- conflicted
+++ resolved
@@ -3,7 +3,6 @@
 from aiaccel.util.data_type import (CategoricalParameter, FloatParameter,
                                     IntParameter, OrdinalParameter, Parameter)
 from aiaccel.util.easy_visualizer import EasyVisualizer
-<<<<<<< HEAD
 from aiaccel.util.filesystem import (create_yaml, file_create, file_delete,
                                      file_read, get_dict_files,
                                      get_file_result, get_file_result_hp,
@@ -19,33 +18,6 @@
 from aiaccel.util.time_tools import (get_datetime_from_string, get_time_delta,
                                      get_time_now, get_time_now_object,
                                      get_time_string_from_object)
-=======
-from aiaccel.util.filesystem import (
-    create_yaml,
-    file_create,
-    file_delete,
-    file_read,
-    get_dict_files,
-    get_file_result,
-    get_file_result_hp,
-    interprocess_lock_file,
-    load_yaml,
-    make_directories,
-    make_directory,
-)
-from aiaccel.util.logger import str_to_logging_level
-from aiaccel.util.name import generate_random_name
-from aiaccel.util.process import OutputHandler, exec_runner, is_process_running, kill_process, ps2joblist, subprocess_ps
-from aiaccel.util.retry import retry
-from aiaccel.util.suffix import Suffix
-from aiaccel.util.time_tools import (
-    get_datetime_from_string,
-    get_time_delta,
-    get_time_now,
-    get_time_now_object,
-    get_time_string_from_object,
-)
->>>>>>> b79eb179
 from aiaccel.util.trialid import TrialId
 
 # from aiaccel.util.aiaccel import Run
@@ -56,7 +28,6 @@
     "EasyVisualizer",
     "OutputHandler",
     # 'Run',
-<<<<<<< HEAD
     'Suffix',
     'TrialId',
     'cast_y',
@@ -89,33 +60,4 @@
     'IntParameter',
     'OrdinalParameter',
     'Parameter',
-=======
-    "Suffix",
-    "TrialId",
-    "cast_y",
-    "create_yaml",
-    "exec_runner",
-    "file_create",
-    "file_delete",
-    "file_read",
-    "generate_random_name",
-    "get_datetime_from_string",
-    "get_dict_files",
-    "get_file_result",
-    "get_file_result_hp",
-    "get_time_delta",
-    "get_time_now",
-    "get_time_now_object",
-    "get_time_string_from_object",
-    "interprocess_lock_file",
-    "is_process_running",
-    "kill_process",
-    "load_yaml",
-    "make_directories",
-    "make_directory",
-    "ps2joblist",
-    "retry",
-    "str_to_logging_level",
-    "subprocess_ps",
->>>>>>> b79eb179
 ]