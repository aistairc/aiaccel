--- conflicted
+++ resolved
@@ -16,15 +16,10 @@
 
 
 class CreationReport:
-<<<<<<< HEAD
-    def __init__(self, config: DictConfig):
-        self.config = config
-        self.ws = pathlib.Path(self.config.generic.workspace).resolve()
-=======
     """Provides report creation method.
 
     Args:
-        config_path (str): Path to the config file.
+        config (DictConfig): Config object.
 
     Attributes:
         config (Config): Config object.
@@ -35,10 +30,9 @@
         lock_file (dict[str, str]): Dict object containing string path to lock.
     """
 
-    def __init__(self, config_path: str) -> None:
-        self.config = Config(config_path)
-        self.ws = Path(self.config.workspace.get()).resolve()
->>>>>>> e5a6ddbc
+    def __init__(self, config: DictConfig):
+        self.config = config
+        self.ws = Path(self.config.generic.workspace).resolve()
         self.fp = self.ws / 'results.csv'
         self.trialid = TrialId(self.config.config_path)
         self.storage = Storage(self.ws)
