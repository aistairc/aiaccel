--- conflicted
+++ resolved
@@ -5,8 +5,7 @@
 import fasteners
 from omegaconf.dictconfig import DictConfig
 
-from aiaccel.common import (file_hp_count, file_hp_count_lock,
-                            file_hp_count_lock_timeout)
+from aiaccel.common import file_hp_count, file_hp_count_lock, file_hp_count_lock_timeout
 from aiaccel.workspace import Workspace
 
 
@@ -25,22 +24,11 @@
         lock (fasteners.InterProcessLock): An interprocess lock.
     """
 
-<<<<<<< HEAD
-    def __init__(self, config_path: str) -> None:
-        self.config_path = Path(config_path).resolve()
-        self.config = Config(str(self.config_path))
-
-        self.ws = Path(self.config.workspace.get()).resolve()
-        self.name_length = self.config.name_length.get()
-        self.file_hp_count_fmt = f"%0{self.name_length}d"
-        self.dict_hp = self.ws / aiaccel.dict_hp
-=======
     def __init__(self, config: DictConfig) -> None:
         self.config = config
         self.workspace = Workspace(self.config.generic.workspace)
         self.name_length = self.config.job_setting.name_length
-        self.file_hp_count_fmt = f'%0{self.name_length}d'
->>>>>>> 0014456a
+        self.file_hp_count_fmt = f"%0{self.name_length}d"
 
         self.count_path = self.workspace.hp / file_hp_count
         self.lock_path = self.workspace.hp / file_hp_count_lock
@@ -59,14 +47,8 @@
         return self.file_hp_count_fmt % trial_id
 
     def increment(self) -> None:
-<<<<<<< HEAD
         """Increments trial id."""
-        if self.lock.acquire(timeout=aiaccel.file_hp_count_lock_timeout):
-=======
-        """Increments trial id.
-        """
         if self.lock.acquire(timeout=file_hp_count_lock_timeout):
->>>>>>> 0014456a
             trial_id = 0
             if self.count_path.exists():
                 trial_id = int(self.count_path.read_text())
@@ -94,14 +76,8 @@
             self.lock.release()
 
     @property
-<<<<<<< HEAD
-    def integer(self) -> int | None:
+    def integer(self) -> Any:
         """Trial id."""
-=======
-    def integer(self) -> Any:
-        """Trial id.
-        """
->>>>>>> 0014456a
         return self.get()
 
     @property
