--- conflicted
+++ resolved
@@ -5,10 +5,8 @@
 
 import fasteners
 
-from aiaccel.common import dict_hp
-from aiaccel.common import file_hp_count
-from aiaccel.common import file_hp_count_lock
-from aiaccel.common import file_hp_count_lock_timeout
+from aiaccel.common import (dict_hp, file_hp_count, file_hp_count_lock,
+                            file_hp_count_lock_timeout)
 from aiaccel.config import Config
 
 
@@ -37,15 +35,8 @@
         self.file_hp_count_fmt = f'%0{self.name_length}d'
         self.dict_hp = self.ws / dict_hp
 
-<<<<<<< HEAD
-        # TODO: I think this path is inappropriate.
-        #       It should be changed to something other than "hp".
-        self.count_path = self.dict_hp / aiaccel.file_hp_count
-        self.lock_path = self.dict_hp / aiaccel.file_hp_count_lock
-=======
         self.count_path = self.dict_hp / file_hp_count
         self.lock_path = self.dict_hp / file_hp_count_lock
->>>>>>> 39490baa
         self.lock = fasteners.InterProcessLock(str(self.lock_path))
 
         if self.get() is None:
