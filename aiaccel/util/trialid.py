--- conflicted
+++ resolved
@@ -5,18 +5,10 @@
 
 import fasteners
 
-<<<<<<< HEAD
 from aiaccel.config import load_config
-from aiaccel.common import dict_hp
-from aiaccel.common import file_hp_count
-from aiaccel.common import file_hp_count_lock
-from aiaccel.common import file_hp_count_lock_timeout
-=======
 from aiaccel.common import (file_hp_count, file_hp_count_lock,
                             file_hp_count_lock_timeout)
-from aiaccel.config import Config
 from aiaccel.workspace import Workspace
->>>>>>> 6ba7a3c4
 
 
 class TrialId:
@@ -42,13 +34,8 @@
         self.config_path = Path(config_path).resolve()
         self.config = load_config(str(self.config_path))
 
-<<<<<<< HEAD
-        self.ws = Path(self.config.generic.workspace).resolve()
+        self.workspace = Workspace(self.config.generic.workspace)
         self.name_length = self.config.job_setting.name_length
-=======
-        self.workspace = Workspace(self.config.workspace.get())
-        self.name_length = self.config.name_length.get()
->>>>>>> 6ba7a3c4
         self.file_hp_count_fmt = f'%0{self.name_length}d'
 
         self.count_path = self.workspace.hp / file_hp_count
