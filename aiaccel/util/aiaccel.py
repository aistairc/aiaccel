--- conflicted
+++ resolved
@@ -8,17 +8,10 @@
 from collections.abc import Callable
 from pathlib import Path
 
-<<<<<<< HEAD
 from aiaccel.config import load_config
 from aiaccel.storage.storage import Storage
 from aiaccel.util.time_tools import get_time_now
 from aiaccel.util.cast import cast_y
-=======
-from aiaccel.config import Config
-from aiaccel.storage import Storage
-from aiaccel.util import get_time_now
-from aiaccel.util import cast_y
->>>>>>> 3e752cac
 
 
 class _Message:
