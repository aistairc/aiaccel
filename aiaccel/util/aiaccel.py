--- conflicted
+++ resolved
@@ -7,21 +7,12 @@
 from pathlib import Path
 
 from aiaccel.config import Config
-<<<<<<< HEAD
-from aiaccel.util.time_tools import get_time_now
 from aiaccel.parameter import load_parameter
-from aiaccel import dict_result
-from aiaccel import extension_hp
-from aiaccel.util.filesystem import create_yaml
-=======
-from aiaccel.parameter import load_parameter
->>>>>>> 1715ac30
 from aiaccel.util.cast import cast_y
 from aiaccel.util.time_tools import get_time_now
 
 
 class CommandLineArgs:
-<<<<<<< HEAD
     def __init__(self):
         self.parser = ArgumentParser()
         self.parser.add_argument('--trial_id', type=int, required=False)
@@ -68,205 +59,6 @@
         return xs
 
 
-class _Message:
-    """
-
-    Attributes:
-        label (str): A something like message ID.
-        outputs (list): It will be output messages.
-        delimiter (str): The received data will be divided by this symbol.
-
-    Example:
-     ::
-
-        self.m = Message("test")
-        self.m.out("hogehoge")  # -> test:hogehoge
-        self.parse_result(stdout)  # -> hogehoge
-    """
-
-    def __init__(self, label: str) -> None:
-        self.label = label
-        self.outputs: list[str] = []
-        self.delimiter = "@"
-
-    def create_message(self, message: Any):
-        """ Concatenates a label and a message.
-
-        Args:
-            message (Any): Content to be out to stdout.
-
-        Returns:
-            None
-        """
-        if type(message).__name__ != "list":
-            mess = [message]
-        else:
-            mess = message
-        tmp = self.delimiter.join(map(str, mess))
-        self.outputs.append(f"{self.label}:{tmp}")
-
-    def out(self, all: bool = False) -> None:
-        """ Output message to stdout.
-
-        Args
-            all (bool): If its value is true then print all self.output.
-        """
-        if all is True:
-            for o in self.outputs:
-                print(o)
-        else:
-            for o in self.outputs:
-                if o.split(":")[1] != "":
-                    print(o)
-
-    def parse(self, raw_data: str) -> list[str]:
-        """
-
-        Args:
-            raw_data (str): It is assumed the format
-
-        Example:
-         ::
-
-            "{label}:{message}".format(
-                label="HOGE",
-                message="hoge@hoge@hoge"
-            )
-            or numeric
-        """
-        raw_datas = raw_data.split("\n")
-        d = []
-        for line in raw_datas:
-            if self.label == "objective_y" and self.is_numeric(line):
-                d.append(line)
-                continue
-            label = line.split(":")[0]
-            if label != self.label:
-                continue
-            d = line.split(":")[1].split(self.delimiter)
-            break
-        if len(d) == 0:
-            d.append("")
-        return d
-
-    def clear(self):
-        self.outputs = []
-
-    def is_numeric(self, s: str) -> bool:
-        try:
-            float(s)
-            return True
-        except ValueError:
-            return False
-
-
-class Messages:
-    def __init__(self, *labels: tuple) -> None:
-        labels = list(labels)
-        self.d: dict[str, _Message] = {}
-        for label in labels:
-            self.d[label] = _Message(label)
-
-    def create_message(self, label: str, mess: str) -> None:
-        """ Create a message with a any label.
-
-        Args:
-            label (str): Create a message with this label name.
-            mess (str) : Message.
-        """
-        self.d[label].create_message(mess)
-
-    def out(self, label: str) -> None:
-        """ Display any labels message.
-
-        Args:
-            label (str): Displays a message with this label name.
-        """
-        self.d[label].out()
-
-    def clear(self, label: str) -> None:
-        self.d[label].clear()
-
-    def parse(self, label: str, mess: str) -> list[str]:
-        """
-        Args:
-            label (str): Name of the label to be extracted.
-            mess (str) : Raw messages.
-
-        Note:
-            The target data is only in the form of {label}:{message}.
-
-        Examples:
-         ::
-
-            parse("hoge", "hoge:foo")  # -> return ["foo"]
-        """
-        return self.d[label].parse(mess)
-
-    def get(self, label: str, index: int = -1) -> list[str]:
-        return self.d[label].outputs[index]
-
-
-class WrapperInterface:
-    """Interface between Wrapper and User function.
-
-    Note:
-        user function:
-            output  "objective_y: y"
-                    "objective_err: err"
-        wrapper:
-            input   "objective_y: y" -> y
-                    "objective_err: err" -> err
-    """
-
-=======
->>>>>>> 1715ac30
-    def __init__(self):
-        self.parser = ArgumentParser()
-        self.parser.add_argument('--trial_id', type=int, required=False)
-        self.parser.add_argument('--config', type=str, required=False)
-        self.args = self.parser.parse_known_args()[0]
-        self.trial_id = None
-        self.config_path = None
-        self.config = None
-
-        if self.args.trial_id is not None:
-            self.trial_id = self.args.trial_id
-        if self.args.config is not None:
-            self.config_path = Path(self.args.config).resolve()
-            self.config = Config(self.config_path)
-            self.parameters_config = load_parameter(self.config.hyperparameters.get())
-
-            for p in self.parameters_config.get_parameter_list():
-                if p.type.lower() == "float":
-                    self.parser.add_argument(f"--{p.name}", type=float)
-                elif p.type.lower() == "int":
-                    self.parser.add_argument(f"--{p.name}", type=int)
-                elif p.type.lower() == "choice":
-                    self.parser.add_argument(f"--{p.name}", type=str)
-                elif p.type.lower() == "ordinal":
-                    self.parser.add_argument(f"--{p.name}", type=float)
-                else:
-                    raise ValueError(f"Unknown parameter type: {p.type}")
-            self.args = self.parser.parse_known_args()[0]
-        else:
-            unknown_args_list = self.parser.parse_known_args()[1]
-            for unknown_arg in unknown_args_list:
-                if unknown_arg.startswith("--"):
-                    name = unknown_arg.replace("--", "")
-                    self.parser.add_argument(f"--{name}", type=float)
-            self.args = self.parser.parse_known_args()[0]
-
-    def get_xs_from_args(self) -> dict:
-        xs = vars(self.args)
-        delete_keys = ["trial_id", "config"]
-        for key in delete_keys:
-            if key in xs.keys():
-                del xs[key]
-
-        return xs
-
-
 class Run:
     """An Interface between user program or python function object.
 
@@ -320,56 +112,7 @@
         self.config = self.args.config
         if self.config is not None:
             self.workspace = Path(self.config.workspace.get()).resolve()
-<<<<<<< HEAD
-        self.com = WrapperInterface()
-
-    def get_result_file_path(self, trial_id: int) -> Path:
-        """Get a path to the result file.
-
-        Args:
-            trial_id (int): Trial Id.
-
-        Returns:
-            PosixPath: A Path object which points to the result file.
-        """
-        return self.workspace / dict_result / f"{trial_id}.{extension_hp}"
-
-    def generate_commands(
-        self,
-        command: str,
-        xs: dict[str, float | int | str | None]
-    ) -> list[str]:
-        """ Generate execution command of user program.
-
-        Args:
-            command (str): An Execution command to calculate objective value.
-            xs (dict[str, float | int | str | None]): A dictionary of
-                parameters of which key is parameter name and value is
-                parameter value.
-
-        Returns:
-            list[str]: A list of execution command and options.
-        """
-
-        commands = command.split(" ")
-        # commands.append(f"--config={str(config_path)}")
-        # commands.append(f"--trial_id={trial_id}")
-
-        for key in xs:
-            name = key
-            value = xs[key]
-            if value is not None:
-                # command = f"--{name} {value}"
-                # commands.append(command)
-                commands.append(f"--{name}")
-                commands.append(f"{value}")
-
-        return commands
-
-    @singledispatchmethod
-=======
-
->>>>>>> 1715ac30
+
     def execute(
         self,
         func: Callable[[dict[str, float | int | str]], float],
@@ -391,12 +134,8 @@
                 A dictionary of parameters, a casted objective value, and error
                 string.
         """
-<<<<<<< HEAD
-        set_logging_file_for_trial_id(self.workspace, self.args.trial_id)
-=======
         if self.workspace is not None:
             set_logging_file_for_trial_id(self.workspace, self.args.trial_id)
->>>>>>> 1715ac30
 
         y = None
         err = ""
@@ -412,63 +151,7 @@
             err = ""
 
         end_time = get_time_now()
-<<<<<<< HEAD
-
-        return xs, y, err, start_time, end_time
-
-    @ execute.register
-    def _(
-        self, command: str,
-        xs: 'dict[str, float | int | str]',
-        y_data_type: 'str | None'
-    ) -> tuple:
-        """ Executes the user program.
-
-        Args:
-            command (str): An Execution command to calculate objective value.
-            trial_id (int): Trial ID.
-            y_data_type (str | None): Name of data type of objective value.
-
-        Returns:
-            tuple[dict[str, float | int | str] | None, float | int | str | None, str]:
-                A dictionary of parameters, a casted objective value, and error
-                string.
-        """
-
-        set_logging_file_for_trial_id(self.workspace, self.args.trial_id)
-
-        err = ""
-        y = None
-
-        start_time = get_time_now()
-
-        # Make running command of user program
-        if command == "":
-            y = [float("nan")]
-            return xs, y, err
-
-        commands = self.generate_commands(command, xs)
-
-        output = subprocess.run(
-            commands,
-            stdout=subprocess.PIPE,
-            stderr=subprocess.PIPE
-        )
-
-        ys, err = self.com.get_data(output)
-        if y_data_type is None:
-            y = cast_y(ys[0], 'float')
-        else:
-            y = cast_y(ys[0], y_data_type)
-        err = ("\n").join(err)
-
-        end_time = get_time_now()
-
-        self.com.out(objective_y=y, objective_err=err)
-
-=======
-
->>>>>>> 1715ac30
+
         return xs, y, err, start_time, end_time
 
     def execute_and_report(
@@ -499,46 +182,12 @@
                 run.execute_and_report(func)
         """
 
-<<<<<<< HEAD
-        trial_id = self.args.trial_id
-        xs = self.args.get_xs_from_args()
-        xs, y, err, start_time, end_time = self.execute(func, xs, y_data_type)
-
-        self.report(trial_id, xs, y, err, start_time, end_time)
-=======
         xs = self.args.get_xs_from_args()
         _, y, err, _, _ = self.execute(func, xs, y_data_type)
->>>>>>> 1715ac30
 
         self.report(y, err)
 
-<<<<<<< HEAD
-        Args:
-            command (str): An Execution command to calculate objective value.
-            y_data_type (str | None, optional): Name of data type of
-                objective value. Defaults to None.
-
-        Examples:
-         ::
-
-            from aiaccel.util import aiaccel
-            run = aiaccel.Run()
-            run.execute_and_report("execute user_program")
-        """
-
-        trial_id = self.args.trial_id
-        xs = self.args.get_xs_from_args()
-        xs, y, err, start_time, end_time = self.execute(command, xs, y_data_type)
-
-        self.report(trial_id, xs, y, err, start_time, end_time)
-
-    def report(
-        self, trial_id: int, xs: dict, y: any, err: str, start_time: str,
-        end_time: str
-    ) -> None:
-=======
     def report(self, y: any, err: str) -> None:
->>>>>>> 1715ac30
         """Save the results to a text file.
 
         Args:
@@ -546,22 +195,9 @@
             err (str): Error string.
         """
 
-<<<<<<< HEAD
-        result = {
-            'trial_id': trial_id,
-            'paramerters': xs,
-            'result': y,
-            'error': err,
-            'start_time': start_time,
-            'end_time': end_time
-        }
-
-        create_yaml(self.get_result_file_path(trial_id), result)
-=======
         sys.stdout.write(f"{y}")
         if err != "":
             sys.stderr.write(f"{err}")
->>>>>>> 1715ac30
 
 
 def set_logging_file_for_trial_id(workspace, trial_id):
