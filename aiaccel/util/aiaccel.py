--- conflicted
+++ resolved
@@ -355,24 +355,15 @@
         """
         set_logging_file_for_trial_id(self.workspace, trial_id)
         xs = self.get_any_trial_xs(trial_id)
-<<<<<<< HEAD
-        y = None
-        err = ""
-        exitstatus = 0
-
-=======
->>>>>>> f61e315e
         try:
             y = cast_y(func(xs), y_data_type)
         except BaseException as e:
             err = str(e)
-<<<<<<< HEAD
+            y = None
             exitstatus = 1
-=======
-            y = None
         else:
             err = ""
->>>>>>> f61e315e
+            exitstatus = 0
         finally:
             self.com.out(objective_y=y, objective_err=err)
 
