from __future__ import annotations

import logging
import sys
from argparse import ArgumentParser
from collections.abc import Callable
from pathlib import Path
from typing import Any

from aiaccel.util import cast_y, get_time_now
from aiaccel.parameter import HyperParameterConfiguration
from aiaccel.config import load_config


class CommandLineArgs:
    def __init__(self) -> None:
        self.parser = ArgumentParser()
        self.parser.add_argument('--trial_id', type=int, required=False)
        self.parser.add_argument('--config', type=str, required=False)
        self.args = self.parser.parse_known_args()[0]
        self.trial_id = None
        self.config_path = None
        self.config = None

        if self.args.trial_id is not None:
            self.trial_id = self.args.trial_id
        if self.args.config is not None:
            self.config_path = Path(self.args.config).resolve()
            self.config = load_config(self.config_path)
            self.parameters_config = HyperParameterConfiguration(self.config.optimize.parameters)

            for p in self.parameters_config.get_parameter_list():
                if p.type.lower() == "float":
                    self.parser.add_argument(f"--{p.name}", type=float)
                elif p.type.lower() == "int":
                    self.parser.add_argument(f"--{p.name}", type=int)
                elif p.type.lower() == "categorical":
                    self.parser.add_argument(f"--{p.name}", type=str)
                elif p.type.lower() == "ordinal":
                    self.parser.add_argument(f"--{p.name}", type=float)
                else:
                    raise ValueError(f"Unknown parameter type: {p.type}")
            self.args = self.parser.parse_known_args()[0]
        else:
            unknown_args_list = self.parser.parse_known_args()[1]
            for unknown_arg in unknown_args_list:
                if unknown_arg.startswith("--"):
                    name = unknown_arg.replace("--", "")
                    self.parser.add_argument(f"--{name}", type=float)
            self.args = self.parser.parse_known_args()[0]

    def get_xs_from_args(self) -> dict[str, Any]:
        xs = vars(self.args)
        delete_keys = ["trial_id", "config"]
        for key in delete_keys:
            if key in xs.keys():
                del xs[key]

        return xs


class Run:
    """An Interface between user program or python function object.

    Args:
        config_path (str | Path | None, optional): A path to configration file.
            Defaults to None.

    Attributes:
        args (dict): A dictionary object which contains command line arguments
            given by aiaccel.
        trial_id (int): Trial Id.
        config_path (Path): A Path object which points to the
            configuration file.
        config (Config): A Config object.
        workspace (Path): A Path object which points to the workspace.
        logger (Logger): A Logger object.

    Examples:
        *User program* ::

            from aiaccel.util import aiaccel

            run = aiaccel.Run()
            run.execute_and_report("execute user_program")

        Note that `execute user_program` is a command to execute a user
        program.
        See :doc:`../examples/wrapper_sample`.

        *Python function* ::

            from aiaccel.util import aiaccel

            def func(p: dict[str, Any]) -> float:
                # Write your operation to calculate objective value.

                return objective_y

            if __name__ == "__main__":
                run = aiaccel.Run()
                run.execute_and_report(func)
    """

    def __init__(self, config_path: str | Path | None = None) -> None:
        self.config_path = None
        self.config = None
        self.workspace = None

        self.args = CommandLineArgs()
        self.config_path = self.args.config_path or config_path
        self.config = self.args.config
        if self.config is not None:
            self.workspace = Path(self.config.generic.workspace).resolve()

    def execute(
        self,
        func: Callable[[dict[str, float | int | str]], float],
        xs: 'dict[str, float | int | str]',
        y_data_type: 'str | None'
    ) -> Any:
        """Executes the target function.

        Args:
            func (Callable[[dict[str, float | int | str]], float]):
                User-defined python function.
            trial_id (int): Trial ID.
            y_data_type (str | None): Name of data type of objective value.

        Returns:
            tuple[dict[str, float | int | str] | None, float | int | str | None, str]:
                A dictionary of parameters, a casted objective value, and error
                string.
        """
        if self.workspace is not None and self.args.trial_id is not None:
            set_logging_file_for_trial_id(self.workspace, self.args.trial_id)

        y = None
        err = ""

        start_time = get_time_now()

        try:
            y = cast_y(func(xs), y_data_type)
        except BaseException as e:
            err = str(e)
            y = None
        else:
            err = ""

<<<<<<< HEAD
        return xs, y, err

    @execute.register
    def _(self, command: str, trial_id: int, y_data_type: str) -> tuple:
        """ Executes the user program.

        Args:
            command (str): An Execution command to calculate objective value.
            trial_id (int): Trial ID.
            y_data_type (str | None): Name of data type of objective value.

        Returns:
            tuple[dict[str, float | int | str] | None, float | int | str | None, str]:
                A dictionary of parameters, a casted objective value, and error
                string.
        """

        set_logging_file_for_trial_id(self.workspace, trial_id)

        xs = self.get_any_trial_xs(trial_id)
        err = ""
        y = None

        # Make running command of user program
        if command == "":
            y = [float("nan")]
            return xs, y, err

        commands = self.generate_commands(command, xs)

        output = subprocess.run(
            commands,
            stdout=subprocess.PIPE,
            stderr=subprocess.PIPE,
        )

        ys, e = self.com.get_data(output)
        if y_data_type is None:
            y = cast_y(ys[0], 'float')
        else:
            y = cast_y(ys[0], y_data_type)

        if output.returncode == 1:
            err = ("\n").join(e)
=======
        end_time = get_time_now()
>>>>>>> 72450882

        return xs, y, err, start_time, end_time

    def execute_and_report(
        self,
        func: Callable[[dict[str, float | int | str]], float],
        y_data_type: str | None = None
    ) -> None:
        """Executes the target function and report the results.

        Args:
            func (Callable[[dict[str, float | int | str]], float]):
                User-defined python function.
            y_data_type (str | None, optional): Name of data type of
                objective value. Defaults to None.

        Examples:
         ::

            from aiaccel.util import aiaccel

            def func(p: dict[str, Any]) -> float:
                # Write your operation to calculate objective value.

                return objective_y

            if __name__ == "__main__":
                run = aiaccel.Run()
                run.execute_and_report(func)
        """

        xs = self.args.get_xs_from_args()
        y: Any = None
        _, y, err, _, _ = self.execute(func, xs, y_data_type)

        self.report(y, err)

    def report(self, y: Any, err: str) -> None:
        """Save the results to a text file.

        Args:
            y (Any): Objective value.
            err (str): Error string.
        """

        sys.stdout.write(f"{y}\n")
        if err != "":
<<<<<<< HEAD
            self.storage.error.set_any_trial_error(trial_id, err)
            self.storage.returncode.set_any_trial_return_code(trial_id, 1)
=======
            sys.stderr.write(f"{err}\n")
>>>>>>> 72450882


def set_logging_file_for_trial_id(workspace: Path, trial_id: int) -> None:
    log_dir = workspace / "log"
    log_path = log_dir / f"job_{trial_id}.log"
    if not log_dir.exists():
        log_dir.mkdir(parents=True)
    logging.basicConfig(filename=log_path, level=logging.DEBUG, force=True)<|MERGE_RESOLUTION|>--- conflicted
+++ resolved
@@ -148,54 +148,7 @@
         else:
             err = ""
 
-<<<<<<< HEAD
-        return xs, y, err
-
-    @execute.register
-    def _(self, command: str, trial_id: int, y_data_type: str) -> tuple:
-        """ Executes the user program.
-
-        Args:
-            command (str): An Execution command to calculate objective value.
-            trial_id (int): Trial ID.
-            y_data_type (str | None): Name of data type of objective value.
-
-        Returns:
-            tuple[dict[str, float | int | str] | None, float | int | str | None, str]:
-                A dictionary of parameters, a casted objective value, and error
-                string.
-        """
-
-        set_logging_file_for_trial_id(self.workspace, trial_id)
-
-        xs = self.get_any_trial_xs(trial_id)
-        err = ""
-        y = None
-
-        # Make running command of user program
-        if command == "":
-            y = [float("nan")]
-            return xs, y, err
-
-        commands = self.generate_commands(command, xs)
-
-        output = subprocess.run(
-            commands,
-            stdout=subprocess.PIPE,
-            stderr=subprocess.PIPE,
-        )
-
-        ys, e = self.com.get_data(output)
-        if y_data_type is None:
-            y = cast_y(ys[0], 'float')
-        else:
-            y = cast_y(ys[0], y_data_type)
-
-        if output.returncode == 1:
-            err = ("\n").join(e)
-=======
         end_time = get_time_now()
->>>>>>> 72450882
 
         return xs, y, err, start_time, end_time
 
@@ -243,12 +196,7 @@
 
         sys.stdout.write(f"{y}\n")
         if err != "":
-<<<<<<< HEAD
-            self.storage.error.set_any_trial_error(trial_id, err)
-            self.storage.returncode.set_any_trial_return_code(trial_id, 1)
-=======
             sys.stderr.write(f"{err}\n")
->>>>>>> 72450882
 
 
 def set_logging_file_for_trial_id(workspace: Path, trial_id: int) -> None:
