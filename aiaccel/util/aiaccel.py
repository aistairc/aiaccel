--- conflicted
+++ resolved
@@ -8,20 +8,12 @@
 from typing import Any
 
 from aiaccel.config import Config
-<<<<<<< HEAD
 from aiaccel.parameter import load_parameter
-from aiaccel.util.cast import cast_y
-from aiaccel.util.time_tools import get_time_now
-=======
-from aiaccel.storage import Storage
-from aiaccel.util import get_time_now
-from aiaccel.util import cast_y
->>>>>>> 39490baa
+from aiaccel.util import cast_y, get_time_now
 
 
 class CommandLineArgs:
     def __init__(self) -> None:
-<<<<<<< HEAD
         self.parser = ArgumentParser()
         self.parser.add_argument('--trial_id', type=int, required=False)
         self.parser.add_argument('--config', type=str, required=False)
@@ -63,63 +55,6 @@
         for key in delete_keys:
             if key in xs.keys():
                 del xs[key]
-=======
-        self.stdout = Messages(
-            "objective_y",
-            "objective_err"
-        )
-
-    def get_data(self, output: subprocess.CompletedProcess[bytes]) -> tuple[Any, Any]:
-        """For wrapper side, gets stdout and stderr of user program.
-
-        Args:
-            output (CompletedProcess[str]): A CompletedProcess instance which
-                have attributes args, returncode, stdout and stderr.
-
-        Returns:
-            tuple[list[str], list[str]]: The return value of user program and
-            the error message of user program.
-        """
-        ys = self.stdout.parse(
-            "objective_y", output.stdout.decode("UTF-8")
-        )
-        if ys is None:
-            ys = self.stdout.parse(
-                "objective_y", output.stderr.decode("UTF-8")
-            )
-
-        err = self.stdout.parse(
-            "objective_err", output.stdout.decode("UTF-8")
-        )
-        if err is None:
-            err = self.stdout.parse(
-                "objective_err", output.stderr.decode("UTF-8")
-            )
-
-        return (ys, err)
-
-    def out(
-        self,
-        objective_y: Any | None = None,
-        objective_err: str | None = None
-    ) -> None:
-        """For user program side, outputs the objective value and error message
-        generated in the user-defined function.
-
-        Args:
-            objective_y (float | int | str | None, optional): Objective value
-                returned from the user-defined function. Defaults to None.
-            objective_err (str | None, optional): Error message. Defaults to
-                None.
-        """
-        y = objective_y if objective_y is not None else float("nan")
-        e = objective_err if objective_err is not None else ""
-        self.stdout.create_message("objective_y", y)
-        self.stdout.create_message("objective_err", e)
-
-        self.stdout.out("objective_y")
-        self.stdout.out("objective_err")
->>>>>>> 39490baa
 
         return xs
 
@@ -178,46 +113,6 @@
         if self.config is not None:
             self.workspace = Path(self.config.workspace.get()).resolve()
 
-<<<<<<< HEAD
-=======
-        Returns:
-            list[str]: A list of execution command and options.
-        """
-        commands = command.split(" ")
-        commands.append(f"--config={str(self.config_path)}")
-        commands.append(f"--trial_id={self.trial_id}")
-
-        for key in xs:
-            name = key
-            value = xs[key]
-            if value is not None:
-                command = f"--{name}={value}"
-                commands.append(command)
-
-        return commands
-
-    def get_any_trial_xs(self, trial_id: int) -> Any:
-        """Gets a parameter list of specific trial ID from Storage object.
-
-        Args:
-            trial_id (int): Trial ID.
-
-        Returns:
-            dict | None: A dictionary of parameters. None if the parameter
-            specified by the given trial ID is not registered.
-        """
-        params = self.storage.hp.get_any_trial_params(trial_id=trial_id)
-        if params is None:
-            return None
-
-        xs = {}
-        for param in params:
-            xs[param.param_name] = param.param_value
-
-        return xs
-
-    @singledispatchmethod
->>>>>>> 39490baa
     def execute(
         self,
         func: Callable[[dict[str, float | int | str]], float],
