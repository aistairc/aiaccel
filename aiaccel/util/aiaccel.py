from __future__ import annotations

import subprocess
from argparse import ArgumentParser
from functools import singledispatchmethod
from typing import Any
from collections.abc import Callable
from pathlib import Path

from aiaccel.config import Config
from aiaccel.util.time_tools import get_time_now
<<<<<<< HEAD
from aiaccel.parameter import load_parameter
from aiaccel import dict_result
from aiaccel import extension_hp
from aiaccel.util.filesystem import create_yaml


class CommandLineArgs:
    def __init__(self):
        self.parser = ArgumentParser()
        self.parser.add_argument('--trial_id', type=int, required=False)
        self.parser.add_argument('--config', type=str, required=False)
        self.args = self.parser.parse_known_args()[0]
        self.trial_id = None
        self.config_path = None
        self.config = None

        if self.args.trial_id is not None:
            self.trial_id = self.args.trial_id
        if self.args.config is not None:
            self.config_path = Path(self.args.config).resolve()
            self.config = Config(self.config_path)
            self.parameters_config = load_parameter(self.config.hyperparameters.get())

            for p in self.parameters_config.get_parameter_list():
                if p.type.lower() == "float":
                    self.parser.add_argument(f"--{p.name}", type=float)
                elif p.type.lower() == "int":
                    self.parser.add_argument(f"--{p.name}", type=int)
                elif p.type.lower() == "choice":
                    self.parser.add_argument(f"--{p.name}", type=str)
                elif p.type.lower() == "ordinal":
                    self.parser.add_argument(f"--{p.name}", type=float)
                else:
                    raise ValueError(f"Unknown parameter type: {p.type}")
            self.args = self.parser.parse_known_args()[0]
        else:
            unknown_args_list = self.parser.parse_known_args()[1]
            for unknown_arg in unknown_args_list:
                if unknown_arg.startswith("--"):
                    name = unknown_arg.replace("--", "")
                    self.parser.add_argument(f"--{name}", type=float)
            self.args = self.parser.parse_known_args()[0]

    def get_xs_from_args(self) -> dict:
        xs = vars(self.args)
        delete_keys = ["trial_id", "config"]
        for key in delete_keys:
            if key in xs.keys():
                del xs[key]

        return xs
=======
from aiaccel.util.cast import cast_y
>>>>>>> c1394b1e


class _Message:
    """

    Attributes:
        label (str): A something like message ID.
        outputs (list): It will be output messages.
        delimiter (str): The received data will be divided by this symbol.

    Example:
     ::

        self.m = Message("test")
        self.m.out("hogehoge")  # -> test:hogehoge
        self.parse_result(stdout)  # -> hogehoge
    """

    def __init__(self, label: str) -> None:
        self.label = label
        self.outputs: list[str] = []
        self.delimiter = "@"

    def create_message(self, message: Any):
        """ Concatenates a label and a message.

        Args:
            message (Any): Content to be out to stdout.

        Returns:
            None
        """
        if type(message).__name__ != "list":
            mess = [message]
        else:
            mess = message
        tmp = self.delimiter.join(map(str, mess))
        self.outputs.append(f"{self.label}:{tmp}")

    def out(self, all: bool = False) -> None:
        """ Output message to stdout.

        Args
            all (bool): If its value is true then print all self.output.
        """
        if all is True:
            for o in self.outputs:
                print(o)
        else:
            for o in self.outputs:
                if o.split(":")[1] != "":
                    print(o)

    def parse(self, raw_data: str) -> list[str]:
        """

        Args:
            raw_data (str): It is assumed the format

        Example:
         ::

            "{label}:{message}".format(
                label="HOGE",
                message="hoge@hoge@hoge"
            )
        """
        raw_data = raw_data.split("\n")
        target_data = []
        for line in raw_data:
            label = line.split(":")[0]
            if label != self.label:
                continue
            target_data = line.split(":")[1].split(self.delimiter)
            break
        if len(target_data) == 0:
            target_data.append("")
        return target_data

    def clear(self):
        self.outputs = []


class Messages:
    def __init__(self, *labels: tuple) -> None:
        labels = list(labels)
        self.d: dict[str, _Message] = {}
        for label in labels:
            self.d[label] = _Message(label)

    def create_message(self, label: str, mess: str) -> None:
        """ Create a message with a any label.

        Args:
            label (str): Create a message with this label name.
            mess (str) : Message.
        """
        self.d[label].create_message(mess)

    def out(self, label: str) -> None:
        """ Display any labels message.

        Args:
            label (str): Displays a message with this label name.
        """
        self.d[label].out()

    def clear(self, label: str) -> None:
        self.d[label].clear()

    def parse(self, label: str, mess: str) -> list[str]:
        """
        Args:
            label (str): Name of the label to be extracted.
            mess (str) : Raw messages.

        Note:
            The target data is only in the form of {label}:{message}.

        Examples:
         ::

            parse("hoge", "hoge:foo")  # -> return ["foo"]
        """
        return self.d[label].parse(mess)

    def get(self, label: str, index: int = -1) -> list[str]:
        return self.d[label].outputs[index]


class WrapperInterface:
    """Interface between Wrapper and User function.

    Note:
        user function:
            output  "objective_y: y"
                    "objective_err: err"
        wrapper:
            input   "objective_y: y" -> y
                    "objective_err: err" -> err
    """

    def __init__(self):
        self.stdout = Messages(
            "objective_y",
            "objective_err"
        )

    def get_data(self, output: subprocess.CompletedProcess[bytes]) -> tuple:
        """For wrapper side, gets stdout and stderr of user program.

        Args:
            output (CompletedProcess[str]): A CompletedProcess instance which
                have attributes args, returncode, stdout and stderr.

        Returns:
            tuple(ys: str, err: str):
                ys (list): The return value of user program.
                err (list): The error message of user program.
        """
        ys = self.stdout.parse(
            "objective_y", output.stdout.decode("UTF-8")
        )
        if ys is None:
            ys = self.stdout.parse(
                "objective_y", output.stderr.decode("UTF-8")
            )

        err = self.stdout.parse(
            "objective_err", output.stdout.decode("UTF-8")
        )
        if err is None:
            err = self.stdout.parse(
                "objective_err", output.stderr.decode("UTF-8")
            )

        return (ys, err)

    def out(
        self,
        objective_y: float | int | str | None = None,
        objective_err: str | None = None
    ) -> None:
        """For user program side, outputs the objective value and error message
        generated in the user-defined function.

        Args:
            objective_y (float | int | str | None, optional): Objective value
                returned from the user-defined function. Defaults to None.
            objective_err (str | None, optional): Error message. Defaults to
                None.
        """
        y = objective_y if objective_y is not None else float("nan")
        e = objective_err if objective_err is not None else ""
        self.stdout.create_message("objective_y", y)
        self.stdout.create_message("objective_err", e)

        self.stdout.out("objective_y")
        self.stdout.out("objective_err")

        self.stdout.clear("objective_y")
        self.stdout.clear("objective_err")


class Run:
    """An Interface between user program or python function object.

    Args:
        config_path (str | Path | None, optional): A path to configration file.
            Defaults to None.

    Attributes:
        args (dict): A dictionary object which contains command line arguments
            given by aiaccel.
        trial_id (int): Trial Id.
        config_path (Path): A Path object which points to the
            configuration file.
        config (Config): A Config object.
<<<<<<< HEAD
        workspace (PosixPath): A Path object which points to the workspace.
=======
        workspace (Path): A Path object which points to the workspace.
        storage (Storage): A Storage object.
>>>>>>> c1394b1e
        logger (Logger): A Logger object.
        com (WrapperInterface): A WrapperInterface object.

    Examples:
        *User program* ::

            from aiaccel.util import aiaccel

            run = aiaccel.Run()
            run.execute_and_report("execute user_program")

        Note that `execute user_program` is a command to execute a user
        program.
        See :doc:`../examples/wrapper_sample`.

        *Python function* ::

            from aiaccel.util import aiaccel

            def func(p: dict[str, Any]) -> float:
                # Write your operation to calculate objective value.

                return objective_y

            if __name__ == "__main__":
                run = aiaccel.Run()
                run.execute_and_report(func)
    """

<<<<<<< HEAD
    def __init__(self, config_path: str | PosixPath | None = None) -> None:
=======
    def __init__(self, config_path: str | Path | None = None) -> None:
        parser = ArgumentParser()
        parser.add_argument('--config', type=str)
        parser.add_argument('--trial_id', type=str, required=False)
>>>>>>> c1394b1e

        self.config_path = None
        self.config = None
        self.workspace = None

        self.args = CommandLineArgs()
        self.config_path = self.args.config_path or config_path
        self.config = self.args.config
        if self.config is not None:
            self.workspace = Path(self.config.workspace.get()).resolve()
        self.com = WrapperInterface()

    def get_result_file_path(self, trial_id: int) -> PosixPath:
        """Get a path to the result file.

<<<<<<< HEAD
        Args:
            trial_id (int): Trial Id.

        Returns:
            PosixPath: A Path object which points to the result file.
        """
        return self.workspace / dict_result / f"{trial_id}.{extension_hp}"
=======
        self.com = WrapperInterface()
>>>>>>> c1394b1e

    def generate_commands(
        self,
        command: str,
        xs: dict[str, float | int | str | None]
    ) -> list[str]:
        """ Generate execution command of user program.

        Args:
            command (str): An Execution command to calculate objective value.
            xs (dict[str, float | int | str | None]): A dictionary of
                parameters of which key is parameter name and value is
                parameter value.

        Returns:
            list[str]: A list of execution command and options.
        """

        commands = command.split(" ")
        # commands.append(f"--config={str(config_path)}")
        # commands.append(f"--trial_id={trial_id}")

        for key in xs:
            name = key
            value = xs[key]
            if value is not None:
                # command = f"--{name} {value}"
                # commands.append(command)
                commands.append(f"--{name}")
                commands.append(f"{value}")

        return commands

<<<<<<< HEAD
    def cast_y(
            self, y_value: Any, y_data_type: str | None) -> float | int | str:
        """Casts y to the appropriate data type.

        Args:
            y_value (Any): y value to be casted.
            y_data_type (str | None): Name of data type of objective value.

        Returns:
            float | int | str: Casted y value.

        Raises:
            TypeError: Occurs when given `y_data_type` is other than `float`,
                 `int`, or `str`.
        """
        if y_data_type is None:
            y = y_value
        elif y_data_type.lower() == 'float':
            y = float(y_value)
        elif y_data_type.lower() == 'int':
            y = int(float(y_value))
        elif y_data_type.lower() == 'str':
            y = str(y_value)
        else:
            TypeError(f'{y_data_type} cannot be specified')

        return y
=======
    def get_any_trial_xs(self, trial_id: int) -> dict | None:
        """Gets a parameter list of specific trial ID from Storage object.

        Args:
            trial_id (int): Trial ID.

        Returns:
            dict | None: A dictionary of parameters. None if the parameter
                specified by the given trial ID is not registered.
        """
        params = self.storage.hp.get_any_trial_params(trial_id=trial_id)
        if params is None:
            return

        xs = {}
        for param in params:
            xs[param.param_name] = param.param_value

        return xs
>>>>>>> c1394b1e

    @singledispatchmethod
    def execute(
        self,
        func: Callable[[dict[str, float | int | str]], float],
        xs: 'dict[str, float | int | str]',
        y_data_type: 'str | None'
    ) -> tuple[dict[str, float | int | str] | None,
               float | int | str | None,
               str]:
        """Executes the target function.

        Args:
            func (Callable[[dict[str, float | int | str]], float]):
                User-defined python function.
            trial_id (int): Trial ID.
            y_data_type (str | None): Name of data type of objective value.

        Returns:
            tuple[dict[str, float | int | str] | None, float | int | str | None, str]:
                A dictionary of parameters, a casted objective value, and error
                string.
        """
<<<<<<< HEAD

        y = None
        err = ""

        start_time = get_time_now()

=======
        set_logging_file_for_trial_id(self.workspace, trial_id)
        xs = self.get_any_trial_xs(trial_id)
>>>>>>> c1394b1e
        try:
            y = cast_y(func(xs), y_data_type)
        except BaseException as e:
            err = str(e)
            y = None
        else:
            err = ""
        finally:
            self.com.out(objective_y=y, objective_err=err)

        end_time = get_time_now()

        return xs, y, err, start_time, end_time

<<<<<<< HEAD
    @ execute.register
    def _(
        self, command: str,
        xs: 'dict[str, float | int | str]',
        y_data_type: 'str | None'
    ) -> 'tuple[dict[str, float | int | str] | None, float | int | str | None, str]':
=======
    @execute.register
    def _(self, command: str, trial_id: int, y_data_type: str) -> tuple:
>>>>>>> c1394b1e
        """ Executes the user program.

        Args:
            command (str): An Execution command to calculate objective value.
            trial_id (int): Trial ID.
            y_data_type (str | None): Name of data type of objective value.

        Returns:
            tuple[dict[str, float | int | str] | None, float | int | str | None, str]:
                A dictionary of parameters, a casted objective value, and error
                string.
        """

<<<<<<< HEAD
=======
        set_logging_file_for_trial_id(self.workspace, trial_id)

        xs = self.get_any_trial_xs(trial_id)
>>>>>>> c1394b1e
        err = ""
        y = None

        start_time = get_time_now()

        # Make running command of user program
        if command == "":
            y = [float("nan")]
            return xs, y, err

        commands = self.generate_commands(command, xs)

        print(commands)

        output = subprocess.run(
            commands,
            stdout=subprocess.PIPE,
            stderr=subprocess.PIPE
        )

        ys, err = self.com.get_data(output)
        if y_data_type is None:
            y = cast_y(ys[0], 'float')
        else:
            y = cast_y(ys[0], y_data_type)
        err = ("\n").join(err)

        end_time = get_time_now()

        return xs, y, err, start_time, end_time

    @singledispatchmethod
    def execute_and_report(
        self,
        func: Callable[[dict[str, float | int | str]], float],
        y_data_type: str | None = None
    ) -> None:
        """Executes the target function and report the results.

        Args:
            func (Callable[[dict[str, float | int | str]], float]):
                User-defined python function.
            y_data_type (str | None, optional): Name of data type of
                objective value. Defaults to None.

        Examples:
         ::

            from aiaccel.util import aiaccel

            def func(p: dict[str, Any]) -> float:
                # Write your operation to calculate objective value.

                return objective_y

            if __name__ == "__main__":
                run = aiaccel.Run()
                run.execute_and_report(func)
        """

        trial_id = self.args.trial_id
        xs = self.args.get_xs_from_args()
        xs, y, err, start_time, end_time = self.execute(func, xs, y_data_type)

        self.report(trial_id, xs, y, err, start_time, end_time)

    @execute_and_report.register
    def _(self, command: str, y_data_type: str = None) -> None:
        """Executes the user program.

        Args:
            command (str): An Execution command to calculate objective value.
            y_data_type (str | None, optional): Name of data type of
                objective value. Defaults to None.

        Examples:
         ::

            from aiaccel.util import aiaccel
            run = aiaccel.Run()
            run.execute_and_report("execute user_program")
        """

        trial_id = self.args.trial_id
        xs = self.args.get_xs_from_args()
        xs, y, err, start_time, end_time = self.execute(command, xs, y_data_type)

        self.report(trial_id, xs, y, err, start_time, end_time)

    def report(
        self, trial_id: int, xs: dict, y: any, err: str, start_time: str,
        end_time: str
    ) -> None:
        """Save the results to a text file.

        Args:
            trial_id (int): Trial ID.
            xs (dict): A dictionary of parameters.
            y (any): Objective value.
            err (str): Error string.
            start_time (str): Execution start time.
            end_time (str): Execution end time.
        """
<<<<<<< HEAD

        result = {
            'trial_id': trial_id,
            'paramerters': xs,
            'result': y,
            'error': err,
            'start_time': start_time,
            'end_time': end_time
        }

        create_yaml(self.get_result_file_path(trial_id), result)
=======
        self.storage.result.set_any_trial_objective(trial_id, y)
        self.storage.timestamp.set_any_trial_start_time(trial_id, start_time)
        self.storage.timestamp.set_any_trial_end_time(trial_id, end_time)
        if err != "":
            self.storage.error.set_any_trial_error(trial_id, err)


def set_logging_file_for_trial_id(workspace, trial_id):
    log_dir = workspace / "log"
    log_path = log_dir / f"job_{trial_id}.log"
    if not log_dir.exists():
        log_dir.mkdir(parents=True)
    logging.basicConfig(filename=log_path, level=logging.DEBUG, force=True)
>>>>>>> c1394b1e
<|MERGE_RESOLUTION|>--- conflicted
+++ resolved
@@ -1,5 +1,6 @@
 from __future__ import annotations
 
+import logging
 import subprocess
 from argparse import ArgumentParser
 from functools import singledispatchmethod
@@ -9,12 +10,11 @@
 
 from aiaccel.config import Config
 from aiaccel.util.time_tools import get_time_now
-<<<<<<< HEAD
 from aiaccel.parameter import load_parameter
 from aiaccel import dict_result
 from aiaccel import extension_hp
 from aiaccel.util.filesystem import create_yaml
-
+from aiaccel.util.cast import cast_y
 
 class CommandLineArgs:
     def __init__(self):
@@ -61,9 +61,6 @@
                 del xs[key]
 
         return xs
-=======
-from aiaccel.util.cast import cast_y
->>>>>>> c1394b1e
 
 
 class _Message:
@@ -282,12 +279,7 @@
         config_path (Path): A Path object which points to the
             configuration file.
         config (Config): A Config object.
-<<<<<<< HEAD
-        workspace (PosixPath): A Path object which points to the workspace.
-=======
         workspace (Path): A Path object which points to the workspace.
-        storage (Storage): A Storage object.
->>>>>>> c1394b1e
         logger (Logger): A Logger object.
         com (WrapperInterface): A WrapperInterface object.
 
@@ -317,15 +309,7 @@
                 run.execute_and_report(func)
     """
 
-<<<<<<< HEAD
-    def __init__(self, config_path: str | PosixPath | None = None) -> None:
-=======
     def __init__(self, config_path: str | Path | None = None) -> None:
-        parser = ArgumentParser()
-        parser.add_argument('--config', type=str)
-        parser.add_argument('--trial_id', type=str, required=False)
->>>>>>> c1394b1e
-
         self.config_path = None
         self.config = None
         self.workspace = None
@@ -337,10 +321,9 @@
             self.workspace = Path(self.config.workspace.get()).resolve()
         self.com = WrapperInterface()
 
-    def get_result_file_path(self, trial_id: int) -> PosixPath:
+    def get_result_file_path(self, trial_id: int) -> Path:
         """Get a path to the result file.
 
-<<<<<<< HEAD
         Args:
             trial_id (int): Trial Id.
 
@@ -348,9 +331,6 @@
             PosixPath: A Path object which points to the result file.
         """
         return self.workspace / dict_result / f"{trial_id}.{extension_hp}"
-=======
-        self.com = WrapperInterface()
->>>>>>> c1394b1e
 
     def generate_commands(
         self,
@@ -383,56 +363,6 @@
                 commands.append(f"{value}")
 
         return commands
-
-<<<<<<< HEAD
-    def cast_y(
-            self, y_value: Any, y_data_type: str | None) -> float | int | str:
-        """Casts y to the appropriate data type.
-
-        Args:
-            y_value (Any): y value to be casted.
-            y_data_type (str | None): Name of data type of objective value.
-
-        Returns:
-            float | int | str: Casted y value.
-
-        Raises:
-            TypeError: Occurs when given `y_data_type` is other than `float`,
-                 `int`, or `str`.
-        """
-        if y_data_type is None:
-            y = y_value
-        elif y_data_type.lower() == 'float':
-            y = float(y_value)
-        elif y_data_type.lower() == 'int':
-            y = int(float(y_value))
-        elif y_data_type.lower() == 'str':
-            y = str(y_value)
-        else:
-            TypeError(f'{y_data_type} cannot be specified')
-
-        return y
-=======
-    def get_any_trial_xs(self, trial_id: int) -> dict | None:
-        """Gets a parameter list of specific trial ID from Storage object.
-
-        Args:
-            trial_id (int): Trial ID.
-
-        Returns:
-            dict | None: A dictionary of parameters. None if the parameter
-                specified by the given trial ID is not registered.
-        """
-        params = self.storage.hp.get_any_trial_params(trial_id=trial_id)
-        if params is None:
-            return
-
-        xs = {}
-        for param in params:
-            xs[param.param_name] = param.param_value
-
-        return xs
->>>>>>> c1394b1e
 
     @singledispatchmethod
     def execute(
@@ -456,17 +386,13 @@
                 A dictionary of parameters, a casted objective value, and error
                 string.
         """
-<<<<<<< HEAD
+        set_logging_file_for_trial_id(self.workspace, self.args.trial_id)
 
         y = None
         err = ""
 
         start_time = get_time_now()
 
-=======
-        set_logging_file_for_trial_id(self.workspace, trial_id)
-        xs = self.get_any_trial_xs(trial_id)
->>>>>>> c1394b1e
         try:
             y = cast_y(func(xs), y_data_type)
         except BaseException as e:
@@ -481,17 +407,12 @@
 
         return xs, y, err, start_time, end_time
 
-<<<<<<< HEAD
     @ execute.register
     def _(
         self, command: str,
         xs: 'dict[str, float | int | str]',
         y_data_type: 'str | None'
-    ) -> 'tuple[dict[str, float | int | str] | None, float | int | str | None, str]':
-=======
-    @execute.register
-    def _(self, command: str, trial_id: int, y_data_type: str) -> tuple:
->>>>>>> c1394b1e
+    ) -> tuple:
         """ Executes the user program.
 
         Args:
@@ -505,12 +426,8 @@
                 string.
         """
 
-<<<<<<< HEAD
-=======
-        set_logging_file_for_trial_id(self.workspace, trial_id)
-
-        xs = self.get_any_trial_xs(trial_id)
->>>>>>> c1394b1e
+        set_logging_file_for_trial_id(self.workspace, self.args.trial_id)
+
         err = ""
         y = None
 
@@ -614,7 +531,6 @@
             start_time (str): Execution start time.
             end_time (str): Execution end time.
         """
-<<<<<<< HEAD
 
         result = {
             'trial_id': trial_id,
@@ -626,12 +542,6 @@
         }
 
         create_yaml(self.get_result_file_path(trial_id), result)
-=======
-        self.storage.result.set_any_trial_objective(trial_id, y)
-        self.storage.timestamp.set_any_trial_start_time(trial_id, start_time)
-        self.storage.timestamp.set_any_trial_end_time(trial_id, end_time)
-        if err != "":
-            self.storage.error.set_any_trial_error(trial_id, err)
 
 
 def set_logging_file_for_trial_id(workspace, trial_id):
@@ -639,5 +549,4 @@
     log_path = log_dir / f"job_{trial_id}.log"
     if not log_dir.exists():
         log_dir.mkdir(parents=True)
-    logging.basicConfig(filename=log_path, level=logging.DEBUG, force=True)
->>>>>>> c1394b1e
+    logging.basicConfig(filename=log_path, level=logging.DEBUG, force=True)