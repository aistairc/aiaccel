--- conflicted
+++ resolved
@@ -10,11 +10,8 @@
 from aiaccel.config import load_config
 from aiaccel.parameter import HyperParameterConfiguration
 from aiaccel.util import cast_y, get_time_now
-<<<<<<< HEAD
 from aiaccel.util.data_type import (is_categorical, is_ordinal,
                                     is_uniform_float, is_uniform_int)
-=======
->>>>>>> b79eb179
 
 
 class CommandLineArgs:
