from __future__ import annotations

import logging
import sys
from argparse import ArgumentParser
from collections.abc import Callable
from datetime import datetime
from pathlib import Path
from typing import Any

from aiaccel.common import datetime_format
from aiaccel.config import load_config
<<<<<<< HEAD
from aiaccel.parameter import HyperParameterConfiguration
from aiaccel.util.cast import cast_y
=======
from aiaccel.parameter import (
    CategoricalParameter,
    FloatParameter,
    HyperParameterConfiguration,
    IntParameter,
    OrdinalParameter,
)
from aiaccel.util import cast_y, get_time_now
from aiaccel.util.data_type import str_or_float_or_int
>>>>>>> 65b1d7ce


class CommandLineArgs:
    def __init__(self) -> None:
        self.parser = ArgumentParser()
        self.parser.add_argument("--trial_id", type=int, required=False)
        self.parser.add_argument("--config", type=str, required=False)
        self.args = self.parser.parse_known_args()[0]
        self.trial_id = None
        self.config_path = None
        self.config = None

        if self.args.trial_id is not None:
            self.trial_id = self.args.trial_id
        if self.args.config is not None:
            self.config_path = Path(self.args.config).resolve()
            self.config = load_config(self.config_path)
            self.parameters_config = HyperParameterConfiguration(self.config.optimize.parameters)

            for p in self.parameters_config.get_parameter_list():
                if isinstance(p, FloatParameter):
                    self.parser.add_argument(f"--{p.name}", type=float)
                elif isinstance(p, IntParameter):
                    self.parser.add_argument(f"--{p.name}", type=int)
                elif isinstance(p, CategoricalParameter):
                    self.parser.add_argument(f"--{p.name}", type=str_or_float_or_int)
                elif isinstance(p, OrdinalParameter):
                    self.parser.add_argument(f"--{p.name}", type=str_or_float_or_int)
                else:
                    raise ValueError(f"Unknown parameter type: {p.type}")
            self.args = self.parser.parse_known_args()[0]
        else:
            unknown_args_list = self.parser.parse_known_args()[1]
            for unknown_arg in unknown_args_list:
                if unknown_arg.startswith("--"):
                    name = unknown_arg.replace("--", "")
                    self.parser.add_argument(f"--{name}", type=str_or_float_or_int)
            self.args = self.parser.parse_known_args()[0]

    def get_xs_from_args(self) -> dict[str, Any]:
        xs = vars(self.args)
        delete_keys = ["trial_id", "config"]
        for key in delete_keys:
            if key in xs.keys():
                del xs[key]

        return xs


class Run:
    """An Interface between user program or python function object.

    Args:
        config_path (str | Path | None, optional): A path to configration file.
            Defaults to None.

    Attributes:
        args (dict): A dictionary object which contains command line arguments
            given by aiaccel.
        trial_id (int): Trial Id.
        config_path (Path): A Path object which points to the
            configuration file.
        config (Config): A Config object.
        workspace (Path): A Path object which points to the workspace.
        logger (Logger): A Logger object.

    Examples:
        *User program* ::

            from aiaccel.util import aiaccel

            run = aiaccel.Run()
            run.execute_and_report("execute user_program")

        Note that `execute user_program` is a command to execute a user
        program.
        See :doc:`../examples/wrapper_sample`.

        *Python function* ::

            from aiaccel.util import aiaccel

            def func(p: dict[str, Any]) -> float:
                # Write your operation to calculate objective value.

                return objective_y

            if __name__ == "__main__":
                run = aiaccel.Run()
                run.execute_and_report(func)
    """

    def __init__(self, config_path: str | Path | None = None) -> None:
        self.config_path = None
        self.config = None
        self.workspace = None

        self.args = CommandLineArgs()
        self.config_path = self.args.config_path or config_path
        self.config = self.args.config
        if self.config is not None:
            self.workspace = Path(self.config.generic.workspace).resolve()

    def execute(
        self,
        func: Callable[[dict[str, float | int | str]], float],
        xs: "dict[str, float | int | str]",
        y_data_type: "str | None",
    ) -> Any:
        """Executes the target function.

        Args:
            func (Callable[[dict[str, float | int | str]], float]):
                User-defined python function.
            trial_id (int): Trial ID.
            y_data_type (str | None): Name of data type of objective value.

        Returns:
            tuple[dict[str, float | int | str] | None, float | int | str | None, str]:
                A dictionary of parameters, a casted objective value, and error
                string.
        """
        if self.workspace is not None and self.args.trial_id is not None:
            set_logging_file_for_trial_id(self.workspace, self.args.trial_id)

        y = None
        err = ""

        start_time = datetime.now().strftime(datetime_format)

        try:
            y = cast_y(func(xs), y_data_type)
        except BaseException as e:
            err = str(e)
            y = None
        else:
            err = ""

        end_time = datetime.now().strftime(datetime_format)

        return xs, y, err, start_time, end_time

    def execute_and_report(
        self, func: Callable[[dict[str, float | int | str]], float], y_data_type: str | None = None
    ) -> None:
        """Executes the target function and report the results.

        Args:
            func (Callable[[dict[str, float | int | str]], float]):
                User-defined python function.
            y_data_type (str | None, optional): Name of data type of
                objective value. Defaults to None.

        Examples:
         ::

            from aiaccel.util import aiaccel

            def func(p: dict[str, Any]) -> float:
                # Write your operation to calculate objective value.

                return objective_y

            if __name__ == "__main__":
                run = aiaccel.Run()
                run.execute_and_report(func)
        """

        xs = self.args.get_xs_from_args()
        y: Any = None
        _, y, err, _, _ = self.execute(func, xs, y_data_type)

        self.report(y, err)

    def report(self, y: Any, err: str) -> None:
        """Save the results to a text file.

        Args:
            y (Any): Objective value.
            err (str): Error string.
        """

        sys.stdout.write(f"{y}\n")
        if err != "":
            sys.stderr.write(f"{err}\n")
            exit(1)


def set_logging_file_for_trial_id(workspace: Path, trial_id: int) -> None:
    log_dir = workspace / "log"
    log_path = log_dir / f"job_{trial_id}.log"
    if not log_dir.exists():
        log_dir.mkdir(parents=True)
    logging.basicConfig(filename=log_path, level=logging.DEBUG, force=True)<|MERGE_RESOLUTION|>--- conflicted
+++ resolved
@@ -10,10 +10,6 @@
 
 from aiaccel.common import datetime_format
 from aiaccel.config import load_config
-<<<<<<< HEAD
-from aiaccel.parameter import HyperParameterConfiguration
-from aiaccel.util.cast import cast_y
-=======
 from aiaccel.parameter import (
     CategoricalParameter,
     FloatParameter,
@@ -23,7 +19,6 @@
 )
 from aiaccel.util import cast_y, get_time_now
 from aiaccel.util.data_type import str_or_float_or_int
->>>>>>> 65b1d7ce
 
 
 class CommandLineArgs:
