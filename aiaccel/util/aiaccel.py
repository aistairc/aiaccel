--- conflicted
+++ resolved
@@ -201,13 +201,9 @@
             y (Any): Objective value.
             err (str): Error string.
         """
-<<<<<<< HEAD
-
-        sys.stdout.write(f"\n{y}\n")
-=======
+
         if y is not None:
-            sys.stdout.write(f"{y}\n")
->>>>>>> 0860a9a9
+            sys.stdout.write(f"\n{y}\n")
         if err != "":
             sys.stderr.write(f"{err}\n")
             exit(1)
