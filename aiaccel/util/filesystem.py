from __future__ import annotations

from pathlib import Path

import fasteners
import yaml

import aiaccel


def create_yaml(path: Path, content: dict, dict_lock: Path | None = None) -> None:
    """Create a yaml file.
    Args:
        path (Path): The path of the created yaml file.
        content (dict): The content of the created yaml file.
<<<<<<< HEAD
        dict_lock (Path): The path to store lock files.
=======
        dict_lock (Path | None, optional): The path to store lock files.
            Defaults to None.

>>>>>>> e5a6ddbc
    Returns:
        None
    """
    if dict_lock is None:
        with open(path, 'w') as f:
            f.write(yaml.dump(content, default_flow_style=False))
    else:
        with fasteners.InterProcessLock(
                interprocess_lock_file(path, dict_lock)):
            with open(path, 'w') as f:
                f.write(yaml.dump(content, default_flow_style=False))


def file_create(path: Path, content: str, dict_lock: Path | None = None
                ) -> None:
    """Create a text file.
    Args:
        path (Path): The path of the created file.
        content (str): The content of the created file.
<<<<<<< HEAD
        dict_lock (Path): The path to store lock files.
=======
        dict_lock (Path | None, optional): The path to store lock files.
            Defaults to None.

>>>>>>> e5a6ddbc
    Returns:
        None
    """
    if dict_lock is None:
        with open(path, 'w') as f:
            f.write(content)
    else:
        with fasteners.InterProcessLock(
                interprocess_lock_file(path, dict_lock)):
            with open(path, 'w') as f:
                f.write(content)


def file_delete(path: Path, dict_lock: Path | None = None) -> None:
    """Delete a file.
    Args:
        path (Path): A deleted file path.
<<<<<<< HEAD
        dict_lock (Path): A path to store lock files.
=======
        dict_lock (Path | None, optional): A path to store lock files.
            Defaults to None.

>>>>>>> e5a6ddbc
    Returns:
        None
    """
    if path.exists():
        if dict_lock is None:
            path.unlink()
        else:
            with fasteners.InterProcessLock(
                    interprocess_lock_file(path, dict_lock)):
                path.unlink()


def file_read(path: Path, dict_lock: Path | None = None) -> str | None:
    """Read a file.
    Args:
        path (Path): A path of reading file.
<<<<<<< HEAD
        dict_lock (Path): A path to store lock files.
=======
        dict_lock (Path | None, optional): A path to store lock files.
            Defaults to None.

>>>>>>> e5a6ddbc
    Returns:
        str: A content of read file.
    """
    lines = None
    if path.exists():
        if dict_lock is None:
            with open(path, 'r') as f:
                lines = f.read()
        else:
            with fasteners.InterProcessLock(
                    interprocess_lock_file(path, dict_lock)):
                with open(path, 'r') as f:
                    lines = f.read()

    return lines


def get_dict_files(directory: Path, pattern: str,
                   dict_lock: Path | None = None) -> list[Path] | None:
    """Get files matching a pattern in a directory.
    Args:
        directory (Path): A directory to search files.
        pattern (str): A regular expression.
<<<<<<< HEAD
        dict_lock (Path): A directory to store lock files.
=======
        dict_lock (Path | None, optional): A directory to store lock files.
            Defaults to None.

>>>>>>> e5a6ddbc
    Returns:
        list | None: Matched files.
    """
    if directory.exists():
        if dict_lock is None:
            files = list(directory.glob(pattern))
            if len(files) > 0:
                files.sort()
            return files
        else:
            with fasteners.InterProcessLock(
                    interprocess_lock_file(directory, dict_lock)):
                files = list(directory.glob(pattern))
                if len(files) > 0:
                    files.sort()
                return files
    else:
        return None


def get_file_result(path: Path, dict_lock: Path | None = None
                    ) -> list[Path] | None:
    """Get files in result directory.
    Args:
        path (Path): A path to result directory.
<<<<<<< HEAD
        dict_lock (Path): A directory to store lock files.
=======
        dict_lock (Path | None, optional): A directory to store lock files.
            Defaults to None.

>>>>>>> e5a6ddbc
    Returns:
        list: Files in result directory.
    """

    return get_dict_files(
        path / aiaccel.dict_result,
        f'*.{aiaccel.extension_result}',
        dict_lock=dict_lock
    )


def get_file_result_hp(path: Path, dict_lock: Path | None = None
                       ) -> list[Path] | None:
    """Get files in result directory.
    Args:
        path (Path): A path to result directory.
<<<<<<< HEAD
        dict_lock (Path): A directory to store lock files.
=======
        dict_lock (Path | None, optional): A directory to store lock files.
            Defaults to None.

>>>>>>> e5a6ddbc
    Returns:
        list: Files in result directory.
    """

    return get_dict_files(
        path / aiaccel.dict_result,
        f'*.{aiaccel.extension_hp}',
        dict_lock=dict_lock
    )


def interprocess_lock_file(path: Path, dict_lock: Path) -> Path:
    """Get a directory of storing lock files.
    Args:
        path (Path): This base name directory will be created in a
            dict_lock directory.
        dict_lock (Path): A directory to store lock files.
    Returns:
        Path: A directory which path and dict_lock is joined.
    """
    return dict_lock / path.parent.name


def load_yaml(path: Path, dict_lock: Path | None = None) -> dict:
    """Load a content of a yaml file.
    Args:
        path (Path): A path of a yaml file.
<<<<<<< HEAD
        dict_lock (Path): A directory to store lock files.
=======
        dict_lock (Path | None, optional): A directory to store lock files.
            Defaults to None.

>>>>>>> e5a6ddbc
    Returns:
        dict: A loaded content.
    """
    if dict_lock is None:
        with open(path, 'r') as f:
            yml = yaml.load(f, Loader=yaml.UnsafeLoader)
    else:
        with fasteners.InterProcessLock(interprocess_lock_file(path, dict_lock)):
            with open(path, 'r') as f:
                yml = yaml.load(f, Loader=yaml.UnsafeLoader)
    return yml


def make_directory(d: Path, dict_lock: Path | None = None) -> None:
    """Make a directory.
    Args:
        d (Path): A path of making directory.
<<<<<<< HEAD
        dict_lock (Path): A directory to store lock files.
=======
        dict_lock (Path | None, optional): A directory to store lock files.
            Defaluts to None.

>>>>>>> e5a6ddbc
    Returns:
        None
    """
    if dict_lock is None:
        if not d.exists():
            d.mkdir()
    else:
        with fasteners.InterProcessLock(interprocess_lock_file(d, dict_lock)):
            if not d.exists():
                d.mkdir()


def make_directories(ds: list[Path], dict_lock: Path | None = None) -> None:
    """Make directories.
    Args:
<<<<<<< HEAD
        ds (List[Path]): A list of making directories.
        dict_lock (Path): A directory to store lock files.
=======
        ds (list[Path]): A list of making directories.
        dict_lock (Path | None, optional): A directory to store lock files.
            Defaults to None.

>>>>>>> e5a6ddbc
    Returns:
        None
    """
    for d in ds:
        if dict_lock is None:
            if not d.is_dir() and d.exists():
                d.unlink()
            make_directory(d)
        else:
            with fasteners.InterProcessLock(interprocess_lock_file(d, dict_lock)):
                if not d.is_dir() and d.exists():
                    d.unlink()
                make_directory(d)<|MERGE_RESOLUTION|>--- conflicted
+++ resolved
@@ -13,13 +13,9 @@
     Args:
         path (Path): The path of the created yaml file.
         content (dict): The content of the created yaml file.
-<<<<<<< HEAD
-        dict_lock (Path): The path to store lock files.
-=======
         dict_lock (Path | None, optional): The path to store lock files.
             Defaults to None.
 
->>>>>>> e5a6ddbc
     Returns:
         None
     """
@@ -39,13 +35,9 @@
     Args:
         path (Path): The path of the created file.
         content (str): The content of the created file.
-<<<<<<< HEAD
-        dict_lock (Path): The path to store lock files.
-=======
         dict_lock (Path | None, optional): The path to store lock files.
             Defaults to None.
 
->>>>>>> e5a6ddbc
     Returns:
         None
     """
@@ -63,13 +55,9 @@
     """Delete a file.
     Args:
         path (Path): A deleted file path.
-<<<<<<< HEAD
-        dict_lock (Path): A path to store lock files.
-=======
         dict_lock (Path | None, optional): A path to store lock files.
             Defaults to None.
 
->>>>>>> e5a6ddbc
     Returns:
         None
     """
@@ -86,13 +74,9 @@
     """Read a file.
     Args:
         path (Path): A path of reading file.
-<<<<<<< HEAD
-        dict_lock (Path): A path to store lock files.
-=======
         dict_lock (Path | None, optional): A path to store lock files.
             Defaults to None.
 
->>>>>>> e5a6ddbc
     Returns:
         str: A content of read file.
     """
@@ -116,13 +100,9 @@
     Args:
         directory (Path): A directory to search files.
         pattern (str): A regular expression.
-<<<<<<< HEAD
-        dict_lock (Path): A directory to store lock files.
-=======
-        dict_lock (Path | None, optional): A directory to store lock files.
-            Defaults to None.
-
->>>>>>> e5a6ddbc
+        dict_lock (Path | None, optional): A directory to store lock files.
+            Defaults to None.
+
     Returns:
         list | None: Matched files.
     """
@@ -148,13 +128,9 @@
     """Get files in result directory.
     Args:
         path (Path): A path to result directory.
-<<<<<<< HEAD
-        dict_lock (Path): A directory to store lock files.
-=======
-        dict_lock (Path | None, optional): A directory to store lock files.
-            Defaults to None.
-
->>>>>>> e5a6ddbc
+        dict_lock (Path | None, optional): A directory to store lock files.
+            Defaults to None.
+
     Returns:
         list: Files in result directory.
     """
@@ -171,13 +147,9 @@
     """Get files in result directory.
     Args:
         path (Path): A path to result directory.
-<<<<<<< HEAD
-        dict_lock (Path): A directory to store lock files.
-=======
-        dict_lock (Path | None, optional): A directory to store lock files.
-            Defaults to None.
-
->>>>>>> e5a6ddbc
+        dict_lock (Path | None, optional): A directory to store lock files.
+            Defaults to None.
+
     Returns:
         list: Files in result directory.
     """
@@ -205,13 +177,9 @@
     """Load a content of a yaml file.
     Args:
         path (Path): A path of a yaml file.
-<<<<<<< HEAD
-        dict_lock (Path): A directory to store lock files.
-=======
-        dict_lock (Path | None, optional): A directory to store lock files.
-            Defaults to None.
-
->>>>>>> e5a6ddbc
+        dict_lock (Path | None, optional): A directory to store lock files.
+            Defaults to None.
+
     Returns:
         dict: A loaded content.
     """
@@ -229,13 +197,9 @@
     """Make a directory.
     Args:
         d (Path): A path of making directory.
-<<<<<<< HEAD
-        dict_lock (Path): A directory to store lock files.
-=======
         dict_lock (Path | None, optional): A directory to store lock files.
             Defaluts to None.
 
->>>>>>> e5a6ddbc
     Returns:
         None
     """
@@ -251,15 +215,10 @@
 def make_directories(ds: list[Path], dict_lock: Path | None = None) -> None:
     """Make directories.
     Args:
-<<<<<<< HEAD
-        ds (List[Path]): A list of making directories.
-        dict_lock (Path): A directory to store lock files.
-=======
         ds (list[Path]): A list of making directories.
         dict_lock (Path | None, optional): A directory to store lock files.
             Defaults to None.
 
->>>>>>> e5a6ddbc
     Returns:
         None
     """
