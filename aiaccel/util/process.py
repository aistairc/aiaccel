from __future__ import annotations

import copy
import datetime
import re
import subprocess
import threading
from subprocess import Popen
from typing import Any

import psutil

from aiaccel.util.time_tools import (get_time_now_object,
                                     get_time_string_from_object)


def exec_runner(command: list[Any]) -> Popen[bytes]:
    """Execute a subprocess with command.

    Args:
        command (list): A command list

    Returns:
        Popen: An opened process object.
    """
    return subprocess.Popen(command, stdout=subprocess.PIPE, stderr=subprocess.PIPE)


def subprocess_ps() -> list[dict[str, Any]]:
    """Get a ps result as a list.

    Returns:
        list[dict]: A ps result.
    """
    commands = ["ps", "xu"]
    res = subprocess.run(commands, stdout=subprocess.PIPE)
<<<<<<< HEAD
    res = res.stdout.decode("utf-8")
    stats = res.split("\n")
    stats_zero = re.split(" +", stats[0])
    stats_zero = [s for s in stats_zero if s != ""]
    pid_order = stats_zero.index("PID")
    command_order = stats_zero.index("COMMAND")
=======
    message = res.stdout.decode('utf-8')
    stats = message.split('\n')
    stats_zero = re.split(' +', stats[0])
    stats_zero = [s for s in stats_zero if s != '']
    pid_order = stats_zero.index('PID')
    command_order = stats_zero.index('COMMAND')
>>>>>>> 0014456a
    ret = []

    for s in range(1, len(stats)):
        pstat = re.split(" +", stats[s])
        pstat = [s for s in pstat if s != ""]

        if len(pstat) < command_order - 1:
            continue

        ret.append({"PID": pstat[pid_order], "COMMAND": pstat[command_order], "full": stats[s]})

    return ret


def ps2joblist() -> list[dict[str, Any]]:
    """Get a ps result and convert to a job list format.

    Returns:
        list[dict]: A job list of ps result.

    Raises:
        KeyError: Causes when required keys are not contained in a ps result.
    """

    job_list = []

    for p_info in psutil.process_iter(["pid", "username", "status", "create_time", "cmdline"]):
        # p_info = proc.as_dict(
        #    attrs=['pid', 'username', 'status', 'create_time', 'cmdline'])
        d = {
            "job-ID": p_info.info["pid"],
            "prior": None,
            "user": p_info.info["username"],
            "state": p_info.info["status"],
            "queue": None,
            "jclass": None,
            "slots": None,
            "ja-task-ID": None,
            "name": " ".join(p_info.info["cmdline"] or []),
            "submit/start at": datetime.datetime.fromtimestamp(p_info.info["create_time"]).strftime(
                "%Y-%m-%d %H:%M:%S"
            ),
        }
        job_list.append(d)

    return job_list


def kill_process(pid: int) -> None:
    """Kill a process with PID using subprocess.

    Args:
        pid (int): A PID.

    Returns:
        None
    """
    args = ["/bin/kill", f"{pid}"]
    subprocess.Popen(args, stdout=subprocess.PIPE)


class OutputHandler(threading.Thread):
    """A class to print subprocess outputs.

    Args:
        proc (Popen): A reference for subprocess.Popen.
            For example, 'Optimizer'.
    Attributes:
        _proc (Popen): A reference for subprocess.Popen.
            For example, 'Optimizer'.
        _sleep_time (int): A sleep time each loop.
    """

<<<<<<< HEAD
    def __init__(
        self,
        parent: AbciMaster | AbstractMaster | LocalMaster,
        proc: subprocess.Popen,
        module_name: str,
        trial_id: int,
        storage: Storage | None = None,
    ) -> None:
=======
    def __init__(self, proc: subprocess.Popen[bytes]) -> None:
>>>>>>> 0014456a
        super(OutputHandler, self).__init__()
        self._proc = proc
        self._sleep_time = 1
        self._abort = False

        self._returncode = None
        self._stdouts: list[str] = []
        self._stderrs: list[str] = []
        self._start_time: datetime.datetime | None = None
        self._end_time: datetime.datetime | None = None

    def abort(self) -> None:
        self._abort = True

    def run(self) -> None:
        """Main thread.

        Returns:
            None
        """
        self._start_time = get_time_now_object()
        self._stdouts = []
        self._stderrs = []

        while True:
            if self._proc.stdout is None:
                break

<<<<<<< HEAD
            line = self._proc.stdout.readline().decode().strip()

            if line:
                print(line, flush=True)

            if not line and self._proc.poll() is not None:
                self._parent.logger.debug(f"{self._module_name} process finished.")
                o, e = self._proc.communicate()

                if o:
                    print(o.decode().strip(), flush=True)
                if e:
                    error_message = e.decode().strip()
                    if self.storage is not None:
                        self.storage.error.set_any_trial_error(trial_id=self.trial_id, error_message=error_message)
                    raise RuntimeError(error_message)
=======
            stdout = self._proc.stdout.readline().decode().strip()
            if stdout:
                self._stdouts.append(stdout)

            if self._proc.stderr is not None:
                stderr = self._proc.stderr.readline().decode().strip()
                if stderr:
                    self._stderrs.append(stderr)
            else:
                stderr = None

            if not (stdout or stderr) and self.get_returncode() is not None:
>>>>>>> 0014456a
                break

            if self._abort:
                break

        self._end_time = get_time_now_object()

    def get_stdouts(self) -> list[str]:
        return copy.deepcopy(self._stdouts)

    def get_stderrs(self) -> list[str]:
        return copy.deepcopy(self._stderrs)

    def get_start_time(self) -> str | None:
        if self._start_time is None:
            return ""
        return get_time_string_from_object(self._start_time)

    def get_end_time(self) -> str | None:
        if self._end_time is None:
            return ""
        return get_time_string_from_object(self._end_time)

    def get_returncode(self) -> int | None:
        return self._proc.poll()


def is_process_running(pid: int) -> bool:
    """Check the process is running or not.

    Args:
        pid (int): A pid.

    Returns:
        bool: The process is running or not.
    """
    status = ["running", "sleeping", "disk-sleep", "stopped", "tracing-stop", "waking", "idle"]

    try:
        p = psutil.Process(pid)
        return p.status() in status
    except psutil.NoSuchProcess:
        return False<|MERGE_RESOLUTION|>--- conflicted
+++ resolved
@@ -10,8 +10,7 @@
 
 import psutil
 
-from aiaccel.util.time_tools import (get_time_now_object,
-                                     get_time_string_from_object)
+from aiaccel.util.time_tools import get_time_now_object, get_time_string_from_object
 
 
 def exec_runner(command: list[Any]) -> Popen[bytes]:
@@ -34,21 +33,12 @@
     """
     commands = ["ps", "xu"]
     res = subprocess.run(commands, stdout=subprocess.PIPE)
-<<<<<<< HEAD
-    res = res.stdout.decode("utf-8")
-    stats = res.split("\n")
+    message = res.stdout.decode("utf-8")
+    stats = message.split("\n")
     stats_zero = re.split(" +", stats[0])
     stats_zero = [s for s in stats_zero if s != ""]
     pid_order = stats_zero.index("PID")
     command_order = stats_zero.index("COMMAND")
-=======
-    message = res.stdout.decode('utf-8')
-    stats = message.split('\n')
-    stats_zero = re.split(' +', stats[0])
-    stats_zero = [s for s in stats_zero if s != '']
-    pid_order = stats_zero.index('PID')
-    command_order = stats_zero.index('COMMAND')
->>>>>>> 0014456a
     ret = []
 
     for s in range(1, len(stats)):
@@ -122,18 +112,7 @@
         _sleep_time (int): A sleep time each loop.
     """
 
-<<<<<<< HEAD
-    def __init__(
-        self,
-        parent: AbciMaster | AbstractMaster | LocalMaster,
-        proc: subprocess.Popen,
-        module_name: str,
-        trial_id: int,
-        storage: Storage | None = None,
-    ) -> None:
-=======
     def __init__(self, proc: subprocess.Popen[bytes]) -> None:
->>>>>>> 0014456a
         super(OutputHandler, self).__init__()
         self._proc = proc
         self._sleep_time = 1
@@ -162,24 +141,6 @@
             if self._proc.stdout is None:
                 break
 
-<<<<<<< HEAD
-            line = self._proc.stdout.readline().decode().strip()
-
-            if line:
-                print(line, flush=True)
-
-            if not line and self._proc.poll() is not None:
-                self._parent.logger.debug(f"{self._module_name} process finished.")
-                o, e = self._proc.communicate()
-
-                if o:
-                    print(o.decode().strip(), flush=True)
-                if e:
-                    error_message = e.decode().strip()
-                    if self.storage is not None:
-                        self.storage.error.set_any_trial_error(trial_id=self.trial_id, error_message=error_message)
-                    raise RuntimeError(error_message)
-=======
             stdout = self._proc.stdout.readline().decode().strip()
             if stdout:
                 self._stdouts.append(stdout)
@@ -192,7 +153,6 @@
                 stderr = None
 
             if not (stdout or stderr) and self.get_returncode() is not None:
->>>>>>> 0014456a
                 break
 
             if self._abort:
