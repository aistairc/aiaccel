from __future__ import annotations

import copy
import datetime
import re
import subprocess
import threading
from subprocess import Popen
from typing import Any

import psutil

from aiaccel.util.time_tools import (get_time_now_object,
                                     get_time_string_from_object)


def exec_runner(command: list[Any]) -> Popen[bytes]:
    """Execute a subprocess with command.

    Args:
        command (list): A command list

    Returns:
        Popen: An opened process object.
    """
    return subprocess.Popen(
        command,
        stdout=subprocess.PIPE,
        stderr=subprocess.PIPE
    )


def subprocess_ps() -> list[dict[str, Any]]:
    """Get a ps result as a list.

    Returns:
        list[dict]: A ps result.
    """
    commands = ['ps', 'xu']
    res = subprocess.run(commands, stdout=subprocess.PIPE)
    message = res.stdout.decode('utf-8')
    stats = message.split('\n')
    stats_zero = re.split(' +', stats[0])
    stats_zero = [s for s in stats_zero if s != '']
    pid_order = stats_zero.index('PID')
    command_order = stats_zero.index('COMMAND')
    ret = []

    for s in range(1, len(stats)):
        pstat = re.split(' +', stats[s])
        pstat = [s for s in pstat if s != '']

        if len(pstat) < command_order - 1:
            continue

        ret.append({
            'PID': pstat[pid_order],
            'COMMAND': pstat[command_order],
            'full': stats[s]})

    return ret


def ps2joblist() -> list[dict[str, Any]]:
    """Get a ps result and convert to a job list format.

    Returns:
        list[dict]: A job list of ps result.

    Raises:
        KeyError: Causes when required keys are not contained in a ps result.
    """

    job_list = []

    for p_info in psutil.process_iter(['pid', 'username', 'status', 'create_time', 'cmdline']):
        # p_info = proc.as_dict(
        #    attrs=['pid', 'username', 'status', 'create_time', 'cmdline'])
        d = {
            'job-ID': p_info.info['pid'], 'prior': None, 'user': p_info.info['username'],
            'state': p_info.info['status'], 'queue': None, 'jclass': None,
            'slots': None, 'ja-task-ID': None, 'name': " ".join(p_info.info['cmdline'] or []),
            'submit/start at': datetime.datetime.fromtimestamp(
                p_info.info['create_time']).strftime("%Y-%m-%d %H:%M:%S")
        }
        job_list.append(d)

    return job_list


def kill_process(pid: int) -> None:
    """Kill a process with PID using subprocess.

    Args:
        pid (int): A PID.

    Returns:
        None
    """
    args = ['/bin/kill', f'{pid}']
    subprocess.Popen(args, stdout=subprocess.PIPE)


class OutputHandler(threading.Thread):
    """A class to print subprocess outputs.

    Args:
        proc (Popen): A reference for subprocess.Popen.
            For example, 'Optimizer'.
    Attributes:
        _proc (Popen): A reference for subprocess.Popen.
            For example, 'Optimizer'.
        _sleep_time (int): A sleep time each loop.
    """

<<<<<<< HEAD
    def __init__(
        self,
        parent: AbciMaster | AbstractMaster | LocalMaster,
        proc: subprocess.Popen,
        module_name: str,
        trial_id: int,
        storage: Storage | None = None,
        is_ignore_warning: bool = False,
    ) -> None:
=======
    def __init__(self, proc: subprocess.Popen[bytes]) -> None:
>>>>>>> 72450882
        super(OutputHandler, self).__init__()
        self._proc = proc
        self._sleep_time = 1
        self._abort = False

        self._returncode = None
        self._stdouts: list[str] = []
        self._stderrs: list[str] = []
        self._start_time: datetime.datetime | None = None
        self._end_time: datetime.datetime | None = None

        self.is_ignore_warning = is_ignore_warning

    def abort(self) -> None:
        self._abort = True

    def run(self) -> None:
        """Main thread.

        Returns:
            None
        """
        self._start_time = get_time_now_object()
        self._stdouts = []
        self._stderrs = []

        while True:
            if self._proc.stdout is None:
                break

<<<<<<< HEAD
            line = self._proc.stdout.readline().decode().strip()

            if line:
                print(line, flush=True)

            if not line and self._proc.poll() is not None:
                self._parent.logger.debug(f'{self._module_name} process finished.')
                o, e = self._proc.communicate()

                if o:
                    print(o.decode().strip(), flush=True)
                if e:
                    error_message = e.decode().strip()
                    if self.storage is not None:
                        self.storage.error.set_any_trial_error(
                            trial_id=self.trial_id,
                            error_message=error_message
                        )

=======
            stdout = self._proc.stdout.readline().decode().strip()
            if stdout:
                self._stdouts.append(stdout)

            if self._proc.stderr is not None:
                stderr = self._proc.stderr.readline().decode().strip()
                if stderr:
                    self._stderrs.append(stderr)
            else:
                stderr = None

            if not (stdout or stderr) and self.get_returncode() is not None:
>>>>>>> 72450882
                break

            if self._abort:
                break

<<<<<<< HEAD
        if not self.is_ignore_warning:
            if self.storage is not None:
                err = self.storage.error.get_any_trial_error(
                        trial_id=self.trial_id
                    )
                if err is not None:
                    self.storage.returncode.set_any_trial_return_code(
                        trial_id=self.trial_id,
                        return_code=1
                    )
        elif self._proc.returncode == 1:
            self.storage.returncode.set_any_trial_return_code(
                trial_id=self.trial_id,
                return_code=1
            )
=======
        self._end_time = get_time_now_object()

    def get_stdouts(self) -> list[str]:
        return copy.deepcopy(self._stdouts)

    def get_stderrs(self) -> list[str]:
        return copy.deepcopy(self._stderrs)

    def get_start_time(self) -> str | None:
        if self._start_time is None:
            return ""
        return get_time_string_from_object(self._start_time)

    def get_end_time(self) -> str | None:
        if self._end_time is None:
            return ""
        return get_time_string_from_object(self._end_time)

    def get_returncode(self) -> int | None:
        return self._proc.poll()
>>>>>>> 72450882


def is_process_running(pid: int) -> bool:
    """Check the process is running or not.

    Args:
        pid (int): A pid.

    Returns:
        bool: The process is running or not.
    """
    status = [
        "running",
        "sleeping",
        "disk-sleep",
        "stopped",
        "tracing-stop",
        "waking",
        "idle"
    ]

    try:
        p = psutil.Process(pid)
        return p.status() in status
    except psutil.NoSuchProcess:
        return False<|MERGE_RESOLUTION|>--- conflicted
+++ resolved
@@ -113,19 +113,7 @@
         _sleep_time (int): A sleep time each loop.
     """
 
-<<<<<<< HEAD
-    def __init__(
-        self,
-        parent: AbciMaster | AbstractMaster | LocalMaster,
-        proc: subprocess.Popen,
-        module_name: str,
-        trial_id: int,
-        storage: Storage | None = None,
-        is_ignore_warning: bool = False,
-    ) -> None:
-=======
     def __init__(self, proc: subprocess.Popen[bytes]) -> None:
->>>>>>> 72450882
         super(OutputHandler, self).__init__()
         self._proc = proc
         self._sleep_time = 1
@@ -156,27 +144,6 @@
             if self._proc.stdout is None:
                 break
 
-<<<<<<< HEAD
-            line = self._proc.stdout.readline().decode().strip()
-
-            if line:
-                print(line, flush=True)
-
-            if not line and self._proc.poll() is not None:
-                self._parent.logger.debug(f'{self._module_name} process finished.')
-                o, e = self._proc.communicate()
-
-                if o:
-                    print(o.decode().strip(), flush=True)
-                if e:
-                    error_message = e.decode().strip()
-                    if self.storage is not None:
-                        self.storage.error.set_any_trial_error(
-                            trial_id=self.trial_id,
-                            error_message=error_message
-                        )
-
-=======
             stdout = self._proc.stdout.readline().decode().strip()
             if stdout:
                 self._stdouts.append(stdout)
@@ -189,29 +156,11 @@
                 stderr = None
 
             if not (stdout or stderr) and self.get_returncode() is not None:
->>>>>>> 72450882
                 break
 
             if self._abort:
                 break
 
-<<<<<<< HEAD
-        if not self.is_ignore_warning:
-            if self.storage is not None:
-                err = self.storage.error.get_any_trial_error(
-                        trial_id=self.trial_id
-                    )
-                if err is not None:
-                    self.storage.returncode.set_any_trial_return_code(
-                        trial_id=self.trial_id,
-                        return_code=1
-                    )
-        elif self._proc.returncode == 1:
-            self.storage.returncode.set_any_trial_return_code(
-                trial_id=self.trial_id,
-                return_code=1
-            )
-=======
         self._end_time = get_time_now_object()
 
     def get_stdouts(self) -> list[str]:
@@ -232,7 +181,6 @@
 
     def get_returncode(self) -> int | None:
         return self._proc.poll()
->>>>>>> 72450882
 
 
 def is_process_running(pid: int) -> bool:
