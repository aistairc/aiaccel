from __future__ import annotations

import re
import subprocess
import threading
from subprocess import Popen
from typing import Any
from typing import TYPE_CHECKING

import psutil

if TYPE_CHECKING:  # pragma: no cover
<<<<<<< HEAD
    from aiaccel.master import AbciMaster
    from aiaccel.master import AbstractMaster
    from aiaccel.master import LocalMaster
    from aiaccel.storage import Storage
=======
    from aiaccel.scheduler.abstract_scheduler import AbstractScheduler
    from aiaccel.storage.storage import Storage
>>>>>>> 68323ac1

import datetime


def exec_runner(command: list[Any]) -> Popen[bytes]:
    """Execute a subprocess with command.

    Args:
        command (list): A command list

    Returns:
        Popen: An opened process object.
    """
    return subprocess.Popen(
        command,
        stdout=subprocess.PIPE,
        stderr=subprocess.PIPE
    )


def subprocess_ps() -> list[dict[str, Any]]:
    """Get a ps result as a list.

    Returns:
        list[dict]: A ps result.
    """
    commands = ['ps', 'xu']
    res = subprocess.run(commands, stdout=subprocess.PIPE)
    message = res.stdout.decode('utf-8')
    stats = message.split('\n')
    stats_zero = re.split(' +', stats[0])
    stats_zero = [s for s in stats_zero if s != '']
    pid_order = stats_zero.index('PID')
    command_order = stats_zero.index('COMMAND')
    ret = []

    for s in range(1, len(stats)):
        pstat = re.split(' +', stats[s])
        pstat = [s for s in pstat if s != '']

        if len(pstat) < command_order - 1:
            continue

        ret.append({
            'PID': pstat[pid_order],
            'COMMAND': pstat[command_order],
            'full': stats[s]})

    return ret


def ps2joblist() -> list[dict[str, Any]]:
    """Get a ps result and convert to a job list format.

    Returns:
        list[dict]: A job list of ps result.

    Raises:
        KeyError: Causes when required keys are not contained in a ps result.
    """

    job_list = []

    for p_info in psutil.process_iter(['pid', 'username', 'status', 'create_time', 'cmdline']):
        # p_info = proc.as_dict(
        #    attrs=['pid', 'username', 'status', 'create_time', 'cmdline'])
        d = {
            'job-ID': p_info.info['pid'], 'prior': None, 'user': p_info.info['username'],
            'state': p_info.info['status'], 'queue': None, 'jclass': None,
            'slots': None, 'ja-task-ID': None, 'name': " ".join(p_info.info['cmdline'] or []),
            'submit/start at': datetime.datetime.fromtimestamp(
                p_info.info['create_time']).strftime("%Y-%m-%d %H:%M:%S")
        }
        job_list.append(d)

    return job_list


def kill_process(pid: int) -> None:
    """Kill a process with PID using subprocess.

    Args:
        pid (int): A PID.

    Returns:
        None
    """
    args = ['/bin/kill', f'{pid}']
    subprocess.Popen(args, stdout=subprocess.PIPE)


class OutputHandler(threading.Thread):
    """A class to print subprocess outputs.

    Args:
        parent (AbciMaster | AbstractMaster | LocalMaster): A
            reference for the caller object.
        proc (Popen): A reference for subprocess.Popen.
        module_name (str): A module name which the subprocess is attached.
            For example, 'Optimizer'.
        trial_id (int): Trial id.
        storage (Storage | None, optional): Storage object. Defaults to
            None.

    Attributes:
        _parent (AbciMaster | AbstractMaster | LocalMaster): A reference
            for the caller object.
        _proc (Popen): A reference for subprocess.Popen.
        _module_name (str): A module name which the subprocess is attached.
            For example, 'Optimizer'.
        _sleep_time (int): A sleep time each loop.
    """

    def __init__(
        self,
        parent: AbstractScheduler,
        proc: subprocess.Popen[bytes],
        module_name: str,
        trial_id: int,
        storage: Storage | None = None
    ) -> None:
        super(OutputHandler, self).__init__()
        self._parent = parent
        self._proc = proc
        self._module_name = module_name
        self._sleep_time = 1
        self._abort = False
        self.error_message = None
        self.trial_id = trial_id
        self.storage = storage

    def abort(self) -> None:
        self._abort = True

    def run(self) -> None:
        """Main thread.

        Returns:
            None
        """
        while True:
            if self._proc.stdout is None:
                break

            line = self._proc.stdout.readline().decode().strip()

            if line:
                print(line, flush=True)

            if not line and self._proc.poll() is not None:
                self._parent.logger.debug(f'{self._module_name} process finished.')
                o, e = self._proc.communicate()

                if o:
                    print(o.decode().strip(), flush=True)
                if e:
                    error_message = e.decode().strip()
                    if self.storage is not None:
                        self.storage.error.set_any_trial_error(
                            trial_id=self.trial_id,
                            error_message=error_message
                        )
                    raise RuntimeError(error_message)
                break

            if self._abort:
                break


def is_process_running(pid: int) -> bool:
    """Check the process is running or not.

    Args:
        pid (int): A pid.

    Returns:
        bool: The process is running or not.
    """
    status = [
        "running",
        "sleeping",
        "disk-sleep",
        "stopped",
        "tracing-stop",
        "waking",
        "idle"
    ]

    try:
        p = psutil.Process(pid)
        return p.status() in status
    except psutil.NoSuchProcess:
        return False<|MERGE_RESOLUTION|>--- conflicted
+++ resolved
@@ -1,5 +1,6 @@
 from __future__ import annotations
 
+import datetime
 import re
 import subprocess
 import threading
@@ -10,17 +11,11 @@
 import psutil
 
 if TYPE_CHECKING:  # pragma: no cover
-<<<<<<< HEAD
     from aiaccel.master import AbciMaster
     from aiaccel.master import AbstractMaster
     from aiaccel.master import LocalMaster
+    from aiaccel.scheduler import AbstractScheduler
     from aiaccel.storage import Storage
-=======
-    from aiaccel.scheduler.abstract_scheduler import AbstractScheduler
-    from aiaccel.storage.storage import Storage
->>>>>>> 68323ac1
-
-import datetime
 
 
 def exec_runner(command: list[Any]) -> Popen[bytes]:
