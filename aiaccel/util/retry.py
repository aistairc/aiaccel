--- conflicted
+++ resolved
@@ -13,12 +13,8 @@
         _MAX_NUM (int, optional): Maximum number of retries. Defaults to 60.
         _DELAY (float, optional): Retry interval in seconds. Defaults to 1.0.
     """
-<<<<<<< HEAD
 
-    def _retry(func):
-=======
     def _retry(func: Callable[[Any], Any]) -> Any:
->>>>>>> 0014456a
         @wraps(func)
         def _wrapper(*args: Any, **kwargs: Any) -> Any:
             for i in range(_MAX_NUM):
