--- conflicted
+++ resolved
@@ -6,13 +6,10 @@
 
 import numpy as np
 
-<<<<<<< HEAD
 from omegaconf.dictconfig import DictConfig
 
-import aiaccel
 from aiaccel.storage.storage import Storage
 from aiaccel.util.trialid import TrialId
-=======
 from aiaccel.common import alive_master
 from aiaccel.common import alive_optimizer
 from aiaccel.common import alive_scheduler
@@ -34,10 +31,6 @@
 from aiaccel.common import module_type_master
 from aiaccel.common import module_type_optimizer
 from aiaccel.common import module_type_scheduler
-from aiaccel.config import Config
-from aiaccel.storage import Storage
-from aiaccel.util import TrialId
->>>>>>> 3e752cac
 
 
 class AbstractModule(object):
@@ -78,18 +71,9 @@
         loop_count (int): A loop count that is incremented in loop method.
     """
 
-<<<<<<< HEAD
     def __init__(self, config: DictConfig, module_name: str) -> None:
         self.config = config
         self.ws = Path(self.config.generic.workspace).resolve()
-=======
-    def __init__(self, options: dict[str, Any]) -> None:
-        # === Load config file===
-        self.options = options
-        self.config_path = Path(self.options['config']).resolve()
-        self.config = Config(self.config_path)
-        self.ws = Path(self.config.workspace.get()).resolve()
->>>>>>> 3e752cac
 
         # working directory
         self.dict_alive = self.ws / dict_alive
@@ -122,12 +106,8 @@
         self.storage = Storage(self.ws)
         self.trial_id = TrialId(self.config.config_path)
         # TODO: Separate the generator if don't want to affect randomness each other.
-<<<<<<< HEAD
-        self._rng: np.random.RandomState | None = None
+        self._rng: Any = None
         self.module_name = module_name
-=======
-        self._rng: Any = None
->>>>>>> 3e752cac
 
         self.storage.variable.register(
             process_name=self.module_name,
