from __future__ import annotations

import logging
from pathlib import Path
from typing import Any

import numpy as np

from omegaconf.dictconfig import DictConfig
from aiaccel.common import (class_master, class_optimizer, class_scheduler,
                            module_type_master, module_type_optimizer,
                            module_type_scheduler)
from aiaccel.storage import Storage
from aiaccel.util import TrialId
from aiaccel.workspace import Workspace


class AbstractModule(object):
    """An abstract class for Master, Optimizer and Scheduler.

    The procedure of this class is as follows:

    1. At first, deserialize() is called.
    2. start() is called.
    3. pre_process() is called.
    4. loop() is called.

        | 4-1. in while loop, inner_loop_main_process() is called.
        | 4-2. in while loop, loop_count is incremented.

    5. call post_process()

     Args:
        options (dict[str, str | int | bool]): A dictionary containing
            command line options.

    Attributes:
        options (dict[str, str | int | bool]): A dictionary containing
            command line options.
        config_path (Path): Path to the configuration file.
        config (Config): A config object.
        ws (Path): A path to a current workspace.
        dict_hp (Path): A path to hp directory.
        dict_lock (Path): A path to lock directory.
        dict_output (Path): A path to output directory.
        dict_runner (Path): A path to runner directory.
        dict_verification (Path): A path to verification directory.
        hp_finished (int): A number of files in hp/finished directory.
        hp_ready (int): A number of files in hp/ready directory.
        hp_running (int): A number of files in hp/running directory.
        logger (logging.Logger): A logger object.
        loop_count (int): A loop count that is incremented in loop method.
    """

    def __init__(self, config: DictConfig, module_name: str) -> None:
        self.config = config
        self.workspace = Workspace(self.config.generic.workspace)
        self.goals = [item.value for item in self.config.optimize.goal]
        self.logger: Any = None
        self.fh: Any = None
        self.ch: Any = None
        self.ch_formatter: Any = None
        self.loop_count = 0
        self.hp_ready = 0
        self.hp_running = 0
        self.hp_finished = 0
        self.seed = self.config.optimize.rand_seed
        self.storage = Storage(self.workspace.path)
<<<<<<< HEAD
        self.trial_id = TrialId(self.config)
=======
        self.trial_id = TrialId(self.config.config_path)
>>>>>>> 72450882
        # TODO: Separate the generator if don't want to affect randomness each other.
        self._rng = np.random.RandomState(self.seed)
        self.module_name = module_name

        self.storage.variable.register(
            process_name=self.module_name,
            labels=['native_random_state', 'numpy_random_state', 'state']
        )

    def update_each_state_count(self) -> None:
        """Updates hyperparameter counters for ready, runnning, and finished
        states.
        """
        self.hp_ready = self.storage.get_num_ready()
        self.hp_running = self.storage.get_num_running()
        self.hp_finished = self.storage.get_num_finished()

    def get_module_type(self) -> str | None:
        """Get this module type.

        Returns:
            str: Name of this module type.
        """

        if class_master in self.__class__.__name__:
            return module_type_master
        elif class_optimizer in self.__class__.__name__:
            return module_type_optimizer
        elif class_scheduler in self.__class__.__name__:
            return module_type_scheduler
        else:
            return None

    def check_finished(self) -> bool:
        """Checks whether all optimization finished.

        Returns:
            bool: True if all optimizations are finished.
        """
        self.hp_finished = self.storage.get_num_finished()

        if self.hp_finished >= self.config.optimize.trial_number:
            return True

        return False

    def print_dict_state(self) -> None:
        """Print hp(hyperparameter) directory states.

        Returns:
            None
        """
        self.logger.info(
            f'{self.hp_finished}/{self.config.optimize.trial_number}, '
            f'finished, '
            f'ready: {self.hp_ready}, '
            f'running: {self.hp_running}'
        )

    def set_logger(
        self,
        logger_name: str,
        logfile: Path,
        file_level: int,
        stream_level: int,
        module_type: str
    ) -> None:
        """Set a default logger options.

        Args:
            logger_name (str): A name of a logger.
            logfile (Path): A path to a log file.
            file_level (int): A logging level for a log file output. For
                example logging.DEBUG
            stream_level (int): A logging level for a stream output.
            module_type (str): A module type of a caller.

        Returns:
            None
        """
        self.logger = logging.getLogger(logger_name)
        self.logger.setLevel(logging.DEBUG)
        fh = logging.FileHandler(logfile, mode='w')
        fh_formatter = logging.Formatter(
            '%(asctime)s %(levelname)-8s %(filename)-12s line '
            '%(lineno)-4s %(message)s'
        )
        fh.setFormatter(fh_formatter)
        fh.setLevel(file_level)

        ch = logging.StreamHandler()
        ch_formatter = logging.Formatter(
            f'{module_type} %(levelname)-8s %(message)s'
        )
        ch.setFormatter(ch_formatter)
        ch.setLevel(stream_level)

        self.logger.addHandler(fh)
        self.logger.addHandler(ch)

    def pre_process(self) -> None:
        """Pre-procedure before executing processes.

        Returns:
            None
        """
        raise NotImplementedError

    def post_process(self) -> None:
        """Post-procedure after executed processes.

        Returns:
            None

        Raises:
            NotImplementedError: Causes when he inherited class does not
                implement.
        """
        raise NotImplementedError

    def inner_loop_main_process(self) -> bool:
        """A main loop process. This process is repeated every main loop.

        Returns:
            None

        Raises:
            NotImplementedError: Causes when the inherited class does not
                implement.
        """
        raise NotImplementedError

    def _serialize(self, trial_id: int) -> None:
        """Serialize this module.

        Returns:
            None
        """
        self.storage.variable.d['state'].set(trial_id, self)

        # random state
        self.storage.variable.d['numpy_random_state'].set(trial_id, self.get_numpy_random_state())

    def _deserialize(self, trial_id: int) -> None:
        """ Deserialize this module.

        Returns:
            None
        """
        self.__dict__.update(self.storage.variable.d['state'].get(trial_id).__dict__.copy())

        # random state
        self.set_numpy_random_state(self.storage.variable.d['numpy_random_state'].get(trial_id))

    def write_random_seed_to_debug_log(self) -> None:
        """Writes the random seed to the logger as debug information.
        """
        self.logger.debug(f'create numpy random generator by seed: {self.seed}')

    def get_numpy_random_state(
        self
    ) -> dict[str, Any] | tuple[str, np.ndarray[Any, np.dtype[np.uint32]], int, int, float]:
        """Gets random state.

        Returns:
            dict[str, Any] | tuple[str, ndarray[Any, dtype[uint32]], int, int, float]: A tuple representing the
                internal state of the generator if legacy is True. If legacy is False, or the BitGenerator is not
                MT19937, then state is returned as a dictionary.
        """
        return self._rng.get_state()

    def set_numpy_random_state(
        self,
        state: Any
    ) -> None:
        """Gets random state.

        Args:
            state (dict[str, Any] | tuple[str, ndarray[Any, np.dtype[uint32]], int, int, float]): A tuple or dictionary
                representing the internal state of the generator.
        """
        self._rng.set_state(state)

    def check_error(self) -> bool:
        """ Check to confirm if an error has occurred.

        Args:
            None

        Returns:
            bool: True if no error, False if with error.
        """
        return True

    def resume(self) -> None:
        """ When in resume mode, load the previous
                optimization data in advance.

        Args:
            None

        Returns:
            None
        """
        if (
            self.config.resume is not None and
            self.config.resume > 0
        ):
            self._deserialize(self.config.resume)

    def __getstate__(self) -> dict[str, Any]:
        obj = self.__dict__.copy()
        del obj['storage']
        del obj['config']
        return obj<|MERGE_RESOLUTION|>--- conflicted
+++ resolved
@@ -5,8 +5,8 @@
 from typing import Any
 
 import numpy as np
-
 from omegaconf.dictconfig import DictConfig
+
 from aiaccel.common import (class_master, class_optimizer, class_scheduler,
                             module_type_master, module_type_optimizer,
                             module_type_scheduler)
@@ -66,11 +66,7 @@
         self.hp_finished = 0
         self.seed = self.config.optimize.rand_seed
         self.storage = Storage(self.workspace.path)
-<<<<<<< HEAD
         self.trial_id = TrialId(self.config)
-=======
-        self.trial_id = TrialId(self.config.config_path)
->>>>>>> 72450882
         # TODO: Separate the generator if don't want to affect randomness each other.
         self._rng = np.random.RandomState(self.seed)
         self.module_name = module_name
