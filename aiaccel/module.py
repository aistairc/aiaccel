--- conflicted
+++ resolved
@@ -54,25 +54,7 @@
         self.options = options
         self.config_path = Path(self.options['config']).resolve()
         self.config = Config(self.config_path)
-<<<<<<< HEAD
-        self.ws = Path(self.config.workspace.get()).resolve()
-
-        # working directory
-        self.dict_alive = self.ws / aiaccel.dict_alive
-        self.dict_hp = self.ws / aiaccel.dict_hp
-        self.dict_lock = self.ws / aiaccel.dict_lock
-        self.dict_log = self.ws / aiaccel.dict_log
-        self.dict_output = self.ws / aiaccel.dict_output
-        self.dict_result = self.ws / aiaccel.dict_result
-        self.dict_runner = self.ws / aiaccel.dict_runner
-        self.dict_verification = self.ws / aiaccel.dict_verification
-        self.dict_hp_ready = self.ws / aiaccel.dict_hp_ready
-        self.dict_hp_running = self.ws / aiaccel.dict_hp_running
-        self.dict_hp_finished = self.ws / aiaccel.dict_hp_finished
-        self.dict_storage = self.ws / aiaccel.dict_storage
-=======
         self.workspace = Workspace(self.config.workspace.get())
->>>>>>> 1715ac30
 
         self.logger = None
         self.fh = None
