from __future__ import annotations

import logging
from pathlib import Path

import numpy as np

from omegaconf.dictconfig import DictConfig

import aiaccel
from aiaccel.storage.storage import Storage
from aiaccel.util.trialid import TrialId


class AbstractModule(object):
    """An abstract class for Master, Optimizer and Scheduler.

    The procedure of this class is as follows:

    1. At first, deserialize() is called.
    2. start() is called.
    3. pre_process() is called.
    4. loop() is called.

        | 4-1. in while loop, inner_loop_main_process() is called.
        | 4-2. in while loop, loop_count is incremented.

    5. call post_process()

     Args:
        options (dict[str, str | int | bool]): A dictionary containing
            command line options.

    Attributes:
        options (dict[str, str | int | bool]): A dictionary containing
            command line options.
        config_path (Path): Path to the configuration file.
        config (Config): A config object.
        ws (Path): A path to a current workspace.
        dict_hp (Path): A path to hp directory.
        dict_lock (Path): A path to lock directory.
        dict_log (Path): A path to log directory.
        dict_output (Path): A path to output directory.
        dict_runner (Path): A path to runner directory.
        dict_verification (Path): A path to verification directory.
        hp_finished (int): A number of files in hp/finished directory.
        hp_ready (int): A number of files in hp/ready directory.
        hp_running (int): A number of files in hp/running directory.
        logger (logging.Logger): A logger object.
        loop_count (int): A loop count that is incremented in loop method.
    """

<<<<<<< HEAD
    def __init__(self, config: DictConfig, module_name: str) -> None:
        """
        Args:
            config (str): A file name of a configuration.
        """
        self.config = config
        self.ws = Path(self.config.generic.workspace).resolve()
=======
    def __init__(self, options: dict[str, str | int | bool]) -> None:
        # === Load config file===
        self.options = options
        self.config_path = Path(self.options['config']).resolve()
        self.config = Config(self.config_path)
        self.ws = Path(self.config.workspace.get()).resolve()
>>>>>>> e5a6ddbc

        # working directory
        self.dict_alive = self.ws / aiaccel.dict_alive
        self.dict_hp = self.ws / aiaccel.dict_hp
        self.dict_lock = self.ws / aiaccel.dict_lock
        self.dict_log = self.ws / aiaccel.dict_log
        self.dict_output = self.ws / aiaccel.dict_output
        self.dict_result = self.ws / aiaccel.dict_result
        self.dict_runner = self.ws / aiaccel.dict_runner
        self.dict_verification = self.ws / aiaccel.dict_verification
        self.dict_hp_ready = self.ws / aiaccel.dict_hp_ready
        self.dict_hp_running = self.ws / aiaccel.dict_hp_running
        self.dict_hp_finished = self.ws / aiaccel.dict_hp_finished
        self.dict_storage = self.ws / aiaccel.dict_storage

        # alive file
        self.alive_master = self.dict_alive / aiaccel.alive_master
        self.alive_optimizer = self.dict_alive / aiaccel.alive_optimizer
        self.alive_scheduler = self.dict_alive / aiaccel.alive_scheduler

        self.logger = None
        self.fh = None
        self.ch = None
        self.ch_formatter = None
        self.loop_count = 0
        self.hp_ready = 0
        self.hp_running = 0
        self.hp_finished = 0
        self.seed = self.config.optimize.rand_seed
        self.storage = Storage(self.ws)
        self.trial_id = TrialId(self.config.config_path)
        # TODO: Separate the generator if don't want to affect randomness each other.
<<<<<<< HEAD
        self._rng = None
        self.module_name = module_name
=======
        self._rng: np.random.RandomState | None = None
>>>>>>> e5a6ddbc

        self.storage.variable.register(
            process_name=self.module_name,
            labels=['native_random_state', 'numpy_random_state', 'state']
        )

    def get_each_state_count(self) -> None:
        """Updates the number of files in hp(hyper parameter) directories.

        Returns:
            None
        """
        self.hp_ready = self.storage.get_num_ready()
        self.hp_running = self.storage.get_num_running()
        self.hp_finished = self.storage.get_num_finished()

    def get_module_type(self) -> str | None:
        """Get this module type.

        Returns:
            str: Name of this module type.
        """

        if aiaccel.class_master in self.__class__.__name__:
            return aiaccel.module_type_master
        elif aiaccel.class_optimizer in self.__class__.__name__:
            return aiaccel.module_type_optimizer
        elif aiaccel.class_scheduler in self.__class__.__name__:
            return aiaccel.module_type_scheduler
        else:
            return None

    def check_finished(self) -> bool:
        """Check whether all optimization finished or not.

        Returns:
            bool: All optimization finished or not.
        """
        self.hp_finished = self.storage.get_num_finished()

        if self.hp_finished >= self.config.optimize.trial_number:
            return True

        return False

    def print_dict_state(self) -> None:
        """Print hp(hyperparameter) directory states.

        Returns:
            None
        """
        self.logger.info(
            f'{self.hp_finished}/{self.config.optimize.trial_number}, '
            f'finished, '
            f'ready: {self.hp_ready}, '
            f'running: {self.hp_running}'
        )

    def set_logger(
        self,
        logger_name: str,
        logfile: Path,
        file_level: int,
        stream_level: int,
        module_type: str
    ) -> None:
        """Set a default logger options.

        Args:
            logger_name (str): A name of a logger.
            logfile (Path): A path to a log file.
            file_level (int): A logging level for a log file output. For
                example logging.DEBUG
            stream_level (int): A logging level for a stream output.
            module_type (str): A module type of a caller.

        Returns:
            None
        """
        self.logger = logging.getLogger(logger_name)
        self.logger.setLevel(logging.DEBUG)
        fh = logging.FileHandler(logfile, mode='w')
        fh_formatter = (
            '%(asctime)s %(levelname)-8s %(filename)-12s line '
            '%(lineno)-4s %(message)s'
        )
        fh_formatter = logging.Formatter(fh_formatter)
        fh.setFormatter(fh_formatter)
        fh.setLevel(file_level)

        ch = logging.StreamHandler()
        ch_formatter = (f'{module_type} %(levelname)-8s %(message)s')
        ch_formatter = logging.Formatter(ch_formatter)
        ch.setFormatter(ch_formatter)
        ch.setLevel(stream_level)

        self.logger.addHandler(fh)
        self.logger.addHandler(ch)

    def pre_process(self) -> None:
        """Pre-procedure before executing processes.

        Returns:
            None
        """
        raise NotImplementedError

    def post_process(self) -> None:
        """Post-procedure after executed processes.

        Returns:
            None

        Raises:
            NotImplementedError: Causes when he inherited class does not
                implement.
        """
        raise NotImplementedError

    def inner_loop_main_process(self) -> bool:
        """A main loop process. This process is repeated every main loop.

        Returns:
            None

        Raises:
            NotImplementedError: Causes when the inherited class does not
                implement.
        """
        raise NotImplementedError

    def _serialize(self, trial_id: int) -> None:
        """Serialize this module.

        Returns:
            None
        """
        self.storage.variable.d['state'].set(trial_id, self)

        # random state
        self.storage.variable.d['numpy_random_state'].set(trial_id, self.get_numpy_random_state())

    def _deserialize(self, trial_id: int) -> None:
        """ Deserialize this module.

        Returns:
            None
        """
        self.__dict__.update(self.storage.variable.d['state'].get(trial_id).__dict__.copy())

        # random state
        self.set_numpy_random_state(self.storage.variable.d['numpy_random_state'].get(trial_id))

    def set_numpy_random_seed(self) -> None:
        """ set any random seed.

        Args:
            None

        Returns:
            None
        """
        self.logger.debug(f'set numpy random seed: {self.seed}')
        if self._rng is None:
            self.create_numpy_random_generator()
        np.random.set_state(self.get_numpy_random_state())

    def create_numpy_random_generator(self) -> None:
        """ create random generator using any random seed.

        Args:
            None

        Returns:
            None
        """
        self.logger.debug(f'create numpy random generator by seed: {self.seed}')
        self._rng = np.random.RandomState(self.seed)

    def get_numpy_random_state(self) -> tuple:
        """ get random state.

        Args:
            None

        Returns:
            numpy.random.get_state (tuple)
        """
        return self._rng.get_state()

    def set_numpy_random_state(self, state: tuple) -> None:
        """ get random state.

        Args:
            state (tuple): random state

        Returns:
            None
        """
        self._rng.set_state(state)

    def check_error(self) -> bool:
        """ Check to confirm if an error has occurred.

        Args:
            None

        Returns:
            True: no error | False: with error.
        """
        return True

    def resume(self) -> None:
        """ When in resume mode, load the previous
                optimization data in advance.

        Args:
            None

        Returns:
            None
        """
        if (
            self.config.resume is not None and
            self.config.resume > 0
        ):
            self._deserialize(self.config.resume)

    def __getstate__(self):
        obj = self.__dict__.copy()
        del obj['storage']
        del obj['config']
        return obj<|MERGE_RESOLUTION|>--- conflicted
+++ resolved
@@ -50,22 +50,9 @@
         loop_count (int): A loop count that is incremented in loop method.
     """
 
-<<<<<<< HEAD
     def __init__(self, config: DictConfig, module_name: str) -> None:
-        """
-        Args:
-            config (str): A file name of a configuration.
-        """
         self.config = config
         self.ws = Path(self.config.generic.workspace).resolve()
-=======
-    def __init__(self, options: dict[str, str | int | bool]) -> None:
-        # === Load config file===
-        self.options = options
-        self.config_path = Path(self.options['config']).resolve()
-        self.config = Config(self.config_path)
-        self.ws = Path(self.config.workspace.get()).resolve()
->>>>>>> e5a6ddbc
 
         # working directory
         self.dict_alive = self.ws / aiaccel.dict_alive
@@ -98,12 +85,8 @@
         self.storage = Storage(self.ws)
         self.trial_id = TrialId(self.config.config_path)
         # TODO: Separate the generator if don't want to affect randomness each other.
-<<<<<<< HEAD
-        self._rng = None
+        self._rng: np.random.RandomState | None = None
         self.module_name = module_name
-=======
-        self._rng: np.random.RandomState | None = None
->>>>>>> e5a6ddbc
 
         self.storage.variable.register(
             process_name=self.module_name,
