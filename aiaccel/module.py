from __future__ import annotations

import logging
from pathlib import Path
from typing import Any

import numpy as np

<<<<<<< HEAD
from omegaconf.dictconfig import DictConfig

from aiaccel.storage.storage import Storage
from aiaccel.util.trialid import TrialId
from aiaccel.common import alive_master
from aiaccel.common import alive_optimizer
from aiaccel.common import alive_scheduler
from aiaccel.common import class_master
from aiaccel.common import class_optimizer
from aiaccel.common import class_scheduler
from aiaccel.common import dict_alive
from aiaccel.common import dict_hp
from aiaccel.common import dict_hp_ready
from aiaccel.common import dict_hp_running
from aiaccel.common import dict_hp_finished
from aiaccel.common import dict_lock
from aiaccel.common import dict_log
from aiaccel.common import dict_output
from aiaccel.common import dict_result
from aiaccel.common import dict_runner
from aiaccel.common import dict_storage
from aiaccel.common import dict_verification
from aiaccel.common import module_type_master
from aiaccel.common import module_type_optimizer
from aiaccel.common import module_type_scheduler
=======
from aiaccel.common import (class_master, class_optimizer, class_scheduler,
                            module_type_master, module_type_optimizer,
                            module_type_scheduler)
from aiaccel.config import Config
from aiaccel.storage import Storage
from aiaccel.util import TrialId
from aiaccel.workspace import Workspace
>>>>>>> 6ba7a3c4


class AbstractModule(object):
    """An abstract class for Master, Optimizer and Scheduler.

    The procedure of this class is as follows:

    1. At first, deserialize() is called.
    2. start() is called.
    3. pre_process() is called.
    4. loop() is called.

        | 4-1. in while loop, inner_loop_main_process() is called.
        | 4-2. in while loop, loop_count is incremented.

    5. call post_process()

     Args:
        options (dict[str, str | int | bool]): A dictionary containing
            command line options.

    Attributes:
        options (dict[str, str | int | bool]): A dictionary containing
            command line options.
        config_path (Path): Path to the configuration file.
        config (Config): A config object.
        ws (Path): A path to a current workspace.
        dict_hp (Path): A path to hp directory.
        dict_lock (Path): A path to lock directory.
        dict_output (Path): A path to output directory.
        dict_runner (Path): A path to runner directory.
        dict_verification (Path): A path to verification directory.
        hp_finished (int): A number of files in hp/finished directory.
        hp_ready (int): A number of files in hp/ready directory.
        hp_running (int): A number of files in hp/running directory.
        logger (logging.Logger): A logger object.
        loop_count (int): A loop count that is incremented in loop method.
    """

<<<<<<< HEAD
    def __init__(self, config: DictConfig, module_name: str) -> None:
        self.config = config
        self.ws = Path(self.config.generic.workspace).resolve()

        # working directory
        self.dict_alive = self.ws / dict_alive
        self.dict_hp = self.ws / dict_hp
        self.dict_lock = self.ws / dict_lock
        self.dict_log = self.ws / dict_log
        self.dict_output = self.ws / dict_output
        self.dict_result = self.ws / dict_result
        self.dict_runner = self.ws / dict_runner
        self.dict_verification = self.ws / dict_verification
        self.dict_hp_ready = self.ws / dict_hp_ready
        self.dict_hp_running = self.ws / dict_hp_running
        self.dict_hp_finished = self.ws / dict_hp_finished
        self.dict_storage = self.ws / dict_storage

        # alive file
        self.alive_master = self.dict_alive / alive_master
        self.alive_optimizer = self.dict_alive / alive_optimizer
        self.alive_scheduler = self.dict_alive / alive_scheduler
=======
    def __init__(self, options: dict[str, Any]) -> None:
        # === Load config file===
        self.options = options
        self.config_path = Path(self.options['config']).resolve()
        self.config = Config(self.config_path)
        self.workspace = Workspace(self.config.workspace.get())

        if isinstance(self.config.goal.get(), str):
            self.goals = [self.config.goal.get()]
        else:
            self.goals = self.config.goal.get()
>>>>>>> 6ba7a3c4

        self.logger: Any = None
        self.fh: Any = None
        self.ch: Any = None
        self.ch_formatter: Any = None
        self.loop_count = 0
        self.hp_ready = 0
        self.hp_running = 0
        self.hp_finished = 0
<<<<<<< HEAD
        self.seed = self.config.optimize.rand_seed
        self.storage = Storage(self.ws)
        self.trial_id = TrialId(self.config.config_path)
=======
        self.seed = self.config.randseed.get()
        self.storage = Storage(self.workspace.path)
        self.trial_id = TrialId(self.options['config'])
>>>>>>> 6ba7a3c4
        # TODO: Separate the generator if don't want to affect randomness each other.
        self._rng: Any = None
        self.module_name = module_name

        self.storage.variable.register(
            process_name=self.module_name,
            labels=['native_random_state', 'numpy_random_state', 'state']
        )

    def update_each_state_count(self) -> None:
        """Updates hyperparameter counters for ready, runnning, and finished
        states.
        """
        self.hp_ready = self.storage.get_num_ready()
        self.hp_running = self.storage.get_num_running()
        self.hp_finished = self.storage.get_num_finished()

    def get_module_type(self) -> str | None:
        """Get this module type.

        Returns:
            str: Name of this module type.
        """

        if class_master in self.__class__.__name__:
            return module_type_master
        elif class_optimizer in self.__class__.__name__:
            return module_type_optimizer
        elif class_scheduler in self.__class__.__name__:
            return module_type_scheduler
        else:
            return None

    def check_finished(self) -> bool:
        """Checks whether all optimization finished.

        Returns:
            bool: True if all optimizations are finished.
        """
        self.hp_finished = self.storage.get_num_finished()

        if self.hp_finished >= self.config.optimize.trial_number:
            return True

        return False

    def print_dict_state(self) -> None:
        """Print hp(hyperparameter) directory states.

        Returns:
            None
        """
        self.logger.info(
            f'{self.hp_finished}/{self.config.optimize.trial_number}, '
            f'finished, '
            f'ready: {self.hp_ready}, '
            f'running: {self.hp_running}'
        )

    def set_logger(
        self,
        logger_name: str,
        logfile: Path,
        file_level: int,
        stream_level: int,
        module_type: str
    ) -> None:
        """Set a default logger options.

        Args:
            logger_name (str): A name of a logger.
            logfile (Path): A path to a log file.
            file_level (int): A logging level for a log file output. For
                example logging.DEBUG
            stream_level (int): A logging level for a stream output.
            module_type (str): A module type of a caller.

        Returns:
            None
        """
        self.logger = logging.getLogger(logger_name)
        self.logger.setLevel(logging.DEBUG)
        fh = logging.FileHandler(logfile, mode='w')
        fh_formatter = logging.Formatter(
            '%(asctime)s %(levelname)-8s %(filename)-12s line '
            '%(lineno)-4s %(message)s'
        )
        fh.setFormatter(fh_formatter)
        fh.setLevel(file_level)

        ch = logging.StreamHandler()
        ch_formatter = logging.Formatter(
            f'{module_type} %(levelname)-8s %(message)s'
        )
        ch.setFormatter(ch_formatter)
        ch.setLevel(stream_level)

        self.logger.addHandler(fh)
        self.logger.addHandler(ch)

    def pre_process(self) -> None:
        """Pre-procedure before executing processes.

        Returns:
            None
        """
        raise NotImplementedError

    def post_process(self) -> None:
        """Post-procedure after executed processes.

        Returns:
            None

        Raises:
            NotImplementedError: Causes when he inherited class does not
                implement.
        """
        raise NotImplementedError

    def inner_loop_main_process(self) -> bool:
        """A main loop process. This process is repeated every main loop.

        Returns:
            None

        Raises:
            NotImplementedError: Causes when the inherited class does not
                implement.
        """
        raise NotImplementedError

    def _serialize(self, trial_id: int) -> None:
        """Serialize this module.

        Returns:
            None
        """
        self.storage.variable.d['state'].set(trial_id, self)

        # random state
        self.storage.variable.d['numpy_random_state'].set(trial_id, self.get_numpy_random_state())

    def _deserialize(self, trial_id: int) -> None:
        """ Deserialize this module.

        Returns:
            None
        """
        self.__dict__.update(self.storage.variable.d['state'].get(trial_id).__dict__.copy())

        # random state
        self.set_numpy_random_state(self.storage.variable.d['numpy_random_state'].get(trial_id))

    def set_numpy_random_seed(self) -> None:
        """ set any random seed.

        Args:
            None

        Returns:
            None
        """
        self.logger.debug(f'set numpy random seed: {self.seed}')
        if self._rng is None:
            self.create_numpy_random_generator()
        np.random.set_state(self.get_numpy_random_state())

    def create_numpy_random_generator(self) -> None:
        """ create random generator using any random seed.

        Args:
            None

        Returns:
            None
        """
        self.logger.debug(f'create numpy random generator by seed: {self.seed}')
        self._rng = np.random.RandomState(self.seed)

    def get_numpy_random_state(self) -> Any:
        """ get random state.

        Args:
            None

        Returns:
            numpy.random.get_state (tuple)
        """
        return self._rng.get_state()

    def set_numpy_random_state(self, state: Any) -> None:
        """ get random state.

        Args:
            state (tuple): random state

        Returns:
            None
        """
        self._rng.set_state(state)

    def check_error(self) -> bool:
        """ Check to confirm if an error has occurred.

        Args:
            None

        Returns:
            bool: True if no error, False if with error.
        """
        return True

    def resume(self) -> None:
        """ When in resume mode, load the previous
                optimization data in advance.

        Args:
            None

        Returns:
            None
        """
        if (
            self.config.resume is not None and
            self.config.resume > 0
        ):
            self._deserialize(self.config.resume)

    def __getstate__(self) -> dict[str, Any]:
        obj = self.__dict__.copy()
        del obj['storage']
        del obj['config']
        return obj<|MERGE_RESOLUTION|>--- conflicted
+++ resolved
@@ -6,41 +6,13 @@
 
 import numpy as np
 
-<<<<<<< HEAD
 from omegaconf.dictconfig import DictConfig
-
-from aiaccel.storage.storage import Storage
-from aiaccel.util.trialid import TrialId
-from aiaccel.common import alive_master
-from aiaccel.common import alive_optimizer
-from aiaccel.common import alive_scheduler
-from aiaccel.common import class_master
-from aiaccel.common import class_optimizer
-from aiaccel.common import class_scheduler
-from aiaccel.common import dict_alive
-from aiaccel.common import dict_hp
-from aiaccel.common import dict_hp_ready
-from aiaccel.common import dict_hp_running
-from aiaccel.common import dict_hp_finished
-from aiaccel.common import dict_lock
-from aiaccel.common import dict_log
-from aiaccel.common import dict_output
-from aiaccel.common import dict_result
-from aiaccel.common import dict_runner
-from aiaccel.common import dict_storage
-from aiaccel.common import dict_verification
-from aiaccel.common import module_type_master
-from aiaccel.common import module_type_optimizer
-from aiaccel.common import module_type_scheduler
-=======
 from aiaccel.common import (class_master, class_optimizer, class_scheduler,
                             module_type_master, module_type_optimizer,
                             module_type_scheduler)
-from aiaccel.config import Config
 from aiaccel.storage import Storage
 from aiaccel.util import TrialId
 from aiaccel.workspace import Workspace
->>>>>>> 6ba7a3c4
 
 
 class AbstractModule(object):
@@ -80,43 +52,10 @@
         loop_count (int): A loop count that is incremented in loop method.
     """
 
-<<<<<<< HEAD
     def __init__(self, config: DictConfig, module_name: str) -> None:
         self.config = config
-        self.ws = Path(self.config.generic.workspace).resolve()
-
-        # working directory
-        self.dict_alive = self.ws / dict_alive
-        self.dict_hp = self.ws / dict_hp
-        self.dict_lock = self.ws / dict_lock
-        self.dict_log = self.ws / dict_log
-        self.dict_output = self.ws / dict_output
-        self.dict_result = self.ws / dict_result
-        self.dict_runner = self.ws / dict_runner
-        self.dict_verification = self.ws / dict_verification
-        self.dict_hp_ready = self.ws / dict_hp_ready
-        self.dict_hp_running = self.ws / dict_hp_running
-        self.dict_hp_finished = self.ws / dict_hp_finished
-        self.dict_storage = self.ws / dict_storage
-
-        # alive file
-        self.alive_master = self.dict_alive / alive_master
-        self.alive_optimizer = self.dict_alive / alive_optimizer
-        self.alive_scheduler = self.dict_alive / alive_scheduler
-=======
-    def __init__(self, options: dict[str, Any]) -> None:
-        # === Load config file===
-        self.options = options
-        self.config_path = Path(self.options['config']).resolve()
-        self.config = Config(self.config_path)
-        self.workspace = Workspace(self.config.workspace.get())
-
-        if isinstance(self.config.goal.get(), str):
-            self.goals = [self.config.goal.get()]
-        else:
-            self.goals = self.config.goal.get()
->>>>>>> 6ba7a3c4
-
+        self.workspace = Workspace(self.config.generic.workspace)
+        self.goals = [item.value for item in self.config.optimize.goal]
         self.logger: Any = None
         self.fh: Any = None
         self.ch: Any = None
@@ -125,15 +64,9 @@
         self.hp_ready = 0
         self.hp_running = 0
         self.hp_finished = 0
-<<<<<<< HEAD
         self.seed = self.config.optimize.rand_seed
-        self.storage = Storage(self.ws)
+        self.storage = Storage(self.workspace.path)
         self.trial_id = TrialId(self.config.config_path)
-=======
-        self.seed = self.config.randseed.get()
-        self.storage = Storage(self.workspace.path)
-        self.trial_id = TrialId(self.options['config'])
->>>>>>> 6ba7a3c4
         # TODO: Separate the generator if don't want to affect randomness each other.
         self._rng: Any = None
         self.module_name = module_name
