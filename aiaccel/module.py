--- conflicted
+++ resolved
@@ -73,13 +73,8 @@
         self.hp_running = 0
         self.hp_finished = 0
         self.seed = self.config.randseed.get()
-<<<<<<< HEAD
-        self.storage = Storage(self.ws)
+        self.storage = Storage(self.workspace.path)
         self.trial_id = TrialId(self.config)
-=======
-        self.storage = Storage(self.workspace.path)
-        self.trial_id = TrialId(self.options['config'])
->>>>>>> bd112d32
         # TODO: Separate the generator if don't want to affect randomness each other.
         self._rng: Any = None
 
