--- conflicted
+++ resolved
@@ -68,12 +68,8 @@
         self.storage = Storage(self.workspace.path)
         self.trial_id = TrialId(self.config.config_path)
         # TODO: Separate the generator if don't want to affect randomness each other.
-<<<<<<< HEAD
         self._rng = np.random.RandomState(self.seed)
-=======
-        self._rng: Any = None
         self.module_name = module_name
->>>>>>> 4241ae31
 
         self.storage.variable.register(
             process_name=self.module_name,
