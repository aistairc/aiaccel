--- conflicted
+++ resolved
@@ -4,20 +4,11 @@
 from pathlib import Path
 from typing import Any
 
-from aiaccel.common import dict_lock
-from aiaccel.common import dict_result
 from aiaccel.common import file_final_result
 from aiaccel.config import Config
-<<<<<<< HEAD
-from aiaccel.storage.storage import Storage
-from aiaccel.util.filesystem import create_yaml
-from aiaccel.util.trialid import TrialId
+from aiaccel.storage import Storage
+from aiaccel.util import TrialId, create_yaml
 from aiaccel.workspace import Workspace
-=======
-from aiaccel.storage import Storage
-from aiaccel.util import create_yaml
-from aiaccel.util import TrialId
->>>>>>> 39490baa
 
 
 class AbstractEvaluator(object):
@@ -43,16 +34,9 @@
         self.options = options
         self.config_path = Path(self.options['config']).resolve()
         self.config = Config(str(self.config_path))
-<<<<<<< HEAD
         self.workspace = Workspace(self.config.workspace.get())
-        self.hp_result = None
+        self.hp_result: dict[str, Any] | None = None
         self.storage = Storage(self.workspace.path)
-=======
-        self.ws = Path(self.config.workspace.get()).resolve()
-        self.dict_lock = self.ws / dict_lock
-        self.hp_result: dict[str, Any] | None = None
-        self.storage = Storage(self.ws)
->>>>>>> 39490baa
         self.goal = self.config.goal.get()
         self.trial_id = TrialId(str(self.config_path))
 
@@ -81,10 +65,5 @@
         Returns:
             None
         """
-<<<<<<< HEAD
-        path = self.workspace.result / aiaccel.file_final_result
-        create_yaml(path, self.hp_result, self.workspace.lock)
-=======
-        path = self.ws / dict_result / file_final_result
-        create_yaml(path, self.hp_result, self.dict_lock)
->>>>>>> 39490baa
+        path = self.workspace.result / file_final_result
+        create_yaml(path, self.hp_result, self.workspace.lock)