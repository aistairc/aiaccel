--- conflicted
+++ resolved
@@ -35,16 +35,9 @@
         self.options = options
         self.config_path = Path(self.options['config']).resolve()
         self.config = Config(str(self.config_path))
-<<<<<<< HEAD
         self.workspace = Workspace(self.config.workspace.get())
         self.hp_result = None
         self.storage = Storage(self.workspace.path)
-=======
-        self.ws = Path(self.config.workspace.get()).resolve()
-        self.dict_lock = self.ws / aiaccel.dict_lock
-        self.hp_result: dict[str, Any] | None = None
-        self.storage = Storage(self.ws)
->>>>>>> 68323ac1
         self.goal = self.config.goal.get()
         self.trial_id = TrialId(str(self.config_path))
 
