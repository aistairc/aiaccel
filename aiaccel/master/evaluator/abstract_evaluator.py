--- conflicted
+++ resolved
@@ -4,14 +4,10 @@
 from pathlib import Path
 from typing import Any
 
-<<<<<<< HEAD
 
-import aiaccel
-=======
 from aiaccel.common import dict_lock
 from aiaccel.common import dict_result
 from aiaccel.common import file_final_result
->>>>>>> 3e752cac
 from aiaccel.config import Config
 from aiaccel.storage import Storage
 from aiaccel.util import create_yaml
@@ -90,11 +86,6 @@
         Returns:
             None
         """
-<<<<<<< HEAD
         if self.hp_result:
-            path = self.ws / aiaccel.dict_result / aiaccel.file_final_result
-            create_yaml(path, self.hp_result, self.dict_lock)
-=======
-        path = self.ws / dict_result / file_final_result
-        create_yaml(path, self.hp_result, self.dict_lock)
->>>>>>> 3e752cac
+            path = self.ws / dict_result / file_final_result
+            create_yaml(path, self.hp_result, self.dict_lock)