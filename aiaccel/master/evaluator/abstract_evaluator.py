--- conflicted
+++ resolved
@@ -20,17 +20,6 @@
         options (dict[str, str | int | bool]): A dictionary containing
             command line options as well as process name.
 
-<<<<<<< HEAD
-    def __init__(self, config: DictConfig) -> None:
-        """Initial method for AbstractEvaluator.
-
-        Args:
-            config (ConfileWrapper): A configuration object.
-        """
-        self.config = config
-        self.ws = Path(self.config.generic.workspace).resolve()
-        self.dict_lock = self.ws / dict_lock
-=======
     Attributes:
         options (dict[str, str | int | bool]): A dictionary containing
             command line options as well as process name.
@@ -44,14 +33,15 @@
         trial_id (TrialId): TrialId object.
 
     """
+    def __init__(self, config: DictConfig) -> None:
+        """Initial method for AbstractEvaluator.
 
-    def __init__(self, options: dict[str, str | int | bool]) -> None:
-        self.options = options
-        self.config_path = Path(self.options['config']).resolve()
-        self.config = Config(str(self.config_path))
-        self.ws = Path(self.config.workspace.get()).resolve()
-        self.dict_lock = self.ws / aiaccel.dict_lock
->>>>>>> e5a6ddbc
+        Args:
+            config (ConfileWrapper): A configuration object.
+        """
+        self.config = config
+        self.ws = Path(self.config.generic.workspace).resolve()
+        self.dict_lock = self.ws / dict_lock
         self.hp_result = None
         self.storage = Storage(self.ws)
         self.goal = self.config.optimize.goal
