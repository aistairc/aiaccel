from __future__ import annotations

import logging
from pathlib import Path
from typing import Any

from aiaccel.common import file_final_result
from aiaccel.config import Config
from aiaccel.storage import Storage
from aiaccel.util import TrialId, create_yaml
from aiaccel.workspace import Workspace


class AbstractEvaluator(object):
    """An abstract class for MaximizeEvaluator and MinimizeEvaluator.

    Args:
        options (dict[str, str | int | bool]): A dictionary containing
            command line options as well as process name.

    Attributes:
        options (dict[str, str | int | bool]): A dictionary containing
            command line options as well as process name.
        config_path (Path): Path to the configuration file.
        config (Config): Config object.
        hp_result (dict): A dict object of the best optimized result.
        storage (Storage): Storage object.
        goals (list[str]): Goal of optimization ('minimize' or 'maximize').
        trial_id (TrialId): TrialId object.

    """

    def __init__(self, options: dict[str, Any]) -> None:
        self.options = options
        self.config_path = Path(self.options['config']).resolve()
        self.config = Config(str(self.config_path))
<<<<<<< HEAD
        self.workspace = Workspace(Path(self.config.workspace.get()).resolve())
        self.dict_lock = self.workspace.lock
        self.hp_result: dict[str, Any] | None = None
=======
        self.workspace = Workspace(self.config.workspace.get())
        self.hp_result: list[dict[str, Any]] | None = None
>>>>>>> 6ba7a3c4
        self.storage = Storage(self.workspace.path)
        if isinstance(self.config.goal.get(), str):
            self.goals = [self.config.goal.get()]
        else:
            self.goals = self.config.goal.get()
<<<<<<< HEAD
        self.trial_id = TrialId(self.config)
=======
        self.trial_id = TrialId(str(self.config_path))
>>>>>>> 6ba7a3c4

    def evaluate(self) -> None:
        """Run an evaluation.

        Returns:
            None
        """
        best_trial_ids, _ = self.storage.get_best_trial(self.goals)
        if best_trial_ids is None:
            return

        hp_results: list[dict[str, Any]] = []
        for best_trial_id in best_trial_ids:
            hp_results.append(self.storage.get_hp_dict(best_trial_id))
        self.hp_result = hp_results

    def print(self) -> None:
        """Print current results.

        Returns:
            None
        """
        logger = logging.getLogger('root.master.evaluator')
        if self.hp_result:
            logger.info('Best hyperparameter is followings:')
            logger.info(self.hp_result)
        else:
            logger.info('Evaluation not available (no results in storage.db).')

    def save(self) -> None:
        """Save current results to a file.

        Returns:
            None
        """
        path = self.workspace.result / file_final_result
        create_yaml(path, self.hp_result, self.workspace.lock)<|MERGE_RESOLUTION|>--- conflicted
+++ resolved
@@ -34,24 +34,15 @@
         self.options = options
         self.config_path = Path(self.options['config']).resolve()
         self.config = Config(str(self.config_path))
-<<<<<<< HEAD
-        self.workspace = Workspace(Path(self.config.workspace.get()).resolve())
+        self.workspace = Workspace(self.config.workspace.get())
         self.dict_lock = self.workspace.lock
-        self.hp_result: dict[str, Any] | None = None
-=======
-        self.workspace = Workspace(self.config.workspace.get())
         self.hp_result: list[dict[str, Any]] | None = None
->>>>>>> 6ba7a3c4
         self.storage = Storage(self.workspace.path)
         if isinstance(self.config.goal.get(), str):
             self.goals = [self.config.goal.get()]
         else:
             self.goals = self.config.goal.get()
-<<<<<<< HEAD
         self.trial_id = TrialId(self.config)
-=======
-        self.trial_id = TrialId(str(self.config_path))
->>>>>>> 6ba7a3c4
 
     def evaluate(self) -> None:
         """Run an evaluation.
