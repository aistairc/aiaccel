--- conflicted
+++ resolved
@@ -4,10 +4,7 @@
 from pathlib import Path
 from typing import Any
 
-<<<<<<< HEAD
-=======
 from aiaccel.common import file_final_result
->>>>>>> 6ba7a3c4
 from aiaccel.config import Config
 from aiaccel.storage import Storage
 from aiaccel.util import TrialId, create_yaml
@@ -41,15 +38,9 @@
         self.hp_result: list[dict[str, Any]] | None = None
         self.storage = Storage(self.workspace.path)
         if isinstance(self.config.goal.get(), str):
-<<<<<<< HEAD
-            self.goal = [self.config.goal.get()]
-        else:
-            self.goal = self.config.goal.get()
-=======
             self.goals = [self.config.goal.get()]
         else:
             self.goals = self.config.goal.get()
->>>>>>> 6ba7a3c4
         self.trial_id = TrialId(str(self.config_path))
 
     def evaluate(self) -> None:
@@ -58,11 +49,7 @@
         Returns:
             None
         """
-<<<<<<< HEAD
-        best_trial_ids, _ = self.storage.get_best_trial(self.goal)
-=======
         best_trial_ids, _ = self.storage.get_best_trial(self.goals)
->>>>>>> 6ba7a3c4
         if best_trial_ids is None:
             return
 
@@ -90,9 +77,5 @@
         Returns:
             None
         """
-<<<<<<< HEAD
-        path = self.workspace.path / "best_result.yaml"
-=======
-        path = self.workspace.result / file_final_result
->>>>>>> 6ba7a3c4
+        path = self.workspace.path / file_final_result
         create_yaml(path, self.hp_result, self.workspace.lock)