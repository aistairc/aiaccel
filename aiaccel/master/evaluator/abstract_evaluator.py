--- conflicted
+++ resolved
@@ -49,9 +49,6 @@
         Returns:
             None
         """
-<<<<<<< HEAD
-        self.hp_result = self.storage.get_best_trial_dict(self.goal)
-=======
         best_trial_ids, _ = self.storage.get_best_trial(self.goals)
         if best_trial_ids is None:
             return
@@ -60,7 +57,6 @@
         for best_trial_id in best_trial_ids:
             hp_results.append(self.storage.get_hp_dict(best_trial_id))
         self.hp_result = hp_results
->>>>>>> 2ba2ed12
 
     def print(self) -> None:
         """Print current results.
@@ -81,11 +77,5 @@
         Returns:
             None
         """
-<<<<<<< HEAD
-        if self.hp_result:
-            path = self.ws / dict_result / file_final_result
-            create_yaml(path, self.hp_result, self.dict_lock)
-=======
         path = self.workspace.result / file_final_result
-        create_yaml(path, self.hp_result, self.workspace.lock)
->>>>>>> 2ba2ed12
+        create_yaml(path, self.hp_result, self.workspace.lock)