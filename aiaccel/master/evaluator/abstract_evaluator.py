--- conflicted
+++ resolved
@@ -34,23 +34,15 @@
         self.options = options
         self.config_path = Path(self.options['config']).resolve()
         self.config = Config(str(self.config_path))
-<<<<<<< HEAD
-        self.ws = Path(self.config.workspace.get()).resolve()
-        self.dict_lock = self.ws / dict_lock
+        self.workspace = Workspace(Path(self.config.workspace.get()).resolve())
+        self.dict_lock = self.workspace.lock
         self.hp_result: dict[str, Any] | None = None
-        self.storage = Storage(self.ws)
-        self.goal = self.config.goal.get()
-        self.trial_id = TrialId(self.config)
-=======
-        self.workspace = Workspace(self.config.workspace.get())
-        self.hp_result: list[dict[str, Any]] | None = None
         self.storage = Storage(self.workspace.path)
         if isinstance(self.config.goal.get(), str):
             self.goals = [self.config.goal.get()]
         else:
             self.goals = self.config.goal.get()
-        self.trial_id = TrialId(str(self.config_path))
->>>>>>> bd112d32
+        self.trial_id = TrialId(self.config)
 
     def evaluate(self) -> None:
         """Run an evaluation.
