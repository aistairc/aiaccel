--- conflicted
+++ resolved
@@ -2,11 +2,7 @@
 
 import copy
 import logging
-<<<<<<< HEAD
-=======
-from pathlib import Path
 from typing import Any
->>>>>>> 68323ac1
 
 from aiaccel import extension_verification
 from aiaccel.config import Config
@@ -43,14 +39,8 @@
         # === Load config file===
         self.options = options
         self.config = Config(self.options['config'])
-<<<<<<< HEAD
         self.workspace = Workspace(self.config.workspace.get())
         self.is_verified: bool = None
-=======
-        self.ws = Path(self.config.workspace.get()).resolve()
-        self.dict_lock = self.ws / aiaccel.dict_lock
-        self.is_verified: bool = False
->>>>>>> 68323ac1
         self.finished_loop = None
         self.condition: Any = None
         self.verification_result: Any = None
