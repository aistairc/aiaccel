--- conflicted
+++ resolved
@@ -5,21 +5,15 @@
 from pathlib import Path
 from typing import Any
 
-<<<<<<< HEAD
 from omegaconf import OmegaConf
 from omegaconf.dictconfig import DictConfig
 
-from aiaccel import dict_lock, dict_verification, extension_verification
-from aiaccel.storage.storage import Storage
-from aiaccel.util.filesystem import create_yaml
-=======
 from aiaccel.common import dict_lock
 from aiaccel.common import dict_verification
 from aiaccel.common import extension_verification
-from aiaccel.config import Config, is_multi_objective
+from aiaccel.config import is_multi_objective
 from aiaccel.storage import Storage
 from aiaccel.util import create_yaml
->>>>>>> 3e752cac
 
 
 class AbstractVerification(object):
@@ -47,22 +41,12 @@
         storage (Storage): Storage object.
     """
 
-<<<<<<< HEAD
     def __init__(self, config: DictConfig) -> None:
         # === Load config file===
         self.config = config
         self.ws = Path(self.config.generic.workspace).resolve()
         self.dict_lock = self.ws / dict_lock
         self.is_verified = None
-=======
-    def __init__(self, options: dict[str, Any]) -> None:
-        # === Load config file===
-        self.options = options
-        self.config = Config(self.options['config'])
-        self.ws = Path(self.config.workspace.get()).resolve()
-        self.dict_lock = self.ws / dict_lock
-        self.is_verified: bool = False
->>>>>>> 3e752cac
         self.finished_loop = None
         self.condition: Any = None
         self.verification_result: Any = None
@@ -124,16 +108,12 @@
 
         # self.save(loop)
 
-<<<<<<< HEAD
-        best_trial = self.storage.get_best_trial_dict(self.config.optimize.goal.value.lower())
-        if best_trial is None:
-            return
-=======
         if is_multi_objective(self.config):
             return
 
-        best_trial = self.storage.get_best_trial_dict(self.config.goal.get().lower())
->>>>>>> 3e752cac
+        best_trial = self.storage.get_best_trial_dict(self.config.optimize.goal.lower())
+        if best_trial is None:
+            return
 
         if (
             best_trial['result'] < self.condition[index]['minimum'] or
