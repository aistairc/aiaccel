--- conflicted
+++ resolved
@@ -47,15 +47,9 @@
         self.load_verification_config()
         self.storage = Storage(self.workspace.path)
         if isinstance(self.config.goal.get(), str):
-<<<<<<< HEAD
-            self.goal = [self.config.goal.get()]
-        else:
-            self.goal = self.config.goal.get()
-=======
             self.goals = [self.config.goal.get()]
         else:
             self.goals = self.config.goal.get()
->>>>>>> 6ba7a3c4
 
     def verify(self) -> None:
         """Run a verification.
@@ -91,11 +85,7 @@
         if is_multi_objective(self.config):
             return
 
-<<<<<<< HEAD
-        best_trial = self.storage.get_best_trial_dict(self.goal)
-=======
         best_trial = self.storage.get_best_trial_dict(self.goals)
->>>>>>> 6ba7a3c4
         if best_trial is None:
             self.verification_result[index]['passed'] = False
             self.save(loop)
