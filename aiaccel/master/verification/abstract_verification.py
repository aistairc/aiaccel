from __future__ import annotations

import copy
import logging
from pathlib import Path
from typing import Literal
from typing import Any

from aiaccel.common import dict_lock
from aiaccel.common import dict_verification
from aiaccel.common import extension_verification
from aiaccel.config import Config
from aiaccel.storage import Storage
from aiaccel.util import create_yaml


class AbstractVerification(object):
    """An abstract class of verification.

    Args:
        options (dict[str, str | int | bool]): A dictionary containing
            command line options as well as process name.

    Attributes:
        options (dict[str, str | int | bool]): A dictionary containing
            command line options as well as process name.
        config (Config): Config object
        ws (Path): Path to the workspace.
        dict_lock (Path): Path to "lock", i.e. `ws`/lock.
        is_verified (bool): Whether verified or not.
        condition (list[dict[str, int | float]]): A list of verification
            conditions. Each element dict has keys 'loop', 'minimum', and
            'maximum' with values as int, float, and float, respectively.
            The verification is `True` if the optimized result of which the
            trial id is the given 'loop' is greater than or equal to
            'minimum' as well as is less than or equal to the 'maximum'.
        verification_result (list[dict]): Deepcopy object of condition.
        storage (Storage): Storage object.
    """

    def __init__(self, options: dict[str, Any]) -> None:
        # === Load config file===
        self.options = options
        self.config = Config(self.options['config'])
        self.ws = Path(self.config.workspace.get()).resolve()
<<<<<<< HEAD
        self.dict_lock = self.ws / aiaccel.dict_lock
        self.is_verified = self.config.is_verified.get()
        self.condition = self.config.condition.get()
        self.verification_result = copy.copy(self.condition)
=======
        self.dict_lock = self.ws / dict_lock
        self.is_verified: bool = False
        self.finished_loop = None
        self.condition: Any = None
        self.verification_result: Any = None
        self.load_verification_config()
>>>>>>> 39490baa
        self.storage = Storage(self.ws)

        if self.config.goal.get().lower() == 'minimize':
            self._current_best_start = float('inf')
            self._comparator = min
        else:
            self._current_best_start = float('-inf')
            self._comparator = max
        self._verified_loops: list[int] = []
        self._verified_trial_ids: list[int] = []

    def verify(self) -> None:
        """Run a verification.

        The trigger to run a verification, is described in configuration file
        'verification' > 'conditions'.
        """
        if not self.is_verified:
            return

        # TODO: Flatten following for-loop if main process is flatten.
        for condition_id, target_condition in enumerate(self.condition):
            loop = target_condition['loop']
            if not self._is_loop_verifiable(loop):
                continue
            if self._is_loop_verified(loop):
                continue
            finished_trial_ids = self.storage.get_finished()
            finished_trial_ids.sort()
            current_best = self._find_best_objective_before_target_loop(
                finished_trial_ids,
                loop
            )
            if self._make_verification(current_best, condition_id) == 'verified':
                self._verified_loops.append(loop)
                self.save(loop)

    def _is_loop_verifiable(self, loop: int) -> bool:
        return loop < self.config.trial_number.get()

    def _is_loop_verified(self, loop: int) -> bool:
        return loop in self._verified_loops

    def _find_best_objective_before_target_loop(
        self,
        finished_trial_ids: list[int],
        loop: int
    ) -> float:
        current_best = self._current_best_start
        self._verified_trial_ids = []
        for trial_id in finished_trial_ids:
            if trial_id > loop:
                break
            result = self.storage.result.get_any_trial_objective(trial_id)
            current_best = self._comparator(current_best, result)
            self._verified_trial_ids.append(trial_id)
        return current_best

    def _make_verification(self, current_best: float, condition_id: int) -> Literal['verified', '']:
        """Run a verification.

        Args:
            current_best (float): Best objective before target loop.
            condition_id (int): Index of target condition.

        Returns:
            str: String which indicates whether verification was made.
                'verified' if verification was made, and '' if it was not.
        """
        loop = self.condition[condition_id]['loop']
        lower = self.condition[condition_id]['minimum']
        upper = self.condition[condition_id]['maximum']
        if lower <= current_best <= upper:
            self.verification_result[condition_id]['passed'] = True
            return 'verified'
        elif len(self._verified_trial_ids) == loop + 1:
            self.verification_result[condition_id]['passed'] = False
            return 'verified'
        else:
            return ''

    def load_verification_config(self) -> None:
        """Load configurations about verification.

        Returns:
            None
        """
        self.is_verified = self.config.is_verified.get()
        self.condition = self.config.condition.get()
        self.verification_result = copy.copy(self.condition)

    def print(self) -> None:
        """Print current verifications result.

        Returns:
            None
        """
        if not self.is_verified:
            return None

        logger = logging.getLogger('root.master.verification')
        logger.info('Current verification is followings:')
        logger.info(f'{self.verification_result}')

    def save(self, name: str | int) -> None:
        """Save current verifications result to a file.

        Args:
            name (int):

        Returns:
            None
        """
        if not self.is_verified:
            return None

        path = self.ws / dict_verification / f'{name}.{extension_verification}'
        create_yaml(path, self.verification_result, self.dict_lock)
        logger = logging.getLogger('root.master.verification')
        logger.info(f'Save verifiation file: {name}.{extension_verification}')<|MERGE_RESOLUTION|>--- conflicted
+++ resolved
@@ -43,19 +43,10 @@
         self.options = options
         self.config = Config(self.options['config'])
         self.ws = Path(self.config.workspace.get()).resolve()
-<<<<<<< HEAD
-        self.dict_lock = self.ws / aiaccel.dict_lock
+        self.dict_lock = self.ws / dict_lock
         self.is_verified = self.config.is_verified.get()
         self.condition = self.config.condition.get()
         self.verification_result = copy.copy(self.condition)
-=======
-        self.dict_lock = self.ws / dict_lock
-        self.is_verified: bool = False
-        self.finished_loop = None
-        self.condition: Any = None
-        self.verification_result: Any = None
-        self.load_verification_config()
->>>>>>> 39490baa
         self.storage = Storage(self.ws)
 
         if self.config.goal.get().lower() == 'minimize':
