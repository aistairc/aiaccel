from __future__ import annotations

import copy
import logging
from pathlib import Path
from typing import Literal
from typing import Any

from aiaccel.common import dict_lock
from aiaccel.common import dict_verification
from aiaccel.common import extension_verification
from aiaccel.config import Config, is_multi_objective
from aiaccel.storage import Storage
from aiaccel.util import create_yaml


class AbstractVerification(object):
    """An abstract class of verification.

    Args:
        options (dict[str, str | int | bool]): A dictionary containing
            command line options as well as process name.

    Attributes:
        options (dict[str, str | int | bool]): A dictionary containing
            command line options as well as process name.
        config (Config): Config object
        ws (Path): Path to the workspace.
        dict_lock (Path): Path to "lock", i.e. `ws`/lock.
        is_verified (bool): Whether verified or not.
        condition (list[dict[str, int | float]]): A list of verification
            conditions. Each element dict has keys 'loop', 'minimum', and
            'maximum' with values as int, float, and float, respectively.
            The verification is `True` if the optimized result of which the
            trial id is the given 'loop' is greater than or equal to
            'minimum' as well as is less than or equal to the 'maximum'.
        verification_result (list[dict]): Deepcopy object of condition.
        storage (Storage): Storage object.
    """

    def __init__(self, options: dict[str, Any]) -> None:
        # === Load config file===
        self.options = options
        self.config = Config(self.options['config'])
        self.ws = Path(self.config.workspace.get()).resolve()
        self.dict_lock = self.ws / dict_lock
        self.is_verified = self.config.is_verified.get()
        self.condition = self.config.condition.get()
        self.verification_result = copy.copy(self.condition)
        self.storage = Storage(self.ws)

        if self.config.goal.get().lower() == 'minimize':
            self._current_best_start = float('inf')
            self._comparator = min
        else:
            self._current_best_start = float('-inf')
            self._comparator = max
        self._verified_loops: list[int] = []
        self._verified_trial_ids: list[int] = []

    def verify(self) -> None:
        """Run a verification.

        The trigger to run a verification, is described in configuration file
        'verification' > 'conditions'.
        """
        if not self.is_verified:
            return

        # TODO: Flatten following for-loop if main process is flatten.
        for condition_id, target_condition in enumerate(self.condition):
            loop = target_condition['loop']
            if not self._is_loop_verifiable(loop):
                continue
            if self._is_loop_verified(loop):
                continue
            finished_trial_ids = self.storage.get_finished()
            finished_trial_ids.sort()
            current_best = self._find_best_objective_before_target_loop(
                finished_trial_ids,
                loop
            )
            if self._make_verification(current_best, condition_id) == 'verified':
                self._verified_loops.append(loop)
                self.save(loop)

    def _is_loop_verifiable(self, loop: int) -> bool:
        return loop < self.config.trial_number.get()

    def _is_loop_verified(self, loop: int) -> bool:
        return loop in self._verified_loops

    def _find_best_objective_before_target_loop(
        self,
        finished_trial_ids: list[int],
        loop: int
    ) -> float:
        current_best = self._current_best_start
        self._verified_trial_ids = []
        for trial_id in finished_trial_ids:
            if trial_id > loop:
                break
            result = self.storage.result.get_any_trial_objective(trial_id)
            current_best = self._comparator(current_best, result)
            self._verified_trial_ids.append(trial_id)
        return current_best

    def _make_verification(self, current_best: float, condition_id: int) -> Literal['verified', '']:
        """Run a verification.

        Args:
            current_best (float): Best objective before target loop.
            condition_id (int): Index of target condition.

        Returns:
            str: String which indicates whether verification was made.
                'verified' if verification was made, and '' if it was not.
        """
<<<<<<< HEAD
        loop = self.condition[condition_id]['loop']
        lower = self.condition[condition_id]['minimum']
        upper = self.condition[condition_id]['maximum']
        if lower <= current_best <= upper:
            self.verification_result[condition_id]['passed'] = True
            return 'verified'
        elif len(self._verified_trial_ids) == loop + 1:
            self.verification_result[condition_id]['passed'] = False
            return 'verified'
=======
        # with fasteners.InterProcessLock(
        #     interprocess_lock_file((self.ws / aiaccel.dict_hp), self.dict_lock)
        # ):
        #     hp_finished_files = get_file_hp_finished(self.ws)

        # best, best_file = get_best_parameter(
        #     hp_finished_files,
        #     self.config.goal.get(),
        #     self.dict_lock
        # )
        # self.verification_result[index]['best'] = best

        # if (
        #     best < self.condition[index]['minimum'] or
        #     best > self.condition[index]['maximum']
        # ):
        #     self.verification_result[index]['passed'] = False
        # else:
        #     self.verification_result[index]['passed'] = True

        # self.save(loop)

        if is_multi_objective(self.config):
            return

        best_trial = self.storage.get_best_trial_dict(self.config.goal.get().lower())

        if (
            best_trial['result'] < self.condition[index]['minimum'] or
            best_trial['result'] > self.condition[index]['maximum']
        ):
            self.verification_result[index]['passed'] = False
>>>>>>> 3e752cac
        else:
            return ''

    def load_verification_config(self) -> None:
        """Load configurations about verification.

        Returns:
            None
        """
        self.is_verified = self.config.is_verified.get()
        self.condition = self.config.condition.get()
        self.verification_result = copy.copy(self.condition)

    def print(self) -> None:
        """Print current verifications result.

        Returns:
            None
        """
        if not self.is_verified:
            return None

        logger = logging.getLogger('root.master.verification')
        logger.info('Current verification is followings:')
        logger.info(f'{self.verification_result}')

    def save(self, name: str | int) -> None:
        """Save current verifications result to a file.

        Args:
            name (int):

        Returns:
            None
        """
        if not self.is_verified:
            return None

        path = self.ws / dict_verification / f'{name}.{extension_verification}'
        create_yaml(path, self.verification_result, self.dict_lock)
        logger = logging.getLogger('root.master.verification')
        logger.info(f'Save verifiation file: {name}.{extension_verification}')<|MERGE_RESOLUTION|>--- conflicted
+++ resolved
@@ -66,6 +66,9 @@
         """
         if not self.is_verified:
             return
+            
+        if is_multi_objective(self.config):
+            return
 
         # TODO: Flatten following for-loop if main process is flatten.
         for condition_id, target_condition in enumerate(self.condition):
@@ -116,7 +119,6 @@
             str: String which indicates whether verification was made.
                 'verified' if verification was made, and '' if it was not.
         """
-<<<<<<< HEAD
         loop = self.condition[condition_id]['loop']
         lower = self.condition[condition_id]['minimum']
         upper = self.condition[condition_id]['maximum']
@@ -126,40 +128,6 @@
         elif len(self._verified_trial_ids) == loop + 1:
             self.verification_result[condition_id]['passed'] = False
             return 'verified'
-=======
-        # with fasteners.InterProcessLock(
-        #     interprocess_lock_file((self.ws / aiaccel.dict_hp), self.dict_lock)
-        # ):
-        #     hp_finished_files = get_file_hp_finished(self.ws)
-
-        # best, best_file = get_best_parameter(
-        #     hp_finished_files,
-        #     self.config.goal.get(),
-        #     self.dict_lock
-        # )
-        # self.verification_result[index]['best'] = best
-
-        # if (
-        #     best < self.condition[index]['minimum'] or
-        #     best > self.condition[index]['maximum']
-        # ):
-        #     self.verification_result[index]['passed'] = False
-        # else:
-        #     self.verification_result[index]['passed'] = True
-
-        # self.save(loop)
-
-        if is_multi_objective(self.config):
-            return
-
-        best_trial = self.storage.get_best_trial_dict(self.config.goal.get().lower())
-
-        if (
-            best_trial['result'] < self.condition[index]['minimum'] or
-            best_trial['result'] > self.condition[index]['maximum']
-        ):
-            self.verification_result[index]['passed'] = False
->>>>>>> 3e752cac
         else:
             return ''
 
