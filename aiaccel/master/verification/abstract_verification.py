from __future__ import annotations

import copy
import logging
from pathlib import Path
from typing import Any

<<<<<<< HEAD
import aiaccel
from aiaccel.config import Config, is_multi_objective
from aiaccel.storage.storage import Storage
from aiaccel.util.filesystem import create_yaml
=======
from aiaccel.common import dict_lock
from aiaccel.common import dict_verification
from aiaccel.common import extension_verification
from aiaccel.config import Config
from aiaccel.storage import Storage
from aiaccel.util import create_yaml
>>>>>>> 39490baa


class AbstractVerification(object):
    """An abstract class of verification.

    Args:
        options (dict[str, str | int | bool]): A dictionary containing
            command line options as well as process name.

    Attributes:
        options (dict[str, str | int | bool]): A dictionary containing
            command line options as well as process name.
        config (Config): Config object
        ws (Path): Path to the workspace.
        dict_lock (Path): Path to "lock", i.e. `ws`/lock.
        is_verified (bool): Whether verified or not.
        finished_loop (int): The last loop number verified.
        condition (list[dict[str, int | float]]): A list of verification
            conditions. Each element dict has keys 'loop', 'minimum', and
            'maximum' with values as int, float, and float, respectively.
            The verification is `True` if the optimized result of which the
            trial id is the given 'loop' is greater than or equal to
            'minimum' as well as is less than or equal to the 'maximum'.
        verification_result (list[dict]): Deepcopy object of condition.
        storage (Storage): Storage object.
    """

    def __init__(self, options: dict[str, Any]) -> None:
        # === Load config file===
        self.options = options
        self.config = Config(self.options['config'])
        self.ws = Path(self.config.workspace.get()).resolve()
        self.dict_lock = self.ws / dict_lock
        self.is_verified: bool = False
        self.finished_loop = None
        self.condition: Any = None
        self.verification_result: Any = None
        self.load_verification_config()
        self.storage = Storage(self.ws)

    def verify(self) -> None:
        """Run a verification.

        The trigger to run a verification, is described in configuration file
        'verification' > 'conditions'.

        Returns:
            None
        """
        if not self.is_verified:
            return

        # with fasteners.InterProcessLock(interprocess_lock_file(
        #         (self.ws / aiaccel.dict_hp), self.dict_lock)):
        #     hp_finished_files = get_file_hp_finished(self.ws)

        for i, c in enumerate(self.condition):
            if self.storage.get_num_finished() >= c['loop']:
                if (
                    self.finished_loop is None or
                    c['loop'] > self.finished_loop
                ):
                    self.make_verification(i, c['loop'])
                    self.finished_loop = c['loop']

    def make_verification(self, index: int, loop: int) -> None:
        """Run a verification and save the result.

        Args:
            index (int): An index of verifications.
            loop (int): A loop count of Master.

        Returns:
            None
        """
        # with fasteners.InterProcessLock(
        #     interprocess_lock_file((self.ws / aiaccel.dict_hp), self.dict_lock)
        # ):
        #     hp_finished_files = get_file_hp_finished(self.ws)

        # best, best_file = get_best_parameter(
        #     hp_finished_files,
        #     self.config.goal.get(),
        #     self.dict_lock
        # )
        # self.verification_result[index]['best'] = best

        # if (
        #     best < self.condition[index]['minimum'] or
        #     best > self.condition[index]['maximum']
        # ):
        #     self.verification_result[index]['passed'] = False
        # else:
        #     self.verification_result[index]['passed'] = True

        # self.save(loop)

        if is_multi_objective(self.config):
            return

        best_trial = self.storage.get_best_trial_dict(self.config.goal.get().lower())

        if (
            best_trial['result'] < self.condition[index]['minimum'] or
            best_trial['result'] > self.condition[index]['maximum']
        ):
            self.verification_result[index]['passed'] = False
        else:
            self.verification_result[index]['passed'] = True
        self.save(loop)

    def load_verification_config(self) -> None:
        """Load configurations about verification.

        Returns:
            None
        """
        self.is_verified = self.config.is_verified.get()
        self.condition = self.config.condition.get()
        self.verification_result = copy.copy(self.condition)

    def print(self) -> None:
        """Print current verifications result.

        Returns:
            None
        """
        if not self.is_verified:
            return None

        logger = logging.getLogger('root.master.verification')
        logger.info('Current verification is followings:')
        logger.info(f'{self.verification_result}')

    def save(self, name: str | int) -> None:
        """Save current verifications result to a file.

        Args:
            name (int):

        Returns:
            None
        """
        if not self.is_verified:
            return None

        path = self.ws / dict_verification / f'{name}.{extension_verification}'
        create_yaml(path, self.verification_result, self.dict_lock)
        logger = logging.getLogger('root.master.verification')
        logger.info(f'Save verifiation file: {name}.{extension_verification}')<|MERGE_RESOLUTION|>--- conflicted
+++ resolved
@@ -5,19 +5,12 @@
 from pathlib import Path
 from typing import Any
 
-<<<<<<< HEAD
-import aiaccel
-from aiaccel.config import Config, is_multi_objective
-from aiaccel.storage.storage import Storage
-from aiaccel.util.filesystem import create_yaml
-=======
 from aiaccel.common import dict_lock
 from aiaccel.common import dict_verification
 from aiaccel.common import extension_verification
-from aiaccel.config import Config
+from aiaccel.config import Config, is_multi_objective
 from aiaccel.storage import Storage
 from aiaccel.util import create_yaml
->>>>>>> 39490baa
 
 
 class AbstractVerification(object):
