--- conflicted
+++ resolved
@@ -5,13 +5,8 @@
 from aiaccel.master.pylocal_master import PylocalMaster
 
 
-<<<<<<< HEAD
-def create_master(resource_type: str) -> Any:
-    """ Create a master class
-        by selecting localmaster or abcimaster.
-=======
-def create_master(config_path: str) -> type | None:
-    """Returns master type.
+def create_master(resource_type: str) -> type | None:
+    """ Returns master type.
 
     Args:
         config_path (str): Path to configuration file.
@@ -20,7 +15,6 @@
         type | None: `LocalMaster`, `PylocalMaster`, or `AbciMaster`
             if resource type is 'local', 'python_local', or 'abci',
             respectively. Other cases, None.
->>>>>>> e5a6ddbc
     """
 
     if resource_type.lower() == "local":
