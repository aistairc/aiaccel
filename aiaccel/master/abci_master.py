from __future__ import annotations

import subprocess

<<<<<<< HEAD
from aiaccel.abci.qstat import parse_qstat
from aiaccel.master.abstract_master import AbstractMaster
from aiaccel.util.filesystem import get_dict_files
from aiaccel.util.retry import retry
=======
from aiaccel.common import dict_runner
from aiaccel.abci import parse_qstat
from aiaccel.master import AbstractMaster
from aiaccel.util import get_dict_files
from aiaccel.util import retry
>>>>>>> 39490baa


class AbciMaster(AbstractMaster):
    """A master class running on ABCI environment.

    Args:
        options (dict[str, str | int | bool]): A dictionary containing
            command line options.

    Attributes:
        runner_files (list[Path]): A list of path of runner files.
        stats (list[dict]): A result string of 'qstat' command.
    """

    def __init__(self, options: dict[str, str | int | bool]) -> None:
        super().__init__(options)
        self.runner_files = []
        self.stats = []

    def pre_process(self) -> None:
        """Pre-procedure before executing processes.

        Returns:
            None
        """

<<<<<<< HEAD
        self.runner_files = get_dict_files(self.workspace.runner, "run_*.sh")
=======
        self.runner_files = get_dict_files(
            self.ws / dict_runner,
            "run_*.sh"
        )
>>>>>>> 39490baa

    @retry(_MAX_NUM=60, _DELAY=1.0)
    def get_stats(self) -> None:
        """Get a current status and update.

        Returns:
            None
        """
        commands = 'qstat -xml'
        p = subprocess.Popen(commands, stdout=subprocess.PIPE, shell=True)

        try:
            stdout_data, _ = p.communicate(timeout=1)
        except subprocess.TimeoutExpired:
            p.kill()
            stdout_data, _ = p.communicate()

        stats = stdout_data.decode('utf-8')

        # Write qstat result
        lines = ''

        for line in stats:
            lines += line

        if len(stats) < 1:
            return

        self.stats = parse_qstat(self.config, stats)<|MERGE_RESOLUTION|>--- conflicted
+++ resolved
@@ -2,18 +2,9 @@
 
 import subprocess
 
-<<<<<<< HEAD
-from aiaccel.abci.qstat import parse_qstat
-from aiaccel.master.abstract_master import AbstractMaster
-from aiaccel.util.filesystem import get_dict_files
-from aiaccel.util.retry import retry
-=======
-from aiaccel.common import dict_runner
 from aiaccel.abci import parse_qstat
 from aiaccel.master import AbstractMaster
-from aiaccel.util import get_dict_files
-from aiaccel.util import retry
->>>>>>> 39490baa
+from aiaccel.util import get_dict_files, retry
 
 
 class AbciMaster(AbstractMaster):
@@ -40,14 +31,7 @@
             None
         """
 
-<<<<<<< HEAD
         self.runner_files = get_dict_files(self.workspace.runner, "run_*.sh")
-=======
-        self.runner_files = get_dict_files(
-            self.ws / dict_runner,
-            "run_*.sh"
-        )
->>>>>>> 39490baa
 
     @retry(_MAX_NUM=60, _DELAY=1.0)
     def get_stats(self) -> None:
