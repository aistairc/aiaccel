--- conflicted
+++ resolved
@@ -5,19 +5,11 @@
 from pathlib import Path
 from typing import Any
 
-<<<<<<< HEAD
 from omegaconf.dictconfig import DictConfig
 
-from aiaccel import goal_maximize, goal_minimize
-from aiaccel.master.evaluator.maximize_evaluator import MaximizeEvaluator
-from aiaccel.master.evaluator.minimize_evaluator import MinimizeEvaluator
-from aiaccel.master.verification.abstract_verification import \
-    AbstractVerification
-=======
 from aiaccel.common import goal_maximize, goal_minimize
 from aiaccel.config import is_multi_objective
 from aiaccel.master import AbstractVerification, MaximizeEvaluator, MinimizeEvaluator
->>>>>>> 3e752cac
 from aiaccel.module import AbstractModule
 from aiaccel.util import (
     get_time_now_object,
@@ -51,36 +43,19 @@
     def __init__(self, config: DictConfig) -> None:
         super().__init__(config, 'master')
         self.start_time = get_time_now_object()
-<<<<<<< HEAD
-        self.loop_start_time = None
+        self.loop_start_time: datetime | None = None
         self.logger = logging.getLogger('root.master')
-=======
-        self.loop_start_time: datetime | None = None
-        self.options = options
-        self.options["process_name"] = "master"
-
-        super().__init__(self.options)
-        self.logger = logging.getLogger("root.master")
->>>>>>> 3e752cac
         self.logger.setLevel(logging.DEBUG)
         self.set_logger(
-<<<<<<< HEAD
             'root.master',
             self.dict_log / self.config.logger.file.master,
             str_to_logging_level(self.config.logger.log_level.master),
             str_to_logging_level(self.config.logger.stream_level.master),
             'Master   '
-=======
-            "root.master",
-            self.dict_log / self.config.master_logfile.get(),
-            str_to_logging_level(self.config.master_file_log_level.get()),
-            str_to_logging_level(self.config.master_stream_log_level.get()),
-            "Master   ",
->>>>>>> 3e752cac
         )
 
         self.verification = AbstractVerification(self.config)
-        self.goal = self.config.optimize.goal.value
+        self.goal = self.config.optimize.goal
         self.trial_number = self.config.optimize.trial_number
 
         self.runner_files: list[Path] | None = []
@@ -112,23 +87,14 @@
         if not self.check_finished():
             return
 
-<<<<<<< HEAD
-        if self.config.optimize.goal.value.lower() == goal_maximize:
-            evaluator = MaximizeEvaluator(self.config)
-        elif self.config.optimize.goal.value.lower() == goal_minimize:
-            evaluator = MinimizeEvaluator(self.config)
-=======
         if is_multi_objective(self.config):
             self.logger.info(
                 "Multi-objective optimization does not run an evaluation process."
             )
-        elif self.goal.lower() == goal_maximize:
-            evaluator: MaximizeEvaluator | MinimizeEvaluator = MaximizeEvaluator(
-                self.options
-            )
-        elif self.goal.lower() == goal_minimize:
-            evaluator = MinimizeEvaluator(self.options)
->>>>>>> 3e752cac
+        elif self.config.optimize.goal.value.lower() == goal_maximize:
+            evaluator = MaximizeEvaluator(self.config)
+        elif self.config.optimize.goal.value.lower() == goal_minimize:
+            evaluator = MinimizeEvaluator(self.config)
         else:
             self.logger.error(f"Invalid goal: {self.goal}.")
             raise ValueError(f"Invalid goal: {self.goal}.")
