from __future__ import annotations

import logging
from datetime import datetime
from pathlib import Path
from typing import Any

<<<<<<< HEAD
import aiaccel
from aiaccel.config import is_multi_objective
from aiaccel.master.evaluator.maximize_evaluator import MaximizeEvaluator
from aiaccel.master.evaluator.minimize_evaluator import MinimizeEvaluator
from aiaccel.master.verification.abstract_verification import \
    AbstractVerification
=======
from aiaccel.common import goal_maximize
from aiaccel.common import goal_minimize
>>>>>>> 39490baa
from aiaccel.module import AbstractModule
from aiaccel.master import MaximizeEvaluator
from aiaccel.master import MinimizeEvaluator
from aiaccel.master import AbstractVerification
from aiaccel.util import str_to_logging_level
from aiaccel.util import get_time_now_object
from aiaccel.util import get_time_string_from_object


class AbstractMaster(AbstractModule):
    """An abstract class for AbciMaster and LocalMaster.

    Args:
        options (dict[str, str | int | bool]): A dictionary containing
            command line options.

    Attributes:
        options (dict[str, str | int | bool]): A dictionary containing
            command line options as well as process name.
        loop_start_time (datetime.datetime): A stored loop starting time.
        optimizer_proc (subprocess.Popen): A reference for a subprocess of
            Optimizer.
        start_time (datetime.datetime): A stored starting time.
        verification (AbstractVerification): A verification object.
        logger (logging.Logger): Logger object.
        goal (str): Goal of optimization ('minimize' or 'maximize').
        trial_number (int): The number of trials.
        runner_files (list):
        stats (list):
    """

    def __init__(self, options: dict[str, str | int | bool]) -> None:
        self.start_time = get_time_now_object()
        self.loop_start_time: datetime | None = None
        self.options = options
        self.options['process_name'] = 'master'

        super().__init__(self.options)
        self.logger = logging.getLogger('root.master')
        self.logger.setLevel(logging.DEBUG)

        self.set_logger(
            'root.master',
            self.dict_log / self.config.master_logfile.get(),
            str_to_logging_level(self.config.master_file_log_level.get()),
            str_to_logging_level(self.config.master_stream_log_level.get()),
            'Master   '
        )

        self.verification = AbstractVerification(self.options)
        self.goal = self.config.goal.get()
        self.trial_number = self.config.trial_number.get()

        self.runner_files: list[Path] | None = []
        self.stats: list[Any] = []

    def pre_process(self) -> None:
        """Pre-procedure before executing processes.

        Returns:
            None

        Raises:
            IndexError: Causes when expire the count which cannot confirm to
                run Optimizer and Scheduler.
        """
        self.loop_start_time = get_time_now_object()

        return

    def post_process(self) -> None:
        """Pre-procedure before executing processes.

        Returns:
            None

        Raises:
            ValueError: Causes when an invalid goal is set.
        """
        if not self.check_finished():
            return

<<<<<<< HEAD
        if is_multi_objective(self.config):
            self.logger.info('Multi-objective optimization does not run an evaluation process.')
        elif self.goal.lower() == aiaccel.goal_maximize:
=======
        evaluator: MaximizeEvaluator | MinimizeEvaluator
        if self.goal.lower() == goal_maximize:
>>>>>>> 39490baa
            evaluator = MaximizeEvaluator(self.options)
        elif self.goal.lower() == goal_minimize:
            evaluator = MinimizeEvaluator(self.options)
        else:
            self.logger.error(f'Invalid goal: {self.goal}.')
            raise ValueError(f'Invalid goal: {self.goal}.')

        if is_multi_objective(self.config) is False:
            evaluator.evaluate()
            evaluator.print()
            evaluator.save()

        # verification
        self.verification.verify()
        self.verification.save('final')
        self.logger.info('Master finished.')

    def print_dict_state(self) -> None:
        """Display the number of yaml files in 'ready', 'running', and
        'finished' directries in hp directory.

        Returns:
            None
        """
        now = get_time_now_object()

        if self.loop_start_time is None:
            end_estimated_time = 'Unknown'
        else:
            looping_time = now - self.loop_start_time

            if self.hp_finished != 0:
                one_loop_time = (looping_time / self.hp_finished)
                hp_finished = self.hp_finished
                finishing_time = (now + (self.trial_number - hp_finished) * one_loop_time)
                end_estimated_time = get_time_string_from_object(finishing_time)
            else:
                end_estimated_time = 'Unknown'

        self.logger.info(
            f'{self.hp_finished}/{self.trial_number} finished, '
            f'ready: {self.hp_ready} ,'
            f'running: {self.hp_running}, '
            f'end estimated time: {end_estimated_time}'
        )

    def inner_loop_main_process(self) -> bool:
        """A main loop process. This process is repeated every main loop.

        Returns:
            bool: The process succeeds or not. The main loop exits if failed.
        """
        self.get_each_state_count()

        if self.hp_finished >= self.trial_number:
            return False

        self.get_stats()
        self.print_dict_state()
        # verification
        self.verification.verify()

        return True

    def get_stats(self) -> None:
        """Get a current status and update.

        Returns:
            None
        """
        return None

    def check_error(self) -> bool:
        """ Check to confirm if an error has occurred.

        Args:
            None

        Returns:
            bool: True if no error. False if with error.
        """
        return True<|MERGE_RESOLUTION|>--- conflicted
+++ resolved
@@ -5,17 +5,9 @@
 from pathlib import Path
 from typing import Any
 
-<<<<<<< HEAD
-import aiaccel
 from aiaccel.config import is_multi_objective
-from aiaccel.master.evaluator.maximize_evaluator import MaximizeEvaluator
-from aiaccel.master.evaluator.minimize_evaluator import MinimizeEvaluator
-from aiaccel.master.verification.abstract_verification import \
-    AbstractVerification
-=======
 from aiaccel.common import goal_maximize
 from aiaccel.common import goal_minimize
->>>>>>> 39490baa
 from aiaccel.module import AbstractModule
 from aiaccel.master import MaximizeEvaluator
 from aiaccel.master import MinimizeEvaluator
@@ -98,14 +90,9 @@
         if not self.check_finished():
             return
 
-<<<<<<< HEAD
         if is_multi_objective(self.config):
             self.logger.info('Multi-objective optimization does not run an evaluation process.')
-        elif self.goal.lower() == aiaccel.goal_maximize:
-=======
-        evaluator: MaximizeEvaluator | MinimizeEvaluator
-        if self.goal.lower() == goal_maximize:
->>>>>>> 39490baa
+        elif self.goal.lower() == goal_maximize:
             evaluator = MaximizeEvaluator(self.options)
         elif self.goal.lower() == goal_minimize:
             evaluator = MinimizeEvaluator(self.options)
