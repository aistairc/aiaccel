--- conflicted
+++ resolved
@@ -1,13 +1,9 @@
 from __future__ import annotations
 
-<<<<<<< HEAD
-=======
-import logging
 from datetime import datetime
 from pathlib import Path
 from typing import Any
 
->>>>>>> 68323ac1
 import aiaccel
 from aiaccel.master.evaluator.maximize_evaluator import MaximizeEvaluator
 from aiaccel.master.evaluator.minimize_evaluator import MinimizeEvaluator
@@ -28,10 +24,10 @@
     Attributes:
         options (dict[str, str | int | bool]): A dictionary containing
             command line options as well as process name.
-        loop_start_time (datetime.datetime): A stored loop starting time.
+        loop_start_time (datetime): A stored loop starting time.
         optimizer_proc (subprocess.Popen): A reference for a subprocess of
             Optimizer.
-        start_time (datetime.datetime): A stored starting time.
+        start_time (datetime): A stored starting time.
         verification (AbstractVerification): A verification object.
         goal (str): Goal of optimization ('minimize' or 'maximize').
         trial_number (int): The number of trials.
