--- conflicted
+++ resolved
@@ -89,12 +89,8 @@
         if not self.check_finished():
             return
 
-<<<<<<< HEAD
+        evaluator: MaximizeEvaluator | MinimizeEvaluator
         if self.goal.lower() == goal_maximize:
-=======
-        evaluator: MaximizeEvaluator | MinimizeEvaluator
-        if self.goal.lower() == aiaccel.goal_maximize:
->>>>>>> 68323ac1
             evaluator = MaximizeEvaluator(self.options)
         elif self.goal.lower() == goal_minimize:
             evaluator = MinimizeEvaluator(self.options)
