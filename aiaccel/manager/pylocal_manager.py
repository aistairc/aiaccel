--- conflicted
+++ resolved
@@ -104,17 +104,10 @@
 
         Args:
             trial_id (int): Trial ID.
-<<<<<<< HEAD
-            ys (list): Objective values.
             err (str): Error string.
-            start_time (str): Execution start time.
-            end_time (str): Execution end time.
 
         Returns:
             None
-=======
-            err (str): Error string.
->>>>>>> a7f4db5f
         """
         if err == "":
             return
