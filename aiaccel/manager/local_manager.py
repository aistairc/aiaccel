--- conflicted
+++ resolved
@@ -10,32 +10,6 @@
 class LocalManager(AbstractManager):
     """A manager class running on a local computer."""
 
-<<<<<<< HEAD
-=======
-    def get_stats(self) -> None:
-        """Get a current status and update.
-
-        Args:
-            None
-
-        Returns:
-            None
-        """
-        res = ps2joblist()
-        command = self.config.generic.job_command
-        self.stats = []
-        trial_id_list = [job.trial_id for job in self.jobs]
-
-        for r in res:
-            if command in r["name"]:
-                trial_id = int(self.parse_trial_id(r["name"]))
-
-                if trial_id in trial_id_list:
-                    self.stats.append(r)
-                else:
-                    self.logger.warning(f"**** Unknown process: {r}")
-
->>>>>>> 353a4e0f
     def parse_trial_id(self, command: str) -> Any:
         """Parse a command string and extract an unique name.
 
