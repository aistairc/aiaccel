import pathlib
import shutil
import time
import aiaccel
<<<<<<< HEAD
from aiaccel.master.abci_master import AbciMaster
from aiaccel.master.local_master import LocalMaster
from aiaccel.scheduler.abci_scheduler import AbciScheduler
from aiaccel.scheduler.local_scheduler import LocalScheduler
from aiaccel.util import filesystem as fs
from aiaccel.easy_visualizer import EasyVisualizer
=======
>>>>>>> c89ce056
from aiaccel import parameter as pt
from aiaccel.config import Config
from aiaccel.util import filesystem as fs
from aiaccel.util.terminal import Terminal
<<<<<<< HEAD
from importlib import import_module


class Arguments:
    def __new__(cls):
        p = argparse.ArgumentParser(allow_abbrev=False)
        p.add_argument('--config', '-c', type=str)
        p.add_argument('--resume', type=int, default=None)
        p.add_argument('--clean', nargs='?', const=True, default=False)
        p.add_argument('--nosave', nargs='?', const=True, default=False)
        p.add_argument('--dbg', nargs='?', const=True, default=False)
        p.add_argument('--graph', nargs='?', const=True, default=False)
        return vars(p.parse_args())


class Notification:
    """ Check the progress of the optimization and output it.

    Attributes:
        config (Config)         : Configuration object.
        options (dict)    : Command line options. (Argumens)
        resource (str)    : Rresource info. (local or ABCI)
        goal (str)        : Optimization goal. (maximize or minimize)
        trial_number (int): Max trial number.
        ws (pathlib.Path) : Path of 'workspace'.
        ws_hp (dict)      : Path of directories in 'hp' in 'workspace'.
        cplot (EasyVisualize) : Ascii graph plot.
        jobs_finished (list): Job list of finished.
        jobs_running (list) : Job list of running.
        jobs_ready (list)   : Job list of ready.
        buff (Buffer)    : Buffers.
        stats (list): Job status of state machine.
                        Refers 'job_thread.py' for detail.
        lock_file (dict) : Path of lock files.
        _error (bool)    : True if error occurs else false.
    """

    def __init__(self, config: Config) -> None:
        self.config = config
        self.options = Arguments()
        self.resource = self.config.resource_type.get().lower()
        self.goal = self.config.goal.get().lower()
        self.trial_number = self.config.trial_number.get()
        self.ws = pathlib.Path(self.config.workspace.get()).resolve()
        self.ws_hp = {
            'ready': self.ws / 'hp' / 'ready',
            'running': self.ws / 'hp' / 'running',
            'finished': self.ws / 'hp' / 'finished'
        }
        self.cplt = EasyVisualizer()
        self.jobs_finished = []
        self.jobs_running = []
        self.jobs_ready = []
        self.buff = Buffer(
            [
                'num_ready',  # num of hp-file in ready
                'num_running',  # num of hp-file in running
                'num_finished',  # num of hp-file in finished
                'ready_hash_name',  # hashname list in ready
                'running_hash_name',  # hashname list in running
                'finished_hash_name',  # hashname list in finished
                'results',  # result yaml data
                'objective',
                'best_value',
                'best_value_update_index',  # index of 'best_value' when
                                            # there is a difference
                'qstat',  # result of abci command 'qsub' as dictionaly
                'process_time',
            ]
        )
        # Only the two most recent data are needed for the buffer to
        # detect a difference.
        # The older data is not needed and will be deleted.
        buff_names = [
            'num_ready',
            'num_running',
            'num_finished',
            'finished_hash_name'
        ]
        for buff_name in buff_names:
            self.buff.d[buff_name].set_max_len(2)

        self.stats = []
        self.lock_file = {
            'result_txt': str(self.ws / 'lock' / 'result_txt'),
            'finished': str(self.ws / 'lock' / 'finished'),
        }
        self.start_time = 0.0
        self.jobs_aht = 0.0  # AHT/ Average Handling Time
        self.estimated_time = 0.0
        self._error = False

    def check_progress(self) -> None:
        """
        * Get list of workspase/hp/ready/*.hp
        * Get list of workspase/hp/running/*.hp
        * Get list of workspase/hp/finished/*.hp
        """
        self.jobs_ready = list(self.ws_hp['ready'].glob("*.hp"))
        self.jobs_running = list(self.ws_hp['running'].glob("*.hp"))
        self.jobs_finished = list(self.ws_hp['finished'].glob("*.hp"))
        # Store to buffer array
        self.buff.d['num_ready'].Add(len(self.jobs_ready))
        self.buff.d['num_running'].Add(len(self.jobs_running))
        self.buff.d['num_finished'].Add(len(self.jobs_finished))

        if (
            self.buff.d['num_ready'].has_difference() or
            self.buff.d['num_running'].has_difference() or
            self.buff.d['num_finished'].has_difference()
        ):
            if self.buff.d['finished_hash_name'].Len == 0:
                self.buff.d['finished_hash_name'].Add([])
            self.buff.d['finished_hash_name'].Add(self.jobs_finished)

    @property
    def progress(self) -> str:
        """ Get trial progress as {finished}/{max_trial}.

        Returns:
            progress (str): trial progress.
        """
        return "{}/{}".format(len(self.jobs_finished), self.trial_number)

    @property
    def status(self) -> str:
        """ Get number of hp-files(yaml) in ready, running,
            and finished directories in hp in workspace.

        Returns:
            str: Number of jobs that are ready, running, or finished.
        """
        return (
            "ready: {}, running: {}, finished: {}"
            .format(
                self.buff.d['num_ready'].Now,
                self.buff.d['num_running'].Now,
                self.buff.d['num_finished'].Now
            )
        )

    def diff_hp_file_list(self) -> list:
        """ Get the difference between the last sampling and the
            current sampling of the files in the finished directory.

        Returns:
            list[str]
        """
        if self.buff.d['num_finished'].has_difference():
            if self.buff.d['finished_hash_name'].Len >= 2:
                return self.buff.d['finished_hash_name'].iterable_diff()
            else:
                return []
        else:
            return []

    def get_objective(self) -> None:
        """ Get objective value(user function's retuen value)
            from hp-file in finished job.

            The objective value will be appended to buffer.

            If the user function encounters any errors,
            it will record them in the hp-file and
            this function will print them out.

        Returns:
            None
        """
        diffs = self.diff_hp_file_list()
        if diffs == []:
            return

        for file in diffs:
            with InterProcessLock(self.lock_file['finished']):
                fp = self.ws_hp['finished'] / file
                contents = fs.load_yaml(fp)
                if contents is None:
                    Terminal().print_error(
                        "Failed hp-file read: {}\n"
                        "contents:\n{}"
                        .format(str(fp), contents)
                    )
                elif 'error' in contents.keys():
                    Terminal().print_error("{}".format(contents['error']))
                    self.set_error()
                else:
                    self.buff.d['objective'].Add(contents['result'])
                    self.buff.d['results'].Add(contents)

    @property
    def error(self) -> bool:
        """ Get the error flag.
            True: There is an error.
            False: There is no error..

        Returns:
            bool: [True: Has error, False: No error]
        """
        return self._error

    def set_error(self) -> None:
        """ Set the error flag to True.

        Returns:
            None
        """
        self._error = True

    def clear_error(self) -> None:
        """ Set the error flag to False.

        Returns:
            None
        """
        self._error = False

    def update_best_value(self) -> None:
        """ Update the best objective value.

        Returns:
            None
        """
        sorted = []
        mx = float('-inf')
        mn = float('inf')

        for value in self.buff.d['objective'].Data:
            if self.goal.lower() == 'minimize':
                if value < mn:
                    mn = value
                    sorted.append(value)
                else:
                    sorted.append(mn)

            elif self.goal.lower() == 'maximize':
                if value > mx:
                    mx = value
                    sorted.append(value)
                else:
                    sorted.append(mx)

        num_diffs = (len(sorted) - self.buff.d['best_value'].Len)
        if num_diffs > 0:
            diffs = sorted[len(sorted) - num_diffs:len(sorted)]
            for value in diffs:
                self.buff.d['best_value'].Add(value)
            self.buff.d['best_value_update_index'].Add(
                self.buff.d['best_value'].Len - 1
            )

    @property
    def best_value_has_difference(self) -> bool:
        """ Check best value has difference or not.

        Returns:
            bool: true if best value has change else false.
        """
        if self.buff.d['best_value_update_index'].Len >= 2:
            idx_pre = self.buff.d['best_value_update_index'].Pre
            idx_now = self.buff.d['best_value_update_index'].Now
            if self.buff.d['best_value'].point_difference(
                idx_pre=idx_pre,
                idx_now=idx_now
            ):
                return True
        return False

    def _update(self) -> None:
        self.check_progress()
        self.get_objective()
        self.update_best_value()

    def make_message(self) -> list:
        """ Make print message.

        Returns:
            list[str]: The text will be displayed on the terminal.
        """
        self._update()
        mess = []

        # progress
        if (
            self.buff.d['num_ready'].has_difference() or
            self.buff.d['num_running'].has_difference() or
            self.buff.d['num_finished'].has_difference()
        ):
            mess.append(
                "{}progress {}{}status {}"
                .format(
                    "\t", self.progress,
                    "\t", self.status,
                )
            )

        if (
            self.buff.d['num_finished'].has_difference() and
            self.best_value_has_difference
        ):
            idx_pre = self.buff.d['best_value_update_index'].Pre
            idx_now = self.buff.d['best_value_update_index'].Now
            pre = self.buff.d['best_value'].Value(idx_pre)
            now = self.buff.d['best_value'].Value(idx_now)
            mess.append("update best value: {} -> {}".format(pre, now))
        return mess

    def plot(self) -> None:
        """ Plot ascii graphs.

        Returns:
            None

        Note:
            Plot data are objectives and best values.
        """
        if self.options['graph'] is False:
            return

        self.cplt.set_colors(
            [
                "red",
                "green"
            ]
        )
        self.cplt.caption(
            [
                "objective",
                "best value"
            ]
        )
        self.cplt.line_plot(
            [
                self.buff.d['objective'].Data,
                self.buff.d['best_value'].Data
            ]
        )

    def display(self) -> None:
        """ Displays progress message and ascii graph.

        Returns:
            None
        """
        mess = self.make_message()
        if mess is None:
            return
        if mess == "":
            return

        if self.options['dbg'] is False:
            for m in mess:
                print(m)

        # graph
        if (
            self.buff.d['num_finished'].has_difference() and
            self.best_value_has_difference
        ):
            self.plot()

    @property
    def curr_trial_number(self) -> int:
        """ Get current trial number.

        Returns:
            int: Current trial number.

        Note:
            The reality is number of hp-file in finished.
        """
        return len(list(self.ws_hp['finished'].glob("*.hp")))

    def write_to_txt(self) -> None:
        """ Create report from any buffers data when all finished.

        Returns:
            None
        """
        self._update()

        fp = self.ws / 'results.csv'
        data = []
        header = []

        if self.buff.d['results'].Len == 0:
            print('No buffer.')
            return

        # Write header
        latest = self.buff.d['results'].Value(-1)
        header.append('hashname')
        for param in latest['parameters']:
            header.append(param['parameter_name'])
        header.append('objective')

        with InterProcessLock(self.lock_file['result_txt']):
            with open(fp, 'w') as f:
                writer = csv.writer(f, lineterminator='\n')
                writer.writerow(header)

        # Write result data
        for contents in self.buff.d['results'].Data:
            row = []
            row.append(str(contents['hashname']))
            for param in contents['parameters']:
                row.append(param['value'])
            row.append(contents['result'])
            data.append(row)

        with InterProcessLock(self.lock_file['result_txt']):
            with open(fp, 'a') as f:
                writer = csv.writer(f, lineterminator='\n')
                writer.writerows(data)


class CreationMaster:
    """ Create a master class
        by selecting localmaster or abcimaster.

    Example:
        master = CreationMaster(config_path)
    """

    def __init__(self, config_path: str) -> None:
        config = Config(config_path)
        self.resource = config.resource_type.get()
        config = None

    def __call__(self) -> Any:
        if self.resource.lower() == "local":
            self.master = LocalMaster

        elif self.resource.lower() == "abci":
            self.master = AbciMaster

        else:
            self.master = None

        return self.master


class CreationScheduler:
    """ Create a scheduler class
        by selecting localscheduler or abcischeduler.

    Example:
        scheduler = CreationScheduler(config_path)
    """

    def __init__(self, config_path: str) -> None:
        config = Config(config_path)
        self.resource = config.resource_type.get()
        config = None

    def __call__(self) -> Any:
        if self.resource.lower() == "local":
            self.scheduler = LocalScheduler

        elif self.resource.lower() == "abci":
            self.scheduler = AbciScheduler

        else:
            self.scheduler = None

        return self.scheduler


class CreationOptimizer:
    """ Create an optimizer class by selecting
        search_algirithm_grid or
        search_algorithm_nelder_mead or
        search_algorithm_random or
        search_algorithm_sobol or
        search_algorithm_tpe.

    Example:
        optimizer = CreationOptimizer(config_path)
    """

    def __init__(self, config_path: str) -> None:
        config = Config(config_path)
        self.optimizer = self.import_and_getattr(config.search_algorithm.get())

    def __call__(self) -> Any:
        return self.optimizer

    def import_and_getattr(self, name: str) -> Any:
        """ Imports the specified Optimizer class.

        Args:
            name(str): Optimizer class name
                (e.g.) aiaccel.optimizer.NelderMeadOptimizer

        Returns:
            Any: <Optimizer class>
        """
        module_name, attr_name = name.rsplit(".", 1)
        module = import_module(module_name)
        return getattr(module, attr_name)


class Master(CreationMaster(Arguments()['config'])()):
    """ The Master class.

    The mainly Master role is to start the Optimizer and Scheduler,
    and to monitor their activity. (Life and death monitoring)
    """

    def __init__(self) -> None:
        options = Arguments()
        options['process_name'] = 'master'
        super().__init__(options)
        barrier = multiprocessing.Barrier(3)
        self.set_barrier(barrier)
        self.o = Optimizer()
        self.o.set_barrier(barrier)
        self.s = Scheduler()
        self.s.set_barrier(barrier)
        self.worker_o = multiprocessing.Process(target=self.o.start)
        self.worker_s = multiprocessing.Process(target=self.s.start)
        self.notification = Notification(self.config)

    def start_optimizer(self) -> None:
        """ Start the Optimizer process.

        Returns:
            None
        """
        self.worker_o.daemon = True
        self.worker_o.start()

    def start_scheduler(self) -> None:
        """ Start the Scheduler process.

        Returns:
            None
        """
        self.worker_s.daemon = True
        self.worker_s.start()

    def other_process_is_alive(self) -> bool:
        if (
            not self.worker_o.is_alive() or
            not self.worker_s.is_alive()
        ):
            return False
        return True

    def print_dict_state(self) -> None:
        """ Display number of hp-files in ready, running, finished directory.

        Returns:
            None
        """
        super().print_dict_state()
        self.notification.display()

    def plot(self) -> None:
        """ Plot ascii graph.

        It is assumed that it will be executed last.

        Returns:
            None
        """
        self.notification.plot()

    def check_error(self) -> bool:
        if self.notification.error is True:
            self.stop()
            return False
        return True


class Scheduler(CreationScheduler(Arguments()['config'])()):
    """ The Scheduler class

    The Scheduler role is to submit any job.
    """

    def __init__(self) -> None:
        options = Arguments()
        options['process_name'] = 'scheduler'
        super().__init__(options)


class Optimizer(CreationOptimizer(Arguments()['config'])()):
    """ The Optimizer class

    The Optimizer role is to calculate hyperparameter value.
    """

    def __init__(self) -> None:
        options = Arguments()
        options['process_name'] = 'optimizer'
        super().__init__(options)


@retry(_MAX_NUM=300, _DELAY=1.0)
def clean_workspace(workspace: pathlib.Path) -> None:
    """ Delete a workspace.

    It is assumed to be the first one to be executed.
    """
    if not workspace.exists():
        return
    shutil.rmtree(workspace)
    return


def delete_alive(ws: pathlib.Path) -> None:
    """ Delete alive-files in alive directory in workspace.

    Stops the optimization process when executed.
    """
    alive = ws.resolve() / 'alive'
    files = alive.glob("*.*")
    for file in files:
        file.unlink()


def move_completed_data(ws: pathlib.Path) -> pathlib.Path:
    """ Move workspace to under of results directory when finished.
    """
    # ws: workspace
    results = pathlib.Path("./results")
    dst = results / Suffix.date()
    if not results.exists():
        results.mkdir()

    if dst.exists():
        return

    shutil.copytree(ws, dst)
    return dst
=======
from aiaccel.util.report import CreationReaport
from aiaccel.argument import Arguments
from aiaccel.master.create import create_master
from aiaccel.workspace import Workspace
>>>>>>> c89ce056


def main(options: dict = Arguments()) -> None:
    if options['config'] == "" or options['config'] is None:
        Terminal().print_error(
            "The configuration file is not specified. "
            "Please specify it with the command line argument "
            "'--config' or '-c'."
        )
        return

    if not pathlib.Path(options['config']).exists():
        Terminal().print_error(f"config file: {options['config']} doesn't exist.")
        return

    config = Config(options['config'], warn=True, format_check=True)
    if config is None:
        Terminal().print_error(f"Invalid workspace: {options['workspace']} or config: {options['config']}")
        return

    workspace = Workspace(config.workspace.get())
    goal = config.goal.get()
    dict_lock = workspace.path / aiaccel.dict_lock

    if options['resume'] is None:
        if options['clean'] is True:
            print("Cleaning workspace")
            workspace.clean()
            print(f'Workspace directory {str(workspace.path)} is cleaned.')
        else:
            if workspace.exists():
                Terminal().print_error("workspace exists.")
                return

    workspace.create()
    if workspace.check_consists() is False:
        print("Creating workspace is Failed.")
        return

    print(f"Start {config.search_algorithm.get()} Optimization")
    print(f"config: {str(pathlib.Path(options['config']).resolve())}")

    time_s = time.time()
    M = create_master(options)

    M.start()

    report = CreationReaport(options)
    report.create()

    print("moving...")
    dst = workspace.move_completed_data()

    config_name = pathlib.Path(options['config']).name
    shutil.copy(pathlib.Path(options['config']), dst / config_name)

    files = fs.get_file_result_hp(dst)
    best, best_file = pt.get_best_parameter(files, goal, dict_lock)

    print(f"Best result    : {best_file}")
    print(f"               : {best}")
    print(f"Total time [s] : {round(time.time() - time_s)}")
    print("Done.")
    return


if __name__ == "__main__":  # pragma: no cover
    main()<|MERGE_RESOLUTION|>--- conflicted
+++ resolved
@@ -2,662 +2,14 @@
 import shutil
 import time
 import aiaccel
-<<<<<<< HEAD
-from aiaccel.master.abci_master import AbciMaster
-from aiaccel.master.local_master import LocalMaster
-from aiaccel.scheduler.abci_scheduler import AbciScheduler
-from aiaccel.scheduler.local_scheduler import LocalScheduler
-from aiaccel.util import filesystem as fs
-from aiaccel.easy_visualizer import EasyVisualizer
-=======
->>>>>>> c89ce056
 from aiaccel import parameter as pt
 from aiaccel.config import Config
 from aiaccel.util import filesystem as fs
 from aiaccel.util.terminal import Terminal
-<<<<<<< HEAD
-from importlib import import_module
-
-
-class Arguments:
-    def __new__(cls):
-        p = argparse.ArgumentParser(allow_abbrev=False)
-        p.add_argument('--config', '-c', type=str)
-        p.add_argument('--resume', type=int, default=None)
-        p.add_argument('--clean', nargs='?', const=True, default=False)
-        p.add_argument('--nosave', nargs='?', const=True, default=False)
-        p.add_argument('--dbg', nargs='?', const=True, default=False)
-        p.add_argument('--graph', nargs='?', const=True, default=False)
-        return vars(p.parse_args())
-
-
-class Notification:
-    """ Check the progress of the optimization and output it.
-
-    Attributes:
-        config (Config)         : Configuration object.
-        options (dict)    : Command line options. (Argumens)
-        resource (str)    : Rresource info. (local or ABCI)
-        goal (str)        : Optimization goal. (maximize or minimize)
-        trial_number (int): Max trial number.
-        ws (pathlib.Path) : Path of 'workspace'.
-        ws_hp (dict)      : Path of directories in 'hp' in 'workspace'.
-        cplot (EasyVisualize) : Ascii graph plot.
-        jobs_finished (list): Job list of finished.
-        jobs_running (list) : Job list of running.
-        jobs_ready (list)   : Job list of ready.
-        buff (Buffer)    : Buffers.
-        stats (list): Job status of state machine.
-                        Refers 'job_thread.py' for detail.
-        lock_file (dict) : Path of lock files.
-        _error (bool)    : True if error occurs else false.
-    """
-
-    def __init__(self, config: Config) -> None:
-        self.config = config
-        self.options = Arguments()
-        self.resource = self.config.resource_type.get().lower()
-        self.goal = self.config.goal.get().lower()
-        self.trial_number = self.config.trial_number.get()
-        self.ws = pathlib.Path(self.config.workspace.get()).resolve()
-        self.ws_hp = {
-            'ready': self.ws / 'hp' / 'ready',
-            'running': self.ws / 'hp' / 'running',
-            'finished': self.ws / 'hp' / 'finished'
-        }
-        self.cplt = EasyVisualizer()
-        self.jobs_finished = []
-        self.jobs_running = []
-        self.jobs_ready = []
-        self.buff = Buffer(
-            [
-                'num_ready',  # num of hp-file in ready
-                'num_running',  # num of hp-file in running
-                'num_finished',  # num of hp-file in finished
-                'ready_hash_name',  # hashname list in ready
-                'running_hash_name',  # hashname list in running
-                'finished_hash_name',  # hashname list in finished
-                'results',  # result yaml data
-                'objective',
-                'best_value',
-                'best_value_update_index',  # index of 'best_value' when
-                                            # there is a difference
-                'qstat',  # result of abci command 'qsub' as dictionaly
-                'process_time',
-            ]
-        )
-        # Only the two most recent data are needed for the buffer to
-        # detect a difference.
-        # The older data is not needed and will be deleted.
-        buff_names = [
-            'num_ready',
-            'num_running',
-            'num_finished',
-            'finished_hash_name'
-        ]
-        for buff_name in buff_names:
-            self.buff.d[buff_name].set_max_len(2)
-
-        self.stats = []
-        self.lock_file = {
-            'result_txt': str(self.ws / 'lock' / 'result_txt'),
-            'finished': str(self.ws / 'lock' / 'finished'),
-        }
-        self.start_time = 0.0
-        self.jobs_aht = 0.0  # AHT/ Average Handling Time
-        self.estimated_time = 0.0
-        self._error = False
-
-    def check_progress(self) -> None:
-        """
-        * Get list of workspase/hp/ready/*.hp
-        * Get list of workspase/hp/running/*.hp
-        * Get list of workspase/hp/finished/*.hp
-        """
-        self.jobs_ready = list(self.ws_hp['ready'].glob("*.hp"))
-        self.jobs_running = list(self.ws_hp['running'].glob("*.hp"))
-        self.jobs_finished = list(self.ws_hp['finished'].glob("*.hp"))
-        # Store to buffer array
-        self.buff.d['num_ready'].Add(len(self.jobs_ready))
-        self.buff.d['num_running'].Add(len(self.jobs_running))
-        self.buff.d['num_finished'].Add(len(self.jobs_finished))
-
-        if (
-            self.buff.d['num_ready'].has_difference() or
-            self.buff.d['num_running'].has_difference() or
-            self.buff.d['num_finished'].has_difference()
-        ):
-            if self.buff.d['finished_hash_name'].Len == 0:
-                self.buff.d['finished_hash_name'].Add([])
-            self.buff.d['finished_hash_name'].Add(self.jobs_finished)
-
-    @property
-    def progress(self) -> str:
-        """ Get trial progress as {finished}/{max_trial}.
-
-        Returns:
-            progress (str): trial progress.
-        """
-        return "{}/{}".format(len(self.jobs_finished), self.trial_number)
-
-    @property
-    def status(self) -> str:
-        """ Get number of hp-files(yaml) in ready, running,
-            and finished directories in hp in workspace.
-
-        Returns:
-            str: Number of jobs that are ready, running, or finished.
-        """
-        return (
-            "ready: {}, running: {}, finished: {}"
-            .format(
-                self.buff.d['num_ready'].Now,
-                self.buff.d['num_running'].Now,
-                self.buff.d['num_finished'].Now
-            )
-        )
-
-    def diff_hp_file_list(self) -> list:
-        """ Get the difference between the last sampling and the
-            current sampling of the files in the finished directory.
-
-        Returns:
-            list[str]
-        """
-        if self.buff.d['num_finished'].has_difference():
-            if self.buff.d['finished_hash_name'].Len >= 2:
-                return self.buff.d['finished_hash_name'].iterable_diff()
-            else:
-                return []
-        else:
-            return []
-
-    def get_objective(self) -> None:
-        """ Get objective value(user function's retuen value)
-            from hp-file in finished job.
-
-            The objective value will be appended to buffer.
-
-            If the user function encounters any errors,
-            it will record them in the hp-file and
-            this function will print them out.
-
-        Returns:
-            None
-        """
-        diffs = self.diff_hp_file_list()
-        if diffs == []:
-            return
-
-        for file in diffs:
-            with InterProcessLock(self.lock_file['finished']):
-                fp = self.ws_hp['finished'] / file
-                contents = fs.load_yaml(fp)
-                if contents is None:
-                    Terminal().print_error(
-                        "Failed hp-file read: {}\n"
-                        "contents:\n{}"
-                        .format(str(fp), contents)
-                    )
-                elif 'error' in contents.keys():
-                    Terminal().print_error("{}".format(contents['error']))
-                    self.set_error()
-                else:
-                    self.buff.d['objective'].Add(contents['result'])
-                    self.buff.d['results'].Add(contents)
-
-    @property
-    def error(self) -> bool:
-        """ Get the error flag.
-            True: There is an error.
-            False: There is no error..
-
-        Returns:
-            bool: [True: Has error, False: No error]
-        """
-        return self._error
-
-    def set_error(self) -> None:
-        """ Set the error flag to True.
-
-        Returns:
-            None
-        """
-        self._error = True
-
-    def clear_error(self) -> None:
-        """ Set the error flag to False.
-
-        Returns:
-            None
-        """
-        self._error = False
-
-    def update_best_value(self) -> None:
-        """ Update the best objective value.
-
-        Returns:
-            None
-        """
-        sorted = []
-        mx = float('-inf')
-        mn = float('inf')
-
-        for value in self.buff.d['objective'].Data:
-            if self.goal.lower() == 'minimize':
-                if value < mn:
-                    mn = value
-                    sorted.append(value)
-                else:
-                    sorted.append(mn)
-
-            elif self.goal.lower() == 'maximize':
-                if value > mx:
-                    mx = value
-                    sorted.append(value)
-                else:
-                    sorted.append(mx)
-
-        num_diffs = (len(sorted) - self.buff.d['best_value'].Len)
-        if num_diffs > 0:
-            diffs = sorted[len(sorted) - num_diffs:len(sorted)]
-            for value in diffs:
-                self.buff.d['best_value'].Add(value)
-            self.buff.d['best_value_update_index'].Add(
-                self.buff.d['best_value'].Len - 1
-            )
-
-    @property
-    def best_value_has_difference(self) -> bool:
-        """ Check best value has difference or not.
-
-        Returns:
-            bool: true if best value has change else false.
-        """
-        if self.buff.d['best_value_update_index'].Len >= 2:
-            idx_pre = self.buff.d['best_value_update_index'].Pre
-            idx_now = self.buff.d['best_value_update_index'].Now
-            if self.buff.d['best_value'].point_difference(
-                idx_pre=idx_pre,
-                idx_now=idx_now
-            ):
-                return True
-        return False
-
-    def _update(self) -> None:
-        self.check_progress()
-        self.get_objective()
-        self.update_best_value()
-
-    def make_message(self) -> list:
-        """ Make print message.
-
-        Returns:
-            list[str]: The text will be displayed on the terminal.
-        """
-        self._update()
-        mess = []
-
-        # progress
-        if (
-            self.buff.d['num_ready'].has_difference() or
-            self.buff.d['num_running'].has_difference() or
-            self.buff.d['num_finished'].has_difference()
-        ):
-            mess.append(
-                "{}progress {}{}status {}"
-                .format(
-                    "\t", self.progress,
-                    "\t", self.status,
-                )
-            )
-
-        if (
-            self.buff.d['num_finished'].has_difference() and
-            self.best_value_has_difference
-        ):
-            idx_pre = self.buff.d['best_value_update_index'].Pre
-            idx_now = self.buff.d['best_value_update_index'].Now
-            pre = self.buff.d['best_value'].Value(idx_pre)
-            now = self.buff.d['best_value'].Value(idx_now)
-            mess.append("update best value: {} -> {}".format(pre, now))
-        return mess
-
-    def plot(self) -> None:
-        """ Plot ascii graphs.
-
-        Returns:
-            None
-
-        Note:
-            Plot data are objectives and best values.
-        """
-        if self.options['graph'] is False:
-            return
-
-        self.cplt.set_colors(
-            [
-                "red",
-                "green"
-            ]
-        )
-        self.cplt.caption(
-            [
-                "objective",
-                "best value"
-            ]
-        )
-        self.cplt.line_plot(
-            [
-                self.buff.d['objective'].Data,
-                self.buff.d['best_value'].Data
-            ]
-        )
-
-    def display(self) -> None:
-        """ Displays progress message and ascii graph.
-
-        Returns:
-            None
-        """
-        mess = self.make_message()
-        if mess is None:
-            return
-        if mess == "":
-            return
-
-        if self.options['dbg'] is False:
-            for m in mess:
-                print(m)
-
-        # graph
-        if (
-            self.buff.d['num_finished'].has_difference() and
-            self.best_value_has_difference
-        ):
-            self.plot()
-
-    @property
-    def curr_trial_number(self) -> int:
-        """ Get current trial number.
-
-        Returns:
-            int: Current trial number.
-
-        Note:
-            The reality is number of hp-file in finished.
-        """
-        return len(list(self.ws_hp['finished'].glob("*.hp")))
-
-    def write_to_txt(self) -> None:
-        """ Create report from any buffers data when all finished.
-
-        Returns:
-            None
-        """
-        self._update()
-
-        fp = self.ws / 'results.csv'
-        data = []
-        header = []
-
-        if self.buff.d['results'].Len == 0:
-            print('No buffer.')
-            return
-
-        # Write header
-        latest = self.buff.d['results'].Value(-1)
-        header.append('hashname')
-        for param in latest['parameters']:
-            header.append(param['parameter_name'])
-        header.append('objective')
-
-        with InterProcessLock(self.lock_file['result_txt']):
-            with open(fp, 'w') as f:
-                writer = csv.writer(f, lineterminator='\n')
-                writer.writerow(header)
-
-        # Write result data
-        for contents in self.buff.d['results'].Data:
-            row = []
-            row.append(str(contents['hashname']))
-            for param in contents['parameters']:
-                row.append(param['value'])
-            row.append(contents['result'])
-            data.append(row)
-
-        with InterProcessLock(self.lock_file['result_txt']):
-            with open(fp, 'a') as f:
-                writer = csv.writer(f, lineterminator='\n')
-                writer.writerows(data)
-
-
-class CreationMaster:
-    """ Create a master class
-        by selecting localmaster or abcimaster.
-
-    Example:
-        master = CreationMaster(config_path)
-    """
-
-    def __init__(self, config_path: str) -> None:
-        config = Config(config_path)
-        self.resource = config.resource_type.get()
-        config = None
-
-    def __call__(self) -> Any:
-        if self.resource.lower() == "local":
-            self.master = LocalMaster
-
-        elif self.resource.lower() == "abci":
-            self.master = AbciMaster
-
-        else:
-            self.master = None
-
-        return self.master
-
-
-class CreationScheduler:
-    """ Create a scheduler class
-        by selecting localscheduler or abcischeduler.
-
-    Example:
-        scheduler = CreationScheduler(config_path)
-    """
-
-    def __init__(self, config_path: str) -> None:
-        config = Config(config_path)
-        self.resource = config.resource_type.get()
-        config = None
-
-    def __call__(self) -> Any:
-        if self.resource.lower() == "local":
-            self.scheduler = LocalScheduler
-
-        elif self.resource.lower() == "abci":
-            self.scheduler = AbciScheduler
-
-        else:
-            self.scheduler = None
-
-        return self.scheduler
-
-
-class CreationOptimizer:
-    """ Create an optimizer class by selecting
-        search_algirithm_grid or
-        search_algorithm_nelder_mead or
-        search_algorithm_random or
-        search_algorithm_sobol or
-        search_algorithm_tpe.
-
-    Example:
-        optimizer = CreationOptimizer(config_path)
-    """
-
-    def __init__(self, config_path: str) -> None:
-        config = Config(config_path)
-        self.optimizer = self.import_and_getattr(config.search_algorithm.get())
-
-    def __call__(self) -> Any:
-        return self.optimizer
-
-    def import_and_getattr(self, name: str) -> Any:
-        """ Imports the specified Optimizer class.
-
-        Args:
-            name(str): Optimizer class name
-                (e.g.) aiaccel.optimizer.NelderMeadOptimizer
-
-        Returns:
-            Any: <Optimizer class>
-        """
-        module_name, attr_name = name.rsplit(".", 1)
-        module = import_module(module_name)
-        return getattr(module, attr_name)
-
-
-class Master(CreationMaster(Arguments()['config'])()):
-    """ The Master class.
-
-    The mainly Master role is to start the Optimizer and Scheduler,
-    and to monitor their activity. (Life and death monitoring)
-    """
-
-    def __init__(self) -> None:
-        options = Arguments()
-        options['process_name'] = 'master'
-        super().__init__(options)
-        barrier = multiprocessing.Barrier(3)
-        self.set_barrier(barrier)
-        self.o = Optimizer()
-        self.o.set_barrier(barrier)
-        self.s = Scheduler()
-        self.s.set_barrier(barrier)
-        self.worker_o = multiprocessing.Process(target=self.o.start)
-        self.worker_s = multiprocessing.Process(target=self.s.start)
-        self.notification = Notification(self.config)
-
-    def start_optimizer(self) -> None:
-        """ Start the Optimizer process.
-
-        Returns:
-            None
-        """
-        self.worker_o.daemon = True
-        self.worker_o.start()
-
-    def start_scheduler(self) -> None:
-        """ Start the Scheduler process.
-
-        Returns:
-            None
-        """
-        self.worker_s.daemon = True
-        self.worker_s.start()
-
-    def other_process_is_alive(self) -> bool:
-        if (
-            not self.worker_o.is_alive() or
-            not self.worker_s.is_alive()
-        ):
-            return False
-        return True
-
-    def print_dict_state(self) -> None:
-        """ Display number of hp-files in ready, running, finished directory.
-
-        Returns:
-            None
-        """
-        super().print_dict_state()
-        self.notification.display()
-
-    def plot(self) -> None:
-        """ Plot ascii graph.
-
-        It is assumed that it will be executed last.
-
-        Returns:
-            None
-        """
-        self.notification.plot()
-
-    def check_error(self) -> bool:
-        if self.notification.error is True:
-            self.stop()
-            return False
-        return True
-
-
-class Scheduler(CreationScheduler(Arguments()['config'])()):
-    """ The Scheduler class
-
-    The Scheduler role is to submit any job.
-    """
-
-    def __init__(self) -> None:
-        options = Arguments()
-        options['process_name'] = 'scheduler'
-        super().__init__(options)
-
-
-class Optimizer(CreationOptimizer(Arguments()['config'])()):
-    """ The Optimizer class
-
-    The Optimizer role is to calculate hyperparameter value.
-    """
-
-    def __init__(self) -> None:
-        options = Arguments()
-        options['process_name'] = 'optimizer'
-        super().__init__(options)
-
-
-@retry(_MAX_NUM=300, _DELAY=1.0)
-def clean_workspace(workspace: pathlib.Path) -> None:
-    """ Delete a workspace.
-
-    It is assumed to be the first one to be executed.
-    """
-    if not workspace.exists():
-        return
-    shutil.rmtree(workspace)
-    return
-
-
-def delete_alive(ws: pathlib.Path) -> None:
-    """ Delete alive-files in alive directory in workspace.
-
-    Stops the optimization process when executed.
-    """
-    alive = ws.resolve() / 'alive'
-    files = alive.glob("*.*")
-    for file in files:
-        file.unlink()
-
-
-def move_completed_data(ws: pathlib.Path) -> pathlib.Path:
-    """ Move workspace to under of results directory when finished.
-    """
-    # ws: workspace
-    results = pathlib.Path("./results")
-    dst = results / Suffix.date()
-    if not results.exists():
-        results.mkdir()
-
-    if dst.exists():
-        return
-
-    shutil.copytree(ws, dst)
-    return dst
-=======
 from aiaccel.util.report import CreationReaport
 from aiaccel.argument import Arguments
 from aiaccel.master.create import create_master
 from aiaccel.workspace import Workspace
->>>>>>> c89ce056
 
 
 def main(options: dict = Arguments()) -> None:
