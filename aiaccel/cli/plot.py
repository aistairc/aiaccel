--- conflicted
+++ resolved
@@ -50,8 +50,9 @@
             plot_datas.append(objectives[i])
             plot_datas.append(bests[i])
 
-        caption_set = [caption_set for caption_set in [
-            [f"objective_y[{i}]", f"best value[{i}]"] for i in range(len(self.goals))]]
+        caption_set = [
+            caption_set for caption_set in [[f"objective_y[{i}]", f"best value[{i}]"] for i in range(len(self.goals))]
+        ]
 
         captions = []
         for captions_ in caption_set:
@@ -66,15 +67,9 @@
             print("Invalid data")
             return
 
-<<<<<<< HEAD
-        self.cplt.set_colors(["red", "green"])
-        self.cplt.caption(["objective", "best value"])
-        self.cplt.line_plot([objectives, bests])
-=======
         self.cplt.caption(captions)
         self.cplt.line_plot(plot_datas)
 
->>>>>>> 0014456a
         return
 
 
