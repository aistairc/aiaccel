from __future__ import annotations

import os
import shutil
import time
from argparse import ArgumentParser
from logging import StreamHandler, getLogger
<<<<<<< HEAD

import aiaccel
from aiaccel import parameter as pt
from aiaccel.config import load_config
from aiaccel.master.create import create_master
from aiaccel.optimizer.create import create_optimizer
from aiaccel.scheduler.create import create_scheduler
from aiaccel.util import filesystem as fs
from aiaccel.util.report import CreationReport
=======
from pathlib import Path

from aiaccel.cli import CsvWriter
from aiaccel.common import dict_lock, goal_maximize, goal_minimize
from aiaccel.config import Config, is_multi_objective
from aiaccel.master import create_master
from aiaccel.optimizer import create_optimizer
from aiaccel.scheduler import create_scheduler
from aiaccel.util import get_file_result_hp, load_yaml
>>>>>>> 3e752cac
from aiaccel.workspace import Workspace

logger = getLogger(__name__)
logger.setLevel(os.getenv("LOG_LEVEL", "INFO"))
logger.addHandler(StreamHandler())


def get_best_parameter(
    files: list[Path], goal: str, dict_lock: Path
) -> tuple[float | None, Path | None]:
    """Get a best parameter in specified files.

    Args:
        files (list[Path]): A list of files to find a best.
        goal (str): Maximize or Minimize.
        dict_lock (Path): A directory to store lock files.

    Returns:
        tuple[float | None, Path | None]: A best result value and a
        file path. It returns None if a number of files is less than one.

    Raises:
        ValueError: Causes when an invalid goal is set.
    """

    if len(files) < 1:
        return None, None

    yml = load_yaml(files[0], dict_lock)

    try:
        best = float(yml["result"])
    except TypeError:
        logger = getLogger("root.master.parameter")
        logger.error(f'Invalid result: {yml["result"]}.')
        return None, None

    best_file = files[0]

    for f in files[1:]:
        yml = load_yaml(f, dict_lock)
        result = float(yml["result"])

        if goal.lower() == goal_maximize:
            if best < result:
                best, best_file = result, f
        elif goal.lower() == goal_minimize:
            if best > result:
                best, best_file = result, f
        else:
            logger = getLogger("root.master.parameter")
            logger.error(f"Invalid goal: {goal}.")
            raise ValueError(f"Invalid goal: {goal}.")

    return best, best_file


def main() -> None:  # pragma: no cover
    """Parses command line options and executes optimization."""
    parser = ArgumentParser()
    parser.add_argument("--config", "-c", type=str, default="config.yml")
    parser.add_argument("--resume", type=int, default=None)
    parser.add_argument("--clean", nargs="?", const=True, default=False)
    args = parser.parse_args()

    config = load_config(args.config)
    if config is None:
        logger.error(f"Invalid workspace: {args.workspace} or config: {args.config}")
        return

<<<<<<< HEAD
    config.resume = args.resume
    config.clean = args.clean

    workspace = Workspace(config.generic.workspace)
    dict_lock = workspace.path / aiaccel.dict_lock
=======
    workspace = Workspace(config.workspace.get())
    goal = config.goal.get()
    path_to_lock_file = workspace.path / dict_lock
>>>>>>> 3e752cac

    if config.resume is None:
        if config.clean is True:
            logger.info("Cleaning workspace")
            workspace.clean()
            logger.info(f"Workspace directory {str(workspace.path)} is cleaned.")
        else:
            if workspace.exists():
                logger.info("workspace exists.")
                return

    workspace.create()
    if workspace.check_consists() is False:
        logger.error("Creating workspace is Failed.")
        return

<<<<<<< HEAD
    logger.info(f"config: {str(pathlib.Path(config.config_path).resolve())}")
=======
    logger.info(f"config: {str(Path(args.config).resolve())}")
>>>>>>> 3e752cac

    Master = create_master(config.resource.type.value)
    Optimizer = create_optimizer(config.optimize.search_algorithm)
    Scheduler = create_scheduler(config.resource.type.value)
    modules = [Master(config), Optimizer(config), Scheduler(config)]

    time_s = time.time()

    for module in modules:
        module.pre_process()

    while True:
        for module in modules:
            if not module.inner_loop_main_process():
                break
            if not module.check_error():
                break
            module.loop_count += 1
        else:
            time.sleep(config.generic.sleep_time)
            continue
        break

    for module in modules:
        module.post_process()

<<<<<<< HEAD
    report = CreationReport(config)
    report.create()
=======
    csv_writer = CsvWriter(args.config)
    csv_writer.create()
>>>>>>> 3e752cac

    logger.info("moving...")
    dst = workspace.move_completed_data()

<<<<<<< HEAD
    config_name = pathlib.Path(config.config_path).name
    shutil.copy(pathlib.Path(config.config_path), dst / config_name)

    files = fs.get_file_result_hp(dst)
    goal = config.optimize.goal.value.lower()
    best, best_file = pt.get_best_parameter(files, goal, dict_lock)
=======
    config_name = Path(args.config).name
    shutil.copy(Path(args.config), dst / config_name)

    files = get_file_result_hp(dst)

    if is_multi_objective(config) is False:
        best, best_file = get_best_parameter(files, goal, path_to_lock_file)
        logger.info(f"Best result    : {best_file}")
        logger.info(f"               : {best}")
>>>>>>> 3e752cac

    logger.info(f"Total time [s] : {round(time.time() - time_s)}")
    logger.info("Done.")
    return


if __name__ == "__main__":  # pragma: no cover
    main()<|MERGE_RESOLUTION|>--- conflicted
+++ resolved
@@ -1,31 +1,22 @@
 from __future__ import annotations
 
 import os
+import pathlib
 import shutil
 import time
 from argparse import ArgumentParser
 from logging import StreamHandler, getLogger
-<<<<<<< HEAD
 
-import aiaccel
-from aiaccel import parameter as pt
 from aiaccel.config import load_config
-from aiaccel.master.create import create_master
-from aiaccel.optimizer.create import create_optimizer
-from aiaccel.scheduler.create import create_scheduler
-from aiaccel.util import filesystem as fs
-from aiaccel.util.report import CreationReport
-=======
 from pathlib import Path
 
 from aiaccel.cli import CsvWriter
 from aiaccel.common import dict_lock, goal_maximize, goal_minimize
-from aiaccel.config import Config, is_multi_objective
+from aiaccel.config import is_multi_objective
 from aiaccel.master import create_master
 from aiaccel.optimizer import create_optimizer
 from aiaccel.scheduler import create_scheduler
 from aiaccel.util import get_file_result_hp, load_yaml
->>>>>>> 3e752cac
 from aiaccel.workspace import Workspace
 
 logger = getLogger(__name__)
@@ -96,17 +87,12 @@
         logger.error(f"Invalid workspace: {args.workspace} or config: {args.config}")
         return
 
-<<<<<<< HEAD
     config.resume = args.resume
     config.clean = args.clean
 
     workspace = Workspace(config.generic.workspace)
-    dict_lock = workspace.path / aiaccel.dict_lock
-=======
-    workspace = Workspace(config.workspace.get())
-    goal = config.goal.get()
+    goal = config.optimize.goal
     path_to_lock_file = workspace.path / dict_lock
->>>>>>> 3e752cac
 
     if config.resume is None:
         if config.clean is True:
@@ -123,11 +109,7 @@
         logger.error("Creating workspace is Failed.")
         return
 
-<<<<<<< HEAD
     logger.info(f"config: {str(pathlib.Path(config.config_path).resolve())}")
-=======
-    logger.info(f"config: {str(Path(args.config).resolve())}")
->>>>>>> 3e752cac
 
     Master = create_master(config.resource.type.value)
     Optimizer = create_optimizer(config.optimize.search_algorithm)
@@ -154,25 +136,12 @@
     for module in modules:
         module.post_process()
 
-<<<<<<< HEAD
-    report = CreationReport(config)
-    report.create()
-=======
-    csv_writer = CsvWriter(args.config)
+    csv_writer = CsvWriter(config)
     csv_writer.create()
->>>>>>> 3e752cac
 
     logger.info("moving...")
     dst = workspace.move_completed_data()
 
-<<<<<<< HEAD
-    config_name = pathlib.Path(config.config_path).name
-    shutil.copy(pathlib.Path(config.config_path), dst / config_name)
-
-    files = fs.get_file_result_hp(dst)
-    goal = config.optimize.goal.value.lower()
-    best, best_file = pt.get_best_parameter(files, goal, dict_lock)
-=======
     config_name = Path(args.config).name
     shutil.copy(Path(args.config), dst / config_name)
 
@@ -182,7 +151,6 @@
         best, best_file = get_best_parameter(files, goal, path_to_lock_file)
         logger.info(f"Best result    : {best_file}")
         logger.info(f"               : {best}")
->>>>>>> 3e752cac
 
     logger.info(f"Total time [s] : {round(time.time() - time_s)}")
     logger.info("Done.")
