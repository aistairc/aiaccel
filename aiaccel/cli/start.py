from __future__ import annotations

import os
import shutil
import time
from argparse import ArgumentParser
from logging import StreamHandler, getLogger
from pathlib import Path

from aiaccel.cli import CsvWriter
from aiaccel.common import dict_lock, goal_maximize, goal_minimize
from aiaccel.config import Config, is_multi_objective
from aiaccel.master import create_master
from aiaccel.optimizer import create_optimizer
from aiaccel.scheduler import create_scheduler
from aiaccel.util import get_file_result_hp, load_yaml
from aiaccel.workspace import Workspace

logger = getLogger(__name__)
logger.setLevel(os.getenv("LOG_LEVEL", "INFO"))
logger.addHandler(StreamHandler())


def get_best_parameter(
    files: list[Path], goal: str, dict_lock: Path
) -> tuple[float | None, Path | None]:
    """Get a best parameter in specified files.

    Args:
        files (list[Path]): A list of files to find a best.
        goal (str): Maximize or Minimize.
        dict_lock (Path): A directory to store lock files.

    Returns:
        tuple[float | None, Path | None]: A best result value and a
        file path. It returns None if a number of files is less than one.

    Raises:
        ValueError: Causes when an invalid goal is set.
    """

    if len(files) < 1:
        return None, None

    yml = load_yaml(files[0], dict_lock)

    try:
        best = float(yml["result"])
    except TypeError:
        logger = getLogger("root.master.parameter")
        logger.error(f'Invalid result: {yml["result"]}.')
        return None, None

    best_file = files[0]

    for f in files[1:]:
        yml = load_yaml(f, dict_lock)
        result = float(yml["result"])

        if goal.lower() == goal_maximize:
            if best < result:
                best, best_file = result, f
        elif goal.lower() == goal_minimize:
            if best > result:
                best, best_file = result, f
        else:
            logger = getLogger("root.master.parameter")
            logger.error(f"Invalid goal: {goal}.")
            raise ValueError(f"Invalid goal: {goal}.")

    return best, best_file


def main() -> None:  # pragma: no cover
    """Parses command line options and executes optimization."""
    parser = ArgumentParser()
<<<<<<< HEAD
    parser.add_argument('--config', '-c', type=str, default="config.yml")
    parser.add_argument('--resume', type=int, default=None)
    parser.add_argument('--clean', nargs='?', const=True, default=False)
    parser.add_argument('--accept-small-trial-number', nargs='?', const=True, default=False)
=======
    parser.add_argument("--config", "-c", type=str, default="config.yml")
    parser.add_argument("--resume", type=int, default=None)
    parser.add_argument("--clean", nargs="?", const=True, default=False)
>>>>>>> 3e752cac
    args = parser.parse_args()

    config = Config(args.config, warn=True, format_check=True)
    if config is None:
        logger.error(f"Invalid workspace: {args.workspace} or config: {args.config}")
        return

    workspace = Workspace(config.workspace.get())
    goal = config.goal.get()
    path_to_lock_file = workspace.path / dict_lock

    if args.resume is None:
        if args.clean is True:
            logger.info("Cleaning workspace")
            workspace.clean()
            logger.info(f"Workspace directory {str(workspace.path)} is cleaned.")
        else:
            if workspace.exists():
                logger.info("workspace exists.")
                return

    workspace.create()
    if workspace.check_consists() is False:
        logger.error("Creating workspace is Failed.")
        return

    logger.info(f"config: {str(Path(args.config).resolve())}")

    Master = create_master(args.config)
    Optimizer = create_optimizer(args.config)
    Scheduler = create_scheduler(args.config)
    modules = [Master(vars(args)), Optimizer(vars(args)), Scheduler(vars(args))]

    sleep_time = config.sleep_time.get()
    time_s = time.time()

    for module in modules:
        module.pre_process()

    while True:
        for module in modules:
            if not module.inner_loop_main_process():
                break
            if not module.check_error():
                break
            module.loop_count += 1
        else:
            time.sleep(sleep_time)
            continue
        break

    for module in modules:
        module.post_process()

    csv_writer = CsvWriter(args.config)
    csv_writer.create()

    logger.info("moving...")
    dst = workspace.move_completed_data()

    config_name = Path(args.config).name
    shutil.copy(Path(args.config), dst / config_name)

    files = get_file_result_hp(dst)

    if is_multi_objective(config) is False:
        best, best_file = get_best_parameter(files, goal, path_to_lock_file)
        logger.info(f"Best result    : {best_file}")
        logger.info(f"               : {best}")

    logger.info(f"Total time [s] : {round(time.time() - time_s)}")
    logger.info("Done.")
    return


if __name__ == "__main__":  # pragma: no cover
    main()<|MERGE_RESOLUTION|>--- conflicted
+++ resolved
@@ -74,16 +74,10 @@
 def main() -> None:  # pragma: no cover
     """Parses command line options and executes optimization."""
     parser = ArgumentParser()
-<<<<<<< HEAD
     parser.add_argument('--config', '-c', type=str, default="config.yml")
     parser.add_argument('--resume', type=int, default=None)
     parser.add_argument('--clean', nargs='?', const=True, default=False)
     parser.add_argument('--accept-small-trial-number', nargs='?', const=True, default=False)
-=======
-    parser.add_argument("--config", "-c", type=str, default="config.yml")
-    parser.add_argument("--resume", type=int, default=None)
-    parser.add_argument("--clean", nargs="?", const=True, default=False)
->>>>>>> 3e752cac
     args = parser.parse_args()
 
     config = Config(args.config, warn=True, format_check=True)
