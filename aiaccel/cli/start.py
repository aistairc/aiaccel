from __future__ import annotations

import os
import pathlib
import shutil
import time
from argparse import ArgumentParser
from logging import StreamHandler, getLogger

from aiaccel.config import load_config
from pathlib import Path

from aiaccel.cli import CsvWriter
from aiaccel.common import dict_lock, goal_maximize, goal_minimize
<<<<<<< HEAD
from aiaccel.config import is_multi_objective
=======
from aiaccel.config import Config
>>>>>>> 6ba7a3c4
from aiaccel.master import create_master
from aiaccel.module import AbstractModule
from aiaccel.optimizer import create_optimizer
from aiaccel.scheduler import create_scheduler
from aiaccel.util import get_file_result_hp, load_yaml
from aiaccel.workspace import Workspace

logger = getLogger(__name__)
logger.setLevel(os.getenv("LOG_LEVEL", "INFO"))
logger.addHandler(StreamHandler())


def get_best_parameter(
    files: list[Path],
    goal: str,
    objective_y_index: int,
    dict_lock: Path
) -> tuple[float | None, Path | None]:
    """Get a best parameter in specified files.

    Args:
        files (list[Path]): A list of files to find a best.
        goal (str): Maximize or Minimize.
        dict_lock (Path): A directory to store lock files.

    Returns:
        tuple[float | None, Path | None]: A best result value and a
        file path. It returns None if a number of files is less than one.

    Raises:
        ValueError: Causes when an invalid goal is set.
    """

    if len(files) < 1:
        return None, None

    yml = load_yaml(files[0], dict_lock)

    try:
        best = float(yml["result"][objective_y_index])
    except TypeError:
        logger = getLogger("root.master.parameter")
        logger.error(f'Invalid result: {yml["result"][objective_y_index]}.')
        return None, None

    best_file = files[0]

    for f in files[1:]:
        yml = load_yaml(f, dict_lock)
        result = float(yml["result"][objective_y_index])

        if goal.lower() == goal_maximize:
            if best < result:
                best, best_file = result, f
        elif goal.lower() == goal_minimize:
            if best > result:
                best, best_file = result, f
        else:
            logger = getLogger("root.master.parameter")
            logger.error(f"Invalid goal: {goal}.")
            raise ValueError(f"Invalid goal: {goal}.")

    return best, best_file


def main() -> None:  # pragma: no cover
    """Parses command line options and executes optimization."""
    parser = ArgumentParser()
    parser.add_argument('--config', '-c', type=str, default="config.yml")
    parser.add_argument('--resume', type=int, default=None)
    parser.add_argument('--clean', nargs='?', const=True, default=False)
    args = parser.parse_args()

    config = load_config(args.config)
    if config is None:
        logger.error(f"Invalid workspace: {args.workspace} or config: {args.config}")
        return

<<<<<<< HEAD
    config.resume = args.resume
    config.clean = args.clean

    workspace = Workspace(config.generic.workspace)
    goal = config.optimize.goal
=======
    workspace = Workspace(config.workspace.get())
    if isinstance(config.goal.get(), str):
        goal = [config.goal.get()]
    else:
        goal = config.goal.get()
>>>>>>> 6ba7a3c4
    path_to_lock_file = workspace.path / dict_lock

    if config.resume is None:
        if config.clean is True:
            logger.info("Cleaning workspace")
            workspace.clean()
            logger.info(f"Workspace directory {str(workspace.path)} is cleaned.")
        else:
            if workspace.exists():
                logger.info("workspace exists.")
                return

    workspace.create()
    if workspace.check_consists() is False:
        logger.error("Creating workspace is Failed.")
        return

    logger.info(f"config: {str(pathlib.Path(config.config_path).resolve())}")

<<<<<<< HEAD
    Master = create_master(config.resource.type.value)
    Optimizer = create_optimizer(config.optimize.search_algorithm)
    Scheduler = create_scheduler(config.resource.type.value)
    modules = [Master(config), Optimizer(config), Scheduler(config)]
=======
    Master = create_master(args.config)
    Optimizer = create_optimizer(args.config)
    Scheduler = create_scheduler(args.config)
    modules: list[AbstractModule] = [Master(vars(args)), Optimizer(vars(args)), Scheduler(vars(args))]
>>>>>>> 6ba7a3c4

    time_s = time.time()

    for module in modules:
        module.pre_process()

    while True:
        for module in modules:
            if not module.inner_loop_main_process():
                break
            if not module.check_error():
                break
            module.loop_count += 1
        else:
            time.sleep(config.generic.sleep_time)
            continue
        break

    for module in modules:
        module.post_process()

    csv_writer = CsvWriter(config)
    csv_writer.create()

    logger.info("moving...")
    dst = workspace.move_completed_data()
    if dst is None:
        logger.error("Moving data is failed.")
        return

    config_name = Path(args.config).name
    shutil.copy(Path(args.config), dst / config_name)

    files = get_file_result_hp(dst)

    for i in range(len(goal)):
        best, best_file = get_best_parameter(files, goal[i], i, path_to_lock_file)
        logger.info(f"Best result [{i}] : {best_file}")
        logger.info(f"\tvalue : {best}")

    logger.info(f"Total time [s] : {round(time.time() - time_s)}")
    logger.info("Done.")
    return


if __name__ == "__main__":  # pragma: no cover
    main()<|MERGE_RESOLUTION|>--- conflicted
+++ resolved
@@ -12,11 +12,6 @@
 
 from aiaccel.cli import CsvWriter
 from aiaccel.common import dict_lock, goal_maximize, goal_minimize
-<<<<<<< HEAD
-from aiaccel.config import is_multi_objective
-=======
-from aiaccel.config import Config
->>>>>>> 6ba7a3c4
 from aiaccel.master import create_master
 from aiaccel.module import AbstractModule
 from aiaccel.optimizer import create_optimizer
@@ -95,19 +90,11 @@
         logger.error(f"Invalid workspace: {args.workspace} or config: {args.config}")
         return
 
-<<<<<<< HEAD
     config.resume = args.resume
     config.clean = args.clean
 
     workspace = Workspace(config.generic.workspace)
-    goal = config.optimize.goal
-=======
-    workspace = Workspace(config.workspace.get())
-    if isinstance(config.goal.get(), str):
-        goal = [config.goal.get()]
-    else:
-        goal = config.goal.get()
->>>>>>> 6ba7a3c4
+    goals = [item.value for item in config.optimize.goal]
     path_to_lock_file = workspace.path / dict_lock
 
     if config.resume is None:
@@ -127,17 +114,10 @@
 
     logger.info(f"config: {str(pathlib.Path(config.config_path).resolve())}")
 
-<<<<<<< HEAD
     Master = create_master(config.resource.type.value)
     Optimizer = create_optimizer(config.optimize.search_algorithm)
     Scheduler = create_scheduler(config.resource.type.value)
-    modules = [Master(config), Optimizer(config), Scheduler(config)]
-=======
-    Master = create_master(args.config)
-    Optimizer = create_optimizer(args.config)
-    Scheduler = create_scheduler(args.config)
-    modules: list[AbstractModule] = [Master(vars(args)), Optimizer(vars(args)), Scheduler(vars(args))]
->>>>>>> 6ba7a3c4
+    modules: list[AbstractModule] = [Master(config), Optimizer(config), Scheduler(config)]
 
     time_s = time.time()
 
@@ -173,8 +153,8 @@
 
     files = get_file_result_hp(dst)
 
-    for i in range(len(goal)):
-        best, best_file = get_best_parameter(files, goal[i], i, path_to_lock_file)
+    for i in range(len(goals)):
+        best, best_file = get_best_parameter(files, goals[i], i, path_to_lock_file)
         logger.info(f"Best result [{i}] : {best_file}")
         logger.info(f"\tvalue : {best}")
 
