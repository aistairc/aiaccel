--- conflicted
+++ resolved
@@ -7,16 +7,6 @@
 from logging import StreamHandler, getLogger
 from pathlib import Path
 
-<<<<<<< HEAD
-import aiaccel
-from aiaccel import parameter as pt
-from aiaccel.config import Config, is_multi_objective
-from aiaccel.master.create import create_master
-from aiaccel.optimizer.create import create_optimizer
-from aiaccel.scheduler.create import create_scheduler
-from aiaccel.util import filesystem as fs
-from aiaccel.util.report import CreationReport
-=======
 from aiaccel.common import dict_lock
 from aiaccel.common import goal_maximize
 from aiaccel.common import goal_minimize
@@ -27,7 +17,6 @@
 from aiaccel.util import load_yaml
 from aiaccel.util import get_file_result_hp
 from aiaccel.cli import CsvWriter
->>>>>>> 39490baa
 from aiaccel.workspace import Workspace
 
 logger = getLogger(__name__)
@@ -154,14 +143,10 @@
     config_name = Path(args.config).name
     shutil.copy(Path(args.config), dst / config_name)
 
-<<<<<<< HEAD
-    files = fs.get_file_result_hp(dst)
-=======
     files = get_file_result_hp(dst)
-    best, best_file = get_best_parameter(files, goal, path_to_lock_file)
->>>>>>> 39490baa
 
     if is_multi_objective(config) is False:
+        best, best_file = get_best_parameter(files, goal, path_to_lock_file)
         best, best_file = pt.get_best_parameter(files, goal, dict_lock)
         logger.info(f"Best result    : {best_file}")
         logger.info(f"               : {best}")
