--- conflicted
+++ resolved
@@ -6,13 +6,13 @@
 import time
 from argparse import ArgumentParser
 from logging import StreamHandler, getLogger
-
-from aiaccel.config import load_config
 from pathlib import Path
 
 from aiaccel.cli import CsvWriter
 from aiaccel.common import dict_lock, goal_maximize, goal_minimize
+from aiaccel.config import load_config
 from aiaccel.master import create_master
+from aiaccel.module import AbstractModule
 from aiaccel.optimizer import create_optimizer
 from aiaccel.scheduler import create_scheduler
 from aiaccel.tensorboard import TensorBoard
@@ -114,22 +114,10 @@
 
     logger.info(f"config: {str(pathlib.Path(config.config_path).resolve())}")
 
-<<<<<<< HEAD
-    Master = create_master(args.config)
-    Optimizer = create_optimizer(args.config)
-    Scheduler = create_scheduler(args.config)
-    modules = [
-        Master(vars(args)),
-        Optimizer(vars(args)),
-        Scheduler(vars(args)),
-        TensorBoard(vars(args))
-    ]
-=======
     Master = create_master(config.resource.type.value)
     Optimizer = create_optimizer(config.optimize.search_algorithm)
     Scheduler = create_scheduler(config.resource.type.value)
-    modules: list[AbstractModule] = [Master(config), Optimizer(config), Scheduler(config)]
->>>>>>> 72450882
+    modules: list[AbstractModule] = [Master(config), Optimizer(config), Scheduler(config), TensorBoard(config)]
 
     time_s = time.time()
 
