from __future__ import annotations
import yaml
from typing import Any

import os
import pathlib
import shutil
import time
from argparse import ArgumentParser
from logging import StreamHandler, getLogger
from pathlib import Path

from aiaccel.cli import CsvWriter
<<<<<<< HEAD
=======
from aiaccel.common import dict_lock, goal_maximize, goal_minimize
from aiaccel.config import load_config
>>>>>>> 0014456a
from aiaccel.master import create_master
from aiaccel.module import AbstractModule
from aiaccel.optimizer import create_optimizer
from aiaccel.scheduler import create_scheduler
<<<<<<< HEAD
=======
from aiaccel.tensorboard import TensorBoard
from aiaccel.util import get_file_result_hp, load_yaml
>>>>>>> 0014456a
from aiaccel.workspace import Workspace

logger = getLogger(__name__)
logger.setLevel(os.getenv("LOG_LEVEL", "INFO"))
logger.addHandler(StreamHandler())


def main() -> None:  # pragma: no cover
    """Parses command line options and executes optimization."""
    parser = ArgumentParser()
    parser.add_argument('--config', '-c', type=str, default="config.yml")
    parser.add_argument('--resume', type=int, default=None)
    parser.add_argument('--clean', nargs='?', const=True, default=False)
    args = parser.parse_args()

    config = load_config(args.config)
    if config is None:
        logger.error(f"Invalid workspace: {args.workspace} or config: {args.config}")
        return

    config.resume = args.resume
    config.clean = args.clean

    workspace = Workspace(config.generic.workspace)

    if config.resume is None:
        if config.clean is True:
            logger.info("Cleaning workspace")
            workspace.clean()
            logger.info(f"Workspace directory {str(workspace.path)} is cleaned.")
        else:
            if workspace.exists():
                logger.info("workspace exists.")
                return

    workspace.create()
    if workspace.check_consists() is False:
        logger.error("Creating workspace is Failed.")
        return

    logger.info(f"config: {str(pathlib.Path(config.config_path).resolve())}")

    Master = create_master(config.resource.type.value)
    Optimizer = create_optimizer(config.optimize.search_algorithm)
    Scheduler = create_scheduler(config.resource.type.value)
    modules: list[AbstractModule] = [Master(config), Optimizer(config), Scheduler(config), TensorBoard(config)]

    time_s = time.time()

    for module in modules:
        module.pre_process()

    while True:
        for module in modules:
            if not module.inner_loop_main_process():
                break
            if not module.check_error():
                break
            module.loop_count += 1
        else:
            time.sleep(config.generic.sleep_time)
            continue
        break

    for module in modules:
        module.post_process()

    csv_writer = CsvWriter(config)
    csv_writer.create()

    logger.info("moving...")
    dst = workspace.move_completed_data()
    if dst is None:
        logger.error("Moving data is failed.")
        return

    config_name = Path(args.config).name
    shutil.copy(Path(args.config), dst / config_name)

    with open(workspace.final_result_file, 'r') as f:
        final_results: list[dict[str, Any]] = yaml.load(f, Loader=yaml.UnsafeLoader)

    for i, final_result in enumerate(final_results):
        best_id = final_result["trial_id"]
        best_value = final_result["result"][i]
        if best_id is not None and best_value is not None:
            logger.info(f"Best result ID [{i}] : {best_id}")
            logger.info(f"\tvalue : {best_value}")

    logger.info(f"Total time [s] : {round(time.time() - time_s)}")
    logger.info("Done.")
    return


if __name__ == "__main__":  # pragma: no cover
    main()<|MERGE_RESOLUTION|>--- conflicted
+++ resolved
@@ -11,20 +11,12 @@
 from pathlib import Path
 
 from aiaccel.cli import CsvWriter
-<<<<<<< HEAD
-=======
-from aiaccel.common import dict_lock, goal_maximize, goal_minimize
 from aiaccel.config import load_config
->>>>>>> 0014456a
 from aiaccel.master import create_master
 from aiaccel.module import AbstractModule
 from aiaccel.optimizer import create_optimizer
 from aiaccel.scheduler import create_scheduler
-<<<<<<< HEAD
-=======
 from aiaccel.tensorboard import TensorBoard
-from aiaccel.util import get_file_result_hp, load_yaml
->>>>>>> 0014456a
 from aiaccel.workspace import Workspace
 
 logger = getLogger(__name__)
