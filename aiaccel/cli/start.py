--- conflicted
+++ resolved
@@ -11,7 +11,6 @@
 from aiaccel.common import dict_lock, goal_maximize, goal_minimize
 from aiaccel.config import Config
 from aiaccel.master import create_master
-from aiaccel.module import AbstractModule
 from aiaccel.optimizer import create_optimizer
 from aiaccel.scheduler import create_scheduler
 from aiaccel.tensorboard import TensorBoard
@@ -116,16 +115,12 @@
     Master = create_master(args.config)
     Optimizer = create_optimizer(args.config)
     Scheduler = create_scheduler(args.config)
-<<<<<<< HEAD
     modules = [
         Master(vars(args)),
         Optimizer(vars(args)),
         Scheduler(vars(args)),
         TensorBoard(vars(args))
     ]
-=======
-    modules: list[AbstractModule] = [Master(vars(args)), Optimizer(vars(args)), Scheduler(vars(args))]
->>>>>>> 6ba7a3c4
 
     sleep_time = config.sleep_time.get()
     time_s = time.time()
