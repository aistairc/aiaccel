--- conflicted
+++ resolved
@@ -24,13 +24,8 @@
 logger.addHandler(StreamHandler())
 
 
-<<<<<<< HEAD
-=======
 def get_best_parameter(
-    files: list[Path],
-    goal: str,
-    objective_y_index: int,
-    dict_lock: Path
+    files: list[Path], goal: str, objective_y_index: int, dict_lock: Path
 ) -> tuple[float | None, Path | None]:
     """Get a best parameter in specified files.
 
@@ -79,7 +74,6 @@
     return best, best_file
 
 
->>>>>>> 0014456a
 def main() -> None:  # pragma: no cover
     """Parses command line options and executes optimization."""
     parser = ArgumentParser()
