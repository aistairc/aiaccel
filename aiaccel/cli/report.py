<<<<<<< HEAD
from argparse import ArgumentParser

from aiaccel.util.report import CreationReport
=======
import sys

from aiaccel.argument import Arguments
from aiaccel.util.report import CreationReaport
>>>>>>> 2e511602


def main():
    parser = ArgumentParser()
    parser.add_argument('--config', '-c', type=str, default="config.yml")
    args = parser.parse_args()

    report = CreationReport(args.config)
    report.create()


if __name__ == "__main__":
    main()<|MERGE_RESOLUTION|>--- conflicted
+++ resolved
@@ -1,13 +1,7 @@
-<<<<<<< HEAD
+
 from argparse import ArgumentParser
 
 from aiaccel.util.report import CreationReport
-=======
-import sys
-
-from aiaccel.argument import Arguments
-from aiaccel.util.report import CreationReaport
->>>>>>> 2e511602
 
 
 def main():
