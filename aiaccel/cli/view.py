from pathlib import Path
<<<<<<< HEAD
from argparse import ArgumentParser

from numpy import maximum

=======

from numpy import maximum

from aiaccel.argument import Arguments
>>>>>>> 2e511602
from aiaccel.config import Config
from aiaccel.storage.storage import Storage
<<<<<<< HEAD
=======
from aiaccel.workspace import Workspace
>>>>>>> 2e511602


class Viewer:
    def __init__(self, config: Config):
        self.config_path = config.config_path
        self.workspace = Path(config.workspace.get()).resolve()
        self.storage = Storage(self.workspace)

    def view(self) -> None:
        """Print database information

        Returns:
            None
        """
        symbols = ['─', '╰', '╭', '╮', '╯', '│']
        infos = []
        len_margin = 2
        trial_ids = self.storage.trial.get_all_trial_id()

        for trial_id in trial_ids:

            start_time = self.storage.timestamp.get_any_trial_start_time(trial_id)
            end_time = self.storage.timestamp.get_any_trial_end_time(trial_id)
            status = self.storage.trial.get_any_trial_state(trial_id)
            job = self.storage.jobstate.get_any_trial_jobstate(trial_id)
            result = self.storage.result.get_any_trial_objective(trial_id)

            error = str(self.storage.error.get_any_trial_error(trial_id))
            if error == "None":
                error = ""
            else:
                if len(error) > 4:
                    error = error[0:3] + "..."

            infos.append(
                {
                    "trial_id": str(trial_id),
                    "start_time": str(start_time),
                    "end_time": str(end_time),
                    "status": str(status),
                    "job": str(job),
                    "result": str(result),
                    "error": error,
                    # "resume": resume
                }
            )

        max_column_width = []
        for info in infos:
            width = [len(info[key]) + len_margin for key in list(info.keys())]
            header_width = [len(key) + len_margin for key in list(info.keys())]
            if len(max_column_width) == 0:
                max_column_width = maximum(width, header_width).tolist()
            else:
                max_column_width = maximum(
                    max_column_width,
                    maximum(width, header_width).tolist()
                ).tolist()

        max_width = sum(max_column_width)
        print("\n")
        print(f"{symbols[2]}{symbols[0] * max_width}{symbols[3]}")

        # Header
        header = list(infos[0].keys())
        print(f"{symbols[5]}", end="")
        for i in range(len(header)):
            margin = " " * (max_column_width[i] - len(header[i]))
            print(f"{header[i]}{margin}", end="")
        print(f"{symbols[5]}")

        # Separator
        print(f"{symbols[5]}{symbols[0] * sum(max_column_width)}{symbols[5]}")

        for info in infos:
            print(f"{symbols[5]}", end="")
            keys = list(info.keys())
            for i in range(len(keys)):
                margin = " " * (max_column_width[i] - len(info[keys[i]]))
                print(f"{info[keys[i]]}{margin}", end="")
            print(f"{symbols[5]}")
        print(f"{symbols[1]}{symbols[0] * max_width}{symbols[4]}")


def main() -> None:  # pragma: no cover
    parser = ArgumentParser()
    parser.add_argument('--config', '-c', type=str, default="config.yml")
    args = parser.parse_args()

    config = Config(args.config)
    workspace = config.workspace.get()

    ws = Workspace(workspace)
    if ws.exists() is False:
        print(f"{workspace} is not found.")
        return

    viewer = Viewer(config)
    viewer.view()


if __name__ == "__main__":  # pragma: no cover
    main()<|MERGE_RESOLUTION|>--- conflicted
+++ resolved
@@ -1,21 +1,10 @@
+from argparse import ArgumentParser
 from pathlib import Path
-<<<<<<< HEAD
-from argparse import ArgumentParser
 
-from numpy import maximum
-
-=======
-
-from numpy import maximum
-
-from aiaccel.argument import Arguments
->>>>>>> 2e511602
 from aiaccel.config import Config
 from aiaccel.storage.storage import Storage
-<<<<<<< HEAD
-=======
 from aiaccel.workspace import Workspace
->>>>>>> 2e511602
+from numpy import maximum
 
 
 class Viewer:
