import csv
import os
from logging import StreamHandler, getLogger

from fasteners import InterProcessLock
from omegaconf.dictconfig import DictConfig

from aiaccel.storage import Storage
from aiaccel.util import TrialId
from aiaccel.workspace import Workspace

logger = getLogger(__name__)
logger.setLevel(os.getenv("LOG_LEVEL", "INFO"))
logger.addHandler(StreamHandler())


class CsvWriter:
    """Provides report creation method.

    Args:
        config (DictConfig): Config object.

    Attributes:
        config (Config): Config object.
        workspace (Workspace): Workspace object.
        fp (Path): File path to the csv file named 'results.csv'.
        trialid (TrialId): TrialId object.
        storage (Storage): Storage object related to the workspace.
        lock_file (dict[str, str]): Dict object containing string path to lock.
    """

    def __init__(self, config: DictConfig):
        self.config = config
        self.workspace = Workspace(self.config.generic.workspace)
        self.fp = self.workspace.retults_csv_file
        self.trialid = TrialId(self.config)
<<<<<<< HEAD
        self.storage = Storage(self.workspace.path)
        self.lock_file = {"result_txt": str(self.workspace.lock / "result_txt")}
=======
        self.storage = Storage(self.workspace.storage_file_path)
        self.lock_file = {'result_txt': str(self.workspace.lock / 'result_txt')}
>>>>>>> a821159d

    def _get_zero_padding_trial_id(self, trial_id: int) -> str:
        """Gets string of trial id padded by zeros.

        Args:
            trial_id (int): Target trial id.

        Returns:
            str: Trial id padded by zeros.
        """
        return self.trialid.zero_padding_any_trial_id(trial_id)

    def create(self) -> None:
        """Creates repoprt."""
        data = []
        header = []

        trial_ids = self.storage.trial.get_all_trial_id()

        if trial_ids is None or len(trial_ids) == 0:
            return

        # write header
        example = self.storage.get_hp_dict(trial_ids[0])
        header.append("trial_id")
        for param in example["parameters"]:
            header.append(param["parameter_name"])
        header.append("objective")

        with InterProcessLock(self.lock_file["result_txt"]):
            with open(self.fp, "w") as f:
                writer = csv.writer(f, lineterminator="\n")
                writer.writerow(header)

        # write result data
        trial_id_str = [self._get_zero_padding_trial_id(trial_id) for trial_id in trial_ids]
        results = [self.storage.get_hp_dict(n) for n in trial_id_str]

        for contents in results:
            row = []
            row.append(str(contents["trial_id"]))
            for param in contents["parameters"]:
                row.append(param["value"])
            row.append(contents["result"])
            data.append(row)

        with InterProcessLock(self.lock_file["result_txt"]):
            with open(self.fp, "a") as f:
                writer = csv.writer(f, lineterminator="\n")
                writer.writerows(data)<|MERGE_RESOLUTION|>--- conflicted
+++ resolved
@@ -10,7 +10,7 @@
 from aiaccel.workspace import Workspace
 
 logger = getLogger(__name__)
-logger.setLevel(os.getenv("LOG_LEVEL", "INFO"))
+logger.setLevel(os.getenv('LOG_LEVEL', 'INFO'))
 logger.addHandler(StreamHandler())
 
 
@@ -34,13 +34,8 @@
         self.workspace = Workspace(self.config.generic.workspace)
         self.fp = self.workspace.retults_csv_file
         self.trialid = TrialId(self.config)
-<<<<<<< HEAD
-        self.storage = Storage(self.workspace.path)
-        self.lock_file = {"result_txt": str(self.workspace.lock / "result_txt")}
-=======
         self.storage = Storage(self.workspace.storage_file_path)
         self.lock_file = {'result_txt': str(self.workspace.lock / 'result_txt')}
->>>>>>> a821159d
 
     def _get_zero_padding_trial_id(self, trial_id: int) -> str:
         """Gets string of trial id padded by zeros.
@@ -54,7 +49,8 @@
         return self.trialid.zero_padding_any_trial_id(trial_id)
 
     def create(self) -> None:
-        """Creates repoprt."""
+        """Creates repoprt.
+        """
         data = []
         header = []
 
@@ -65,14 +61,14 @@
 
         # write header
         example = self.storage.get_hp_dict(trial_ids[0])
-        header.append("trial_id")
-        for param in example["parameters"]:
-            header.append(param["parameter_name"])
-        header.append("objective")
+        header.append('trial_id')
+        for param in example['parameters']:
+            header.append(param['parameter_name'])
+        header.append('objective')
 
-        with InterProcessLock(self.lock_file["result_txt"]):
-            with open(self.fp, "w") as f:
-                writer = csv.writer(f, lineterminator="\n")
+        with InterProcessLock(self.lock_file['result_txt']):
+            with open(self.fp, 'w') as f:
+                writer = csv.writer(f, lineterminator='\n')
                 writer.writerow(header)
 
         # write result data
@@ -81,13 +77,13 @@
 
         for contents in results:
             row = []
-            row.append(str(contents["trial_id"]))
-            for param in contents["parameters"]:
-                row.append(param["value"])
-            row.append(contents["result"])
+            row.append(str(contents['trial_id']))
+            for param in contents['parameters']:
+                row.append(param['value'])
+            row.append(contents['result'])
             data.append(row)
 
-        with InterProcessLock(self.lock_file["result_txt"]):
-            with open(self.fp, "a") as f:
-                writer = csv.writer(f, lineterminator="\n")
+        with InterProcessLock(self.lock_file['result_txt']):
+            with open(self.fp, 'a') as f:
+                writer = csv.writer(f, lineterminator='\n')
                 writer.writerows(data)