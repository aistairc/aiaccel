--- conflicted
+++ resolved
@@ -32,19 +32,10 @@
     def __init__(self, config_path: str) -> None:
         self.config = Config(config_path)
         self.workspace = Workspace(self.config.workspace.get())
-<<<<<<< HEAD
-        self.fp = self.workspace.path / 'results.csv'
+        self.fp = self.workspace.retults_csv_file
         self.trialid = TrialId(self.config)
         self.storage = Storage(self.workspace.path)
-        self.lock_file = {
-            'result_txt': str(self.workspace.path / 'lock' / 'result_txt')
-        }
-=======
-        self.fp = self.workspace.retults_csv_file
-        self.trialid = TrialId(str(config_path))
-        self.storage = Storage(self.workspace.path)
         self.lock_file = {'result_txt': str(self.workspace.lock / 'result_txt')}
->>>>>>> 6ba7a3c4
 
     def _get_zero_padding_trial_id(self, trial_id: int) -> str:
         """Gets string of trial id padded by zeros.
