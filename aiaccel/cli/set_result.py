--- conflicted
+++ resolved
@@ -6,11 +6,8 @@
 
 from aiaccel.config import load_config
 from aiaccel.parameter import HyperParameterConfiguration
-<<<<<<< HEAD
 from aiaccel.util.data_type import (is_categorical, is_ordinal,
                                     is_uniform_float, is_uniform_int)
-=======
->>>>>>> b79eb179
 from aiaccel.util.filesystem import create_yaml
 
 
