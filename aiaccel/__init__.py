--- conflicted
+++ resolved
@@ -1,40 +1,6 @@
-<<<<<<< HEAD
-from .common import (alive_master, alive_optimizer, alive_scheduler,
-                     class_master, class_optimizer, class_scheduler,
-                     dict_alive, dict_error, dict_finished, dict_hp,
-                     dict_hp_finished, dict_hp_ready, dict_hp_running,
-                     dict_jobstate, dict_lock, dict_log, dict_output, dict_pid,
-                     dict_ready, dict_result, dict_runner, dict_running,
-                     dict_storage, dict_timestamp, dict_verification,
-                     dict_work, extension_hp, extension_pickle,
-                     extension_resource, extension_result,
-                     extension_verification, file_configspace,
-                     file_final_result, file_hp_count, file_hp_count_lock,
-                     file_hp_count_lock_timeout, file_hyperparameter,
-                     file_numpy_random, file_numpy_random_extension,
-                     goal_maximize, goal_minimize, key_module_type, key_path,
-                     key_pid, key_project_name, module_type_master,
-                     module_type_optimizer, module_type_scheduler,
-                     resource_type_abci, resource_type_local,
-                     search_algorithm_grid, search_algorithm_nelder_mead,
-                     search_algorithm_random, search_algorithm_sobol,
-                     search_algorithm_tpe)
-=======
-from aiaccel import common
-from aiaccel import config
-from aiaccel import module
-from aiaccel import parameter
-from aiaccel import workspace
-from aiaccel import wrapper_tools
-from aiaccel import abci
-from aiaccel import cli
-from aiaccel import master
-from aiaccel import optimizer
-from aiaccel import scheduler
-from aiaccel import storage
-from aiaccel import util
-
->>>>>>> 39490baa
+from aiaccel import (abci, cli, common, config, master, module, optimizer,
+                     parameter, scheduler, storage, util, workspace,
+                     wrapper_tools)
 
 __all__ = [
     'common',
@@ -49,5 +15,5 @@
     'optimizer',
     'scheduler',
     'storage',
-    'util',
+    'util'
 ]