--- conflicted
+++ resolved
@@ -1,11 +1,6 @@
 from aiaccel import (abci, cli, common, config, master, module, optimizer,
-<<<<<<< HEAD
-                     parameter, scheduler, storage, tensorboard, util,
-                     workspace, wrapper_tools)
-=======
                      parameter, scheduler, storage, util, workspace,
                      wrapper_tools)
->>>>>>> bd112d32
 
 __all__ = [
     'common',
@@ -20,10 +15,6 @@
     'optimizer',
     'scheduler',
     'storage',
-<<<<<<< HEAD
     'tensorboard',
-    'util',
-=======
     'util'
->>>>>>> bd112d32
 ]