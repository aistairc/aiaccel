--- conflicted
+++ resolved
@@ -1,10 +1,4 @@
-<<<<<<< HEAD
-"""aiaccel.hpo package exports."""
-
-from . import modelbridge
-
-__all__ = ["modelbridge"]
-=======
 # Copyright (C) 2025 National Institute of Advanced Industrial Science and Technology (AIST)
 # SPDX-License-Identifier: MIT
->>>>>>> 30fc8075
+
+from . import modelbridge