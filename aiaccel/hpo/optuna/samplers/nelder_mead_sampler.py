from __future__ import annotations

import numpy.typing as npt
from typing import Any, TypedDict

from collections.abc import Sequence
import copy
import math
import warnings

import numpy as np

import optuna
from optuna.distributions import BaseDistribution
from optuna.study import Study
from optuna.trial import FrozenTrial, TrialState

from aiaccel.hpo.algorithms import NelderMeadAlgorism, NelderMeadCoefficient, NelderMeadEmptyError

__all__ = ["NelderMeadSampler", "NelderMeadEmptyError"]


class SearchSpaceRequired(TypedDict):
    """
    Required keys
    """

    low: int | float
    high: int | float


class SearchSpace(SearchSpaceRequired, total=False):
    """
    Optional keys
    """

    log: bool


class NelderMeadSampler(optuna.samplers.BaseSampler):
    """Sampler using the NelderMead algorithm

    Only the initial point and shrink (number of parameters - 1) can be calculated in parallel.
    Others are basically series calculations.
    (Even if set by e.g. optuna.optimize(n_jobs=2),
    the calculation is performed in series except in initial and shrink.)
    If parallelisation is enabled, set block = True.

    When using optuna.enqueue_trial(),
    the enqueued parameters are calculated separately from the parameters determined by NelderMeadSampler
    and are taken into NelderMead if a good result is obtained.
    (Simplex is reconstituted).
    The enqueued parameters are calculated in parallel
    with the parameters determined by NelderMead if parallelisation is enabled.

    NelderMead アルゴリズムを用いた Sampler

    パラメータ数-1個の初期点計算と shrink 時のみ並列化可能で、
    それ以外は基本的には直列計算になる(optuna.optimize(n_jobs=2)等で設定しても、前述の時以外は直列で計算する)
    並列化を有効にする場合は、引数 block = True にする必要がある。

    optuna.enqueue_trial() 利用時は、NelderMeadSampler が決定するパラメータとは個別に計算され、
    良い結果が出れば NelderMead に取り込まれる。(Simplexの再構成を行う)
    また、optuna.enqueue_trial() で決定されたパラメータは、
    並列化が有効であれば NelderMead の決定するパラメータと並列で計算される。

    Args:
        search_space: dict[str, tuple[float, float]]
            Parameter names and corresponding lower and upper limits.
            Must be set separately from suggest_uniform
            (as the parameters must be determined at the time of before_trial).
            パラメータ名と対応した lower, upper
            suggest_uniform 等とは個別に設定する必要がある(before_trial 時点でパラメータを決定する必要があるため)
        seed: int | None = None
            Random seed used for initial point calculation.
            初期点計算をランダムで決定する際に利用されるシード値
        rng: np.random.RandomState | None = None
            RandomState used for initial point calculation.
            If specified with seed, rng takes precedence.
            初期点計算に用いられる RandomState
            seed と同時に指定された場合、 rng が優先される
        coeff: NelderMeadCoefficient | None = None
            Parameters used in NelderMead Algorism.
            NelderMead で用いられるパラメータ
        block: bool = False
            Indicates whether the queue used internally is blocked or not.
            If parallelisation by optuna.optimize is enabled, it must be set with block = True
            内部で用いられる queue を block するかどうかを設定する
            optuna.optimize による並列化を有効にする場合は、 block = Trueで設定する必要がある
        sub_sampler: optuna.samplers.BaseSampler | None = None
            Sampler to output parameters when NelderMead cannot output parameters.
            Mainly intended for use on free computation nodes in parallel.
            If the sub_sampler function is enabled, it must be set with block = False.
            NelderMead がパラメータを出力出来ない時に、代わりにパラメータを出力する Sampler
            主に並列化時に空いている計算ノードで利用することを想定している
            sub_sampler 機能を有効にする場合は、 block = False で設定する必要がある

    Attributes:
        nm: NelderMeadAlgorism
            Instance of a class that manages the NelderMead algorithm.
            NelderMead のアルゴリズムを管理するクラスのインスタンス

    """

    def __init__(
        self,
        search_space: dict[str, SearchSpace],
        seed: int | None = None,
        rng: np.random.RandomState | None = None,
        coeff: NelderMeadCoefficient | None = None,
        block: bool = False,
        sub_sampler: optuna.samplers.BaseSampler | None = None,
    ) -> None:
        _search_space = copy.deepcopy(search_space)
        self._search_space: dict[str, SearchSpace] = {
            key: {"low": math.log(value["low"]), "high": math.log(value["high"]), "log": value["log"]}
            if "log" in value and value["log"]
            else {"low": value["low"], "high": value["high"], "log": False}
            for key, value in _search_space.items()
        }
        _rng = rng if rng is not None else np.random.RandomState(seed) if seed is not None else None

        self.nm = NelderMeadAlgorism(
            dimensions=len(self._search_space),
            coeff=coeff,
            rng=_rng,
            block=block,
        )
        self.sub_sampler = sub_sampler
        self.num_trial = 1

    def infer_relative_search_space(self, study: Study, trial: FrozenTrial) -> dict[str, BaseDistribution]:
        return {}

    def sample_relative(
        self,
        study: Study,
        trial: FrozenTrial,
        search_space: dict[str, BaseDistribution],
    ) -> dict[str, Any]:
        return {}

    def _get_params(self, study: Study, trial: FrozenTrial) -> npt.NDArray[np.float64] | None:
        try:
            it = zip(self.nm.get_vertex(), self._search_space.values(), strict=False)
            params = np.array([(space["high"] - space["low"]) * value + space["low"] for value, space in it])
        except NelderMeadEmptyError as e:
            if self.sub_sampler is None:
                raise e
            else:
                self.sub_sampler.before_trial(study, trial)
                return None
        return params

    def _put_params(self, study: Study, trial: FrozenTrial, state: TrialState, values: Sequence[float] | None) -> None:
        if isinstance(values, list):
            system_attr = study._storage.get_trial_system_attrs(trial._trial_id)
<<<<<<< HEAD
            params = [
                math.log(value) if self._search_space[key]["log"] else value for key, value in trial.params.items()
            ]
            it = zip(params, self._search_space.values(), strict=False)
            params = np.array([(value - space["low"]) / (space["high"] - space["low"]) for value, space in it])
=======

            raw_params = system_attr["params"] if "params" in system_attr else trial.params.values()
            search_space = self._search_space.values()
            params = np.array(
                [(value - low) / (high - low) for value, (low, high) in zip(raw_params, search_space, strict=False)]
            )
>>>>>>> 51e7de46

            self.nm.put_value(
                params,
                values[0],
                enqueue="fixed_params" in system_attr or "sub_trial" in system_attr,
            )
            if "sub_trial" in system_attr and self.sub_sampler is not None:
                self.sub_sampler.after_trial(study, trial, state, values)

    def _resumption(self, study: Study) -> None:
        trials = study._storage.get_all_trials(study._study_id, deepcopy=False)

        for trial in trials:
            self.num_trial += 1
            if trial.values is None:
                continue

            # ask
            system_attr = study._storage.get_trial_system_attrs(trial._trial_id)
            if "fixed_params" not in system_attr:  # not enqueued trial
                self._get_params(study, trial)

            # tell
            self._put_params(study, trial, trial.state, trial.values)

    def before_trial(self, study: Study, trial: FrozenTrial) -> None:
        """Trial pre-processing.

        Preprocessing of the trial

        This determines the parameters for NelderMead.
        The determined parameters are stored in trial.user_attr["params"].
        If the NelderMead parameters cannot be output and sub_sampler is None, a NelderMeadEmptyError is raised.
        If sub_sampler is specified, sub_sampler.before_trial() is executed,
        and trial.user_attr["sub_trial"] is set to True.

        trial の前処理

        ここで NelderMead のパラメータを決定する
        trial.user_attr["params"] に決定したパラメータが格納される
        NelderMead のパラメータが出力出来ないかつ、sub_sampler = None の場合は NelderMeadEmptyError を raise する
        sub_sampler が指定されている場合は、 sub_sampler.before_trial() を実行し、
        trial.user_attr["sub_trial"] = True とする

        Args:
            study: Study
                Target study object.
            trial: FrozenTrial
                Target trial object.

        Returns:
            None

        """
        if self.num_trial < trial._trial_id:  # resumption
            self._resumption(study)
        self.num_trial += 1
        params: npt.NDArray[np.float64] | None

        if "fixed_params" in trial.system_attrs:  # enqueued trial
            fixed_params = trial.system_attrs["fixed_params"]
            if fixed_params.keys() != self._search_space.keys():
                raise RuntimeError("All parameters must be given when executing enqueue_trial.")
            study._storage.set_trial_system_attr(trial._trial_id, "fixed_params", trial.system_attrs["fixed_params"])

            params = np.array([fixed_params[name] for name in self._search_space])
        else:
            params = self._get_params(study, trial)
            if params is None:  # sub trial
                study._storage.set_trial_system_attr(trial._trial_id, "sub_trial", True)
                return

        study._storage.set_trial_system_attr(trial._trial_id, "params", list(params))

    def sample_independent(
        self,
        study: Study,
        trial: FrozenTrial,
        param_name: str,
        param_distribution: BaseDistribution,
    ) -> Any:
        """Sample a parameter

        For NelderMeadSampler, since the parameters are already determined in before_trial,
        return the corresponding parameters in trial.user_attr["params"].
        If trial.user_attr["sub_trial"] = True,
        execute sub_sampler.sample_independent() and return its parameters.

        パラメータを sample する

        NelderMeadSampler の場合は before_trial でパラメータを決定済みなので、
        trial.user_attr["params"] の対応したパラメータを返り値とする
        trial.user_attr["sub_trial"] = True の場合は、
        sub_sampler.sample_independent() を実行し、そのパラメータを返り値とする

        Args:
            study: Study
                Target study object.
            trial: FrozenTrial
                Target trial object.
                Take a copy before modifying this object.
            param_name: str
                Name of the sampled parameter.
            param_distribution: BaseDistribution
                Distribution object that specifies a prior and/or scale of the sampling algorithm.

        Returns:
            Any
                A parameter value.

        """
        if (
            isinstance(
                param_distribution, optuna.distributions.IntDistribution | optuna.distributions.FloatDistribution
            )
            and param_distribution.log != self._search_space[param_name]["log"]
        ):
            raise ValueError(
                f"Parameter {param_name} is set with log={self._search_space[param_name]['log']} "
                f"but optuna.distributions.param_distribution.log={param_distribution.log}"
            )
        system_attr = study._storage.get_trial_system_attrs(trial._trial_id)
        if "sub_trial" in system_attr and self.sub_sampler is not None:
            param_value = self.sub_sampler.sample_independent(study, trial, param_name, param_distribution)
            value = math.log(param_value) if self._search_space[param_name]["log"] else param_value
            if self._search_space[param_name]["low"] <= value <= self._search_space[param_name]["high"]:
                return param_value
            else:
                raise ValueError(
                    f"Sub_sampler {self.sub_sampler} outputs out-of-range parameters. {param_name} : {param_value}"
                )

        if param_name not in self._search_space:
            raise ValueError(f"The parameter name, {param_name}, is not found in the given search_space.")

        param_index = list(self._search_space.keys()).index(param_name)
        param_value = system_attr["params"][param_index]

        if self._search_space[param_name]["log"]:
            param_value = math.exp(param_value)

        if isinstance(param_distribution, optuna.distributions.IntDistribution):
            param_value = int(param_value)

        contains = param_distribution._contains(param_distribution.to_internal_repr(param_value))
        if not contains:
            warnings.warn(
                f"The value `{param_value}` is out of range of the parameter `{param_name}`. "
                f"The value will be used but the actual distribution is: `{param_distribution}`.",
                stacklevel=2,
            )
        return param_value

    def after_trial(
        self,
        study: Study,
        trial: FrozenTrial,
        state: TrialState,
        values: Sequence[float] | None,
    ) -> None:
        """Trial post-processing.

        Pass the parameter-result pairs to the NelderMead algorithm.
        If trial.user_attr["sub_trial"] = True, execute sub_sampler.after_trial().

        trial の後処理

        パラメータ、計算結果の組を NelderMead アルゴリズムに渡す
        trial.user_attr["sub_trial"] = True の場合は、 sub_sampler.after_trial() を実行する

        Args:
            study: Study
                Target study object.
            trial: FrozenTrial
                Target trial object.
                Take a copy before modifying this object.
            state: TrialState
                Resulting trial state.
            values: Sequence[float] | None
                Resulting trial values. Guaranteed to not be :obj:`None` if trial succeeded.

        Returns:
            None

        """
        if isinstance(values, Sequence) and len(values) != 1:  # trial was finished as multiobjective
            raise RuntimeError(
                "Multidimentional trial values are obtained. "
                "NelderMeadSampler supports only single objective optimization."
            )
        self._put_params(study, trial, state, values)<|MERGE_RESOLUTION|>--- conflicted
+++ resolved
@@ -155,20 +155,14 @@
     def _put_params(self, study: Study, trial: FrozenTrial, state: TrialState, values: Sequence[float] | None) -> None:
         if isinstance(values, list):
             system_attr = study._storage.get_trial_system_attrs(trial._trial_id)
-<<<<<<< HEAD
-            params = [
-                math.log(value) if self._search_space[key]["log"] else value for key, value in trial.params.items()
-            ]
-            it = zip(params, self._search_space.values(), strict=False)
-            params = np.array([(value - space["low"]) / (space["high"] - space["low"]) for value, space in it])
-=======
-
             raw_params = system_attr["params"] if "params" in system_attr else trial.params.values()
             search_space = self._search_space.values()
             params = np.array(
-                [(value - low) / (high - low) for value, (low, high) in zip(raw_params, search_space, strict=False)]
-            )
->>>>>>> 51e7de46
+                [
+                    (value - space["low"]) / (space["high"] - space["low"])
+                    for value, space in zip(raw_params, search_space, strict=False)
+                ]
+            )
 
             self.nm.put_value(
                 params,
