from typing import Any

import argparse
from collections.abc import Callable
import importlib.resources
from pathlib import Path

from hydra.utils import instantiate
from omegaconf import OmegaConf as oc  # noqa: N813

from optuna.trial import Trial

from aiaccel.hpo.optuna.suggest_wrapper import Const, Suggest, SuggestFloat, T
from aiaccel.utils import print_config


class HparamsManager:
    """
    Manages hyperparameters for optimization.
    This class allows defining hyperparameters with various types and provides
    a method to suggest hyperparameters for a given trial.
    Attributes:
        params (dict): A dictionary where keys are hyperparameter names and values
                       are callables that take a Trial object and return a hyperparameter value.
    Methods:
        __init__(**params_def: dict[str, int | float | str | list[int | float] | Suggest[T]]) -> None:
            Initializes the HparamsManager with the given hyperparameter definitions.
        suggest_hparams(trial: Trial) -> dict[str, float | int | str | list[float | int | str]]:
            Suggests hyperparameters for the given trial.
    """

    def __init__(self, **params_def: dict[str, int | float | str | list[int | float] | Suggest[T]]) -> None:
        self.params: dict[str, Callable[[Trial], Any]] = {}
        for name, param in params_def.items():
            if callable(param):
                self.params[name] = param
            else:
                if isinstance(param, list):
                    low, high = param
                    self.params[name] = SuggestFloat(name=name, low=low, high=high)
                else:
                    self.params[name] = Const(name=name, value=param)

    def suggest_hparams(self, trial: Trial) -> dict[str, float | int | str | list[float | int | str]]:
        """
        Suggests hyperparameters for a given trial.
        This method generates a dictionary of hyperparameters by applying the
        parameter functions stored in `self.params` to the provided trial.
        Args:
            trial (Trial): An Optuna trial object used to suggest hyperparameters.
        Returns:
            dict[str, float | int | str | list[float | int | str]]: A dictionary
            where keys are parameter names and values are the suggested
            hyperparameters, which can be of type float, int, str, or a list of
            these types.
        """

        return {name: param_fn(trial) for name, param_fn in self.params.items()}


def main() -> None:
    """
    Main function to execute the hyperparameter optimization process.
    This function parses command-line arguments, loads the configuration,
    sets up the job executor, and runs the optimization trials.

    Command-line arguments:
        - job_filename (Path): The shell script to execute.
        - --config (str, optional): Path to the configuration file.
        - --resume (bool, optional): Flag to resume from the previous study.

    The function performs the following steps:
        1. Parses command-line arguments.
        2. Loads and merges the configuration from the file and command-line arguments.
        3. Sets default storage and study name if not provided in the configuration.
        4. Initializes the job executor based on the specified executor type.
        5. Instantiates the study and parameter suggestion objects.
        6. Submits jobs for hyperparameter optimization trials.
        7. Collects and processes finished jobs, updating the study with results.

    Usage:
        python -m aiaccel.hpo.apps.optimize objective.sh --config config.yaml

    Config file (yaml) example:
        ~~~ yaml
        study:
        _target_: optuna.create_study
        direction: minimize

        sampler:
            _target_: optuna.samplers.TPESampler
            seed: 0

        executor:
            _target_: aiaccel.hpo.job_executors.LocalJobExecutor
            n_max_jobs: 4
            loader:
                _target_: aiaccel.hpo.job_output_loaders.JsonJobOutputLoader
                filename_template: "{job.cwd}/{job.job_name}_result.json"

        params:
            _convert_: partial
            _target_: aiaccel.apps.optimize.HparamsManager
            x1: [0, 1]
            x2:
                _target_: aiaccel.apps.optimize.SuggestFloat
                name: x2
                low: 0.0
                high: 1.0
                log: false

        n_trials: 30
        ~~~
    """

    parser = argparse.ArgumentParser()
    parser.add_argument("job_filename", type=Path, help="The shell script to execute.")
    parser.add_argument("--config", help="Configuration file path")
    parser.add_argument("--resume", action="store_true", default=False)
    parser.add_argument("--resumable", action="store_true", default=False)

    args, unk_args = parser.parse_known_args()

    default_config = oc.load(importlib.resources.open_text("aiaccel.hpo.apps.config", "default.yaml"))
    config = oc.merge(default_config, oc.load(args.config) if args.config is not None else {})
    config = oc.merge(config, oc.from_cli(unk_args))

    if (args.resumable or args.resume) and ("storage" not in config.study or args.config is None):
        config = oc.merge(config, oc.load(importlib.resources.open_text("aiaccel.hpo.apps.config", "resumable.yaml")))

    if args.resume:
        config.study.load_if_exists = True

    print_config(config)

    config.executor.job_filename = args.job_filename

    jobs = instantiate(config.executor)
    study = instantiate(config.study)
    params = instantiate(config.params)

<<<<<<< HEAD
    result_filename_template = "{job.cwd}/{job.job_name}_result.pkl"

    while jobs.finished_job_count < config.n_trials:
        n_max_jobs = min(jobs.available_slots(), config.n_trials - jobs.submitted_job_count)
=======
    finished_job_count = 0

    while finished_job_count < config.n_trials:
        n_running_jobs = len(jobs.get_running_jobs())
        n_max_jobs = min(jobs.available_slots(), config.n_trials - finished_job_count - n_running_jobs)
>>>>>>> f1059cb6
        for _ in range(n_max_jobs):
            trial = study.ask()

            hparams = params.suggest_hparams(trial)

            jobs.job_name = str(jobs.job_filename) + f"_{trial.number}"

            job = jobs.submit(
                args=[jobs.loader.filename_template] + sum([[f"--{k}", f"{v}"] for k, v in hparams.items()], []),
                tag=trial,
            )

        for job in jobs.collect_finished():
            trial = job.tag

            y = job.load()

            study.tell(trial, y)


if __name__ == "__main__":
    main()<|MERGE_RESOLUTION|>--- conflicted
+++ resolved
@@ -139,18 +139,11 @@
     study = instantiate(config.study)
     params = instantiate(config.params)
 
-<<<<<<< HEAD
-    result_filename_template = "{job.cwd}/{job.job_name}_result.pkl"
-
-    while jobs.finished_job_count < config.n_trials:
-        n_max_jobs = min(jobs.available_slots(), config.n_trials - jobs.submitted_job_count)
-=======
     finished_job_count = 0
 
     while finished_job_count < config.n_trials:
         n_running_jobs = len(jobs.get_running_jobs())
         n_max_jobs = min(jobs.available_slots(), config.n_trials - finished_job_count - n_running_jobs)
->>>>>>> f1059cb6
         for _ in range(n_max_jobs):
             trial = study.ask()
 
@@ -170,6 +163,8 @@
 
             study.tell(trial, y)
 
+            finished_job_count += 1
+
 
 if __name__ == "__main__":
     main()