from typing import Any

import argparse
from concurrent.futures import FIRST_COMPLETED, ThreadPoolExecutor, wait
from datetime import datetime
from importlib import resources
import json
from pathlib import Path
import shlex
import subprocess
import sys

from hydra.utils import instantiate
from omegaconf import OmegaConf as oc  # noqa: N813

from optuna.trial import Trial

from aiaccel.config import load_config, pathlib2str_config, print_config, resolve_inherit
<<<<<<< HEAD
from aiaccel.hpo.optuna.suggest_wrapper import Const, Suggest, SuggestFloat, T


class HparamsManager:
    """
    Manages hyperparameters for optimization.
    This class allows defining hyperparameters with various types and provides
    a method to suggest hyperparameters for a given trial.
    Attributes:
        params (dict): A dictionary where keys are hyperparameter names and values
                       are callables that take a Trial object and return a hyperparameter value.
    Methods:
        __init__(**params_def: dict[str, int | float | str | list[int | float] | Suggest[T]]) -> None:
            Initializes the HparamsManager with the given hyperparameter definitions.
        suggest_hparams(trial: Trial) -> dict[str, float | int | str | list[float | int | str]]:
            Suggests hyperparameters for the given trial.
    """

    def __init__(self, **params_def: dict[str, int | float | str | list[int | float] | Suggest[T]]) -> None:
        self.params: dict[str, Callable[[Trial], Any]] = {}
        for name, param in params_def.items():
            if callable(param):
                self.params[name] = param
            else:
                if isinstance(param, list):
                    low, high = param
                    self.params[name] = SuggestFloat(name=name, low=low, high=high)
                else:
                    self.params[name] = Const(name=name, value=param)

    def suggest_hparams(self, trial: Trial) -> dict[str, float | int | str | list[float | int | str]]:
        """
        Suggests hyperparameters for a given trial.
        This method generates a dictionary of hyperparameters by applying the
        parameter functions stored in `self.params` to the provided trial.
        Args:
            trial (Trial): An Optuna trial object used to suggest hyperparameters.
        Returns:
            dict[str, float | int | str | list[float | int | str]]: A dictionary
            where keys are parameter names and values are the suggested
            hyperparameters, which can be of type float, int, str, or a list of
            these types.
        """

        return {name: param_fn(trial) for name, param_fn in self.params.items()}
=======
>>>>>>> eb8fc71a


def main() -> None:
    # remove OmegaConf arguments from sys.argv
    oc_args = []
    if "--" in sys.argv:  # If there are additional arguments before '--', treat them as OmegaConf arguments
        sep_idx = sys.argv.index("--")
        sys.argv.pop(sep_idx)

        for ii in range(0, sep_idx)[::-1]:
            if "=" in sys.argv[ii] and not sys.argv[ii].startswith("-"):
                oc_args.append(sys.argv.pop(ii))

        oc_args = list(reversed(oc_args))

    # parse arguments
    parser = argparse.ArgumentParser(
        description="""\
A helper CLI to optimize hyperparameters using Optuna.
See complete usage: https://aistairc.github.io/aiaccel/user_guide/hpo.html .

Typical usages:
  aiaccel-hpo optimize params.x1=[0,1] params.x2=[0,1] -- ./objective.py --x1={x1} --x2={x2} {out_filename}
  aiaccel-hpo optimize --config=config.yaml ./objective.py --x1={x1} --x2={x2} {out_filename}
""",
        formatter_class=argparse.RawTextHelpFormatter,
    )
    parser.add_argument("--config", type=Path, default=None, help="Path to the configuration file.")
    parser.add_argument("command", nargs=argparse.REMAINDER)

    args = parser.parse_args()

    # load config
<<<<<<< HEAD
    base_config_path = resources.files(f"{__package__}.config")
    if args.config is None:
        args.config = base_config_path / "default.yaml"
=======
    if args.config is None:
        args.config = resources.files(f"{__package__}.config") / "default.yaml"
>>>>>>> eb8fc71a
        working_directory = Path.cwd().resolve() / f"aiaccel-hpo_{datetime.now():%Y-%m-%d-%H-%M-%S}"
    else:
        working_directory = args.config.parent.resolve()

    config = oc.merge(
        load_config(
            args.config,
            {
                "config_path": args.config,
                "working_directory": working_directory,
<<<<<<< HEAD
                "base_config_path": base_config_path,
=======
>>>>>>> eb8fc71a
            },
        ),
        oc.from_cli(oc_args),
    )
    if len(args.command) > 0:
        config.command = args.command
<<<<<<< HEAD

    print_config(config)

    # save config
    config.working_directory = Path(config.working_directory)
    config.working_directory.mkdir(parents=True, exist_ok=True)
=======
>>>>>>> eb8fc71a

    with open(config.working_directory / "merged_config.yaml", "w") as f:
        oc.save(pathlib2str_config(config), f)

<<<<<<< HEAD
    config = resolve_inherit(config)
    config.working_directory = Path(config.working_directory)  # maybe bug

=======
    # save config
    config.working_directory = Path(config.working_directory)
    config.working_directory.mkdir(parents=True, exist_ok=True)

    with open(config.working_directory / "merged_config.yaml", "w") as f:
        oc.save(pathlib2str_config(config), f)

    config = resolve_inherit(config)
    config.working_directory = Path(config.working_directory)  # maybe bug

>>>>>>> eb8fc71a
    # build study and hparams manager
    study = instantiate(config.study)
    params = instantiate(config.params)

    # main loop
    futures: dict[Any, tuple[Trial, Path]] = {}
    submitted_job_count = 0
    finished_job_count = 0

    with ThreadPoolExecutor(config.n_max_jobs) as pool:
        while finished_job_count < config.n_trials:
            active_jobs = len(futures.keys())
            available_slots = max(0, config.n_max_jobs - active_jobs)

            # Submit job in ThreadPoolExecutor
            for _ in range(min(available_slots, config.n_trials - submitted_job_count)):
                trial = study.ask()

                out_filename = config.working_directory / f"trial_{trial.number:0>6}.json"

                future = pool.submit(
                    subprocess.run,
                    shlex.join(config.command).format(
                        config=config,
                        job_name=f"trial_{trial.number:0>6}",
                        out_filename=out_filename,
                        **params.suggest_hparams(trial),
                    ),
                    shell=True,
                    check=True,
                )

                futures[future] = trial, out_filename
                submitted_job_count += 1

            # Get result from out_filename and tell
            done_features, _ = wait(futures.keys(), return_when=FIRST_COMPLETED)
            for future in done_features:
                trial, out_filename = futures.pop(future)

                with open(out_filename) as f:
                    y = json.load(f)

                out_filename.unlink()

                frozentrial = study.tell(trial, y)
                study._log_completed_trial(y if isinstance(y, list) else [y], frozentrial.number, frozentrial.params)

                finished_job_count += 1


if __name__ == "__main__":
    main()<|MERGE_RESOLUTION|>--- conflicted
+++ resolved
@@ -16,54 +16,6 @@
 from optuna.trial import Trial
 
 from aiaccel.config import load_config, pathlib2str_config, print_config, resolve_inherit
-<<<<<<< HEAD
-from aiaccel.hpo.optuna.suggest_wrapper import Const, Suggest, SuggestFloat, T
-
-
-class HparamsManager:
-    """
-    Manages hyperparameters for optimization.
-    This class allows defining hyperparameters with various types and provides
-    a method to suggest hyperparameters for a given trial.
-    Attributes:
-        params (dict): A dictionary where keys are hyperparameter names and values
-                       are callables that take a Trial object and return a hyperparameter value.
-    Methods:
-        __init__(**params_def: dict[str, int | float | str | list[int | float] | Suggest[T]]) -> None:
-            Initializes the HparamsManager with the given hyperparameter definitions.
-        suggest_hparams(trial: Trial) -> dict[str, float | int | str | list[float | int | str]]:
-            Suggests hyperparameters for the given trial.
-    """
-
-    def __init__(self, **params_def: dict[str, int | float | str | list[int | float] | Suggest[T]]) -> None:
-        self.params: dict[str, Callable[[Trial], Any]] = {}
-        for name, param in params_def.items():
-            if callable(param):
-                self.params[name] = param
-            else:
-                if isinstance(param, list):
-                    low, high = param
-                    self.params[name] = SuggestFloat(name=name, low=low, high=high)
-                else:
-                    self.params[name] = Const(name=name, value=param)
-
-    def suggest_hparams(self, trial: Trial) -> dict[str, float | int | str | list[float | int | str]]:
-        """
-        Suggests hyperparameters for a given trial.
-        This method generates a dictionary of hyperparameters by applying the
-        parameter functions stored in `self.params` to the provided trial.
-        Args:
-            trial (Trial): An Optuna trial object used to suggest hyperparameters.
-        Returns:
-            dict[str, float | int | str | list[float | int | str]]: A dictionary
-            where keys are parameter names and values are the suggested
-            hyperparameters, which can be of type float, int, str, or a list of
-            these types.
-        """
-
-        return {name: param_fn(trial) for name, param_fn in self.params.items()}
-=======
->>>>>>> eb8fc71a
 
 
 def main() -> None:
@@ -97,14 +49,8 @@
     args = parser.parse_args()
 
     # load config
-<<<<<<< HEAD
-    base_config_path = resources.files(f"{__package__}.config")
-    if args.config is None:
-        args.config = base_config_path / "default.yaml"
-=======
     if args.config is None:
         args.config = resources.files(f"{__package__}.config") / "default.yaml"
->>>>>>> eb8fc71a
         working_directory = Path.cwd().resolve() / f"aiaccel-hpo_{datetime.now():%Y-%m-%d-%H-%M-%S}"
     else:
         working_directory = args.config.parent.resolve()
@@ -115,34 +61,15 @@
             {
                 "config_path": args.config,
                 "working_directory": working_directory,
-<<<<<<< HEAD
-                "base_config_path": base_config_path,
-=======
->>>>>>> eb8fc71a
             },
         ),
         oc.from_cli(oc_args),
     )
     if len(args.command) > 0:
         config.command = args.command
-<<<<<<< HEAD
 
     print_config(config)
 
-    # save config
-    config.working_directory = Path(config.working_directory)
-    config.working_directory.mkdir(parents=True, exist_ok=True)
-=======
->>>>>>> eb8fc71a
-
-    with open(config.working_directory / "merged_config.yaml", "w") as f:
-        oc.save(pathlib2str_config(config), f)
-
-<<<<<<< HEAD
-    config = resolve_inherit(config)
-    config.working_directory = Path(config.working_directory)  # maybe bug
-
-=======
     # save config
     config.working_directory = Path(config.working_directory)
     config.working_directory.mkdir(parents=True, exist_ok=True)
@@ -153,7 +80,6 @@
     config = resolve_inherit(config)
     config.working_directory = Path(config.working_directory)  # maybe bug
 
->>>>>>> eb8fc71a
     # build study and hparams manager
     study = instantiate(config.study)
     params = instantiate(config.params)
