repos:
  - repo: https://github.com/astral-sh/ruff-pre-commit
    rev: v0.3.5
    hooks:
      - id: ruff
        args: [--fix]
      - id: ruff-format
  - repo: https://github.com/pre-commit/mirrors-mypy
    rev: v1.9.0
    hooks:
      - id: mypy
        language: system
        args: [--config-file, mypy.ini]
  - repo: local
    hooks:
      - id: pytest
        name: pytest
        entry: pytest -s -v -x --cov=aiaccel/ tests/
        stages: [push]
        language: system
        pass_filenames: false
        always_run: true
<<<<<<< HEAD
  - repo: https://github.com/LilSpazJoekp/docstrfmt
    rev: v1.10.0
    hooks:
      - id: docstrfmt
        args: [docs/source/]
        exclude: docs/source/api_reference/generated
=======
  # - repo: https://github.com/LilSpazJoekp/docstrfmt
  #   rev: v1.10.0
  #   hooks:
  #     - id: docstrfmt
  #       args: [docs/source/]
>>>>>>> 26a0666d
<|MERGE_RESOLUTION|>--- conflicted
+++ resolved
@@ -20,17 +20,9 @@
         language: system
         pass_filenames: false
         always_run: true
-<<<<<<< HEAD
-  - repo: https://github.com/LilSpazJoekp/docstrfmt
-    rev: v1.10.0
-    hooks:
-      - id: docstrfmt
-        args: [docs/source/]
-        exclude: docs/source/api_reference/generated
-=======
   # - repo: https://github.com/LilSpazJoekp/docstrfmt
   #   rev: v1.10.0
   #   hooks:
   #     - id: docstrfmt
   #       args: [docs/source/]
->>>>>>> 26a0666d
+  #       exclude: docs/source/api_reference/generated