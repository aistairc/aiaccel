--- conflicted
+++ resolved
@@ -1,27 +1,4 @@
 repos:
-<<<<<<< HEAD
-- repo: https://github.com/astral-sh/ruff-pre-commit
-  rev: v0.3.5
-  hooks:
-  - id: ruff
-    args: [--fix]
-  - id: ruff-format
-- repo: https://github.com/pre-commit/mirrors-mypy
-  rev: v1.9.0
-  hooks:
-  - id: mypy
-    language: system
-    args: [--config-file, mypy.ini]
-- repo: local
-  hooks:
-  - id: pytest
-    name: pytest
-    entry: pytest -s -v -x --cov=aiaccel/ tests/
-    stages: [push]
-    language: system
-    pass_filenames: false
-    always_run: true
-=======
   - repo: https://github.com/astral-sh/ruff-pre-commit
     rev: v0.3.5
     hooks:
@@ -42,5 +19,4 @@
         stages: [push]
         language: system
         pass_filenames: false
-        always_run: true
->>>>>>> 90f3f3e3
+        always_run: true