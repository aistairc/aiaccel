<<<<<<< HEAD
# aiaccel
[AI橋渡しクラウドABCI](https://abci.ai/)向けハイパーパラメータ最適化ライブラリ。
サポートされている最適化アルゴリズムは、ランダムサーチ、グリッドサーチ、Sobol列、Nelder-Mead法、およびベイズ最適化法 (TPE)。

# インストール
本ソフトウェアは下記コマンドでインストールできます。
~~~
pip install git+https://github.com/aistairc/aiaccel.git
~~~

# 動作環境
  - python 3 (3.8.13以上)


# examples

## examplesについて

`./examples/` 以下に、5種類のサンプルを提供しています。
ディレクトリ名 (`sphere`, `schwefel`, ...) は、対象のベンチマーク関数名を意味します。

本ソフトウェアは、localとabciの2つの動作環境をサポートしています。
本ソフトウェアは、ランダムサーチ、グリッドサーチ、ソボルシーケンス、ネルダーミード、TPEの5つの探索アルゴリズムをサポートしています。

動作環境とアルゴリズムは、コンフィギュレーションファイルで変更することができます。
- 動作環境
  - local: ローカル上で最適化を実行します。
  - abci: [ABCI](https://abci.ai/)上で最適化を実行します。
- 探索アルゴリズム
  - ランダム: ハイパーパラメータをランダムに探索します。
  - グリッド: ハイパーパラメータを網羅的に探索します。
  - ソボル列: [sobol sequence](https://en.wikipedia.org/wiki/Sobol_sequence)に従ってハイパーパラメータを探索します。
  - ネルダーミード: [nelder mead method](https://en.wikipedia.org/wiki/Nelder%E2%80%93Mead_method)に従ってハイパーパラメータを探索します。
  - TPE: [TPE(Tree-structed Parzen Estimator Approach)](https://www.lri.fr/~kegl/research/PDFs/BeBaBeKe11.pdf)に従ってハイパーパラメータを探索します。

## ローカル環境でsphere関数の最適化を実行
examples/sphere を実行する方法を説明します。


1.virtualenvをインストールし、仮想環境を作成します。
~~~
    > pip install virtualenv
    > virtualenv venv
    > source venv/bin/activate
~~~

<!-- 2. Download the repository. This example assumes as running on bash terminal.
~~~
    > git clone http://gitlab.com/onishi-lab/opt.git

    > ls
    aiaccel
~~~

3. Install the requirements and the software
~~~
    > cd opt
    > pip install cython numpy pytest
    > python setup.py install
~~~ -->

2. 本ソフトウェアをインストールします
~~~
    pip install cython numpy pytest
    pip install git+https://github.com/aistairc/aiaccel.git 
~~~


3. ワークスペースを用意し、sphereディレクトリをコピーします。
~~~
    > cd your_workspace_directory
    > cp -R cloned_directory/opt/examples .
    > cd examples
    > ls
    sphere

    > cd sphere
    > ls
    config.yaml         job_script_preamble.sh         user.py
~~~

4. 実行。
~~~
    > python -m aiaccel.start --config config.yaml
~~~

ワークスペースディレクトリは `--clean` を付加することで実行前に削除できます。
~~~
    > python -m aiaccel.start --config config.yaml --clean
~~~

5. 結果を確認
~~~
    > ls ./work
    abci_output         alive               hp                  lock
    log                 resource            result              runner
    state               verification

    > cat ./work/result/final_result.result
~~~

6. 設定を変更したい場合は、config.yamlファイルを編集してください。
~~~
    vi config.yaml
~~~

7. 最適化を再実行したい場合は、ワークスペースディレクトリを移動してください。
~~~
    > mv /tmp/work /tmp/work/work_aiaccel_200101
~~~


## ABCI環境でsphere関数の最適化を実行
ABCI上でexamples/sphereを実行する手順を説明します。

1. まず、ABCIユーザーズガイドに従って、pythonの環境を構築してください。
~~~
    module load python/3.8/3.8.13
    python3 -m venv work
    source work/bin/activate
~~~

2. config.yamlのresourceをABCIに変更します。
```yaml
resource:
  type: "ABCI"
  num_node: 4
```

3. ワークスペースを用意します．ここからの作業は、[ローカル環境でsphere関数の最適化を実行]の3〜4と同じです。

4. 実行
~~~
    > python -m aiaccel.start --config config.yaml
~~~

5. 実行中のジョブを確認したい場合は、[ABCIユーザーズガイド](https://docs.abci.ai/ja/)を参照してください。


<br>
<hr>

# 補助ツールについて

ABCI上でaiaccelを使用する際、aiaccelの補助ツール(wd)を使用できます。<br>
試作中につき機能は制限していますが、必要ならば是非ともご利用ください。<br>
詳細は[wd_dev/README_JP.md]をご参照ください。


# 補助ツールの機能概要

1. ABCI上でaiaccelを使用するためのCUI機能を利用できます。
2. ABCIのポイント消費量を最大で約25%抑えることができます。

[experimental/README_JP.md]:experimental/README_JP.md

<br>
<hr>


# 謝辞
=======
# aiaccel: an HPO library for ABCI
[![GitHub license](https://img.shields.io/github/license/aistairc/aiaccel.svg)](https://github.com/aistairc/aiaccel)
[![Supported Python version](https://img.shields.io/badge/Python-3.8-blue)](https://github.com/aistairc/aiaccel)

[AI橋渡しクラウドABCI](https://abci.ai/)向けハイパーパラメータ最適化ライブラリ。
ランダムサーチ、グリッドサーチ、Sobol列、Nelder-Mead法、およびベイズ最適化法 (TPE)をサポートしています。

# インストール
本ソフトウェアは下記コマンドでインストールできます。
~~~bash
pip install git+https://github.com/aistairc/aiaccel.git
~~~
>>>>>>> a2c29d62

# 実行例
## ローカル環境で実行する場合

0. (オプション) Virtualenvをインストールし、仮想環境を作成します。
    ~~~bash
    > pip install virtualenv
    > virtualenv venv
    > source venv/bin/activate
    ~~~

1. `aiaccel`をインストールします
    ~~~bash
    pip install git+https://github.com/aistairc/aiaccel.git 
    ~~~


2. ワークスペースを作成し、sphereディレクトリをコピーします。
    ~~~bash
    > mkdir your_workspace_directory
    > cd your_workspace_directory
    > git clone https://github.com/aistairc/aiaccel.git 
    > cp -R cloned_directory/aiaccel/examples .
    > cd examples
    > ls
    sphere

    > cd sphere
    > ls
    config.yaml         job_script_preamble.sh         user.py
    ~~~

3. パラメータ最適化を実行します。
    ~~~bash
    > python -m aiaccel.start --config config.yaml
    ~~~

    Tips: ワークスペースは `--clean` を付加することで実行前に初期化できます。
    ~~~bash
    > python -m aiaccel.start --config config.yaml --clean
    ~~~

4. 結果を確認する。
    ~~~bash
    > ls ./work
    abci_output         alive               hp                  lock
    log                 resource            result              runner
    state               verification

    > cat ./work/result/final_result.result
    ~~~

5. 設定を変更したい場合は、config.yamlファイルを編集してください。
    ~~~bash
    vi config.yaml
    ~~~

6. 最適化を再実行したい場合は、ワークスペースディレクトリを移動してください。
    ~~~bash
    > mv /tmp/work /tmp/work/work_aiaccel_200101
    ~~~


## ABCI上で実行する
1. まず、[ABCIユーザーズガイド](https://docs.abci.ai/ja/python)に従って、pythonの環境を構築してください。
    ~~~bash
    module load python/3.8/3.8.13
    python3 -m venv work
    source work/bin/activate
    ~~~

2. config.yamlのresourceをABCIに変更します。
    ```yaml
    resource:
        type: "ABCI"
        num_node: 4
    ```

3. ワークスペースを用意します．ここからの作業は、[ローカル環境で実行する場合](https://github.com/aistairc/aiaccel/blob/main/README_JP.md#%E3%83%AD%E3%83%BC%E3%82%AB%E3%83%AB%E7%92%B0%E5%A2%83%E3%81%A7%E5%AE%9F%E8%A1%8C%E3%81%99%E3%82%8B%E5%A0%B4%E5%90%88)の2および3と同じです。

4. 実行
    ~~~bash
    > python -m aiaccel.start --config config.yaml
    ~~~

5. 実行中のジョブを確認したい場合は、[ABCIユーザーズガイド](https://docs.abci.ai/ja/)を参照してください。


# 開発中の機能wdについて
ABCI上で `aiaccel` を実行する場合、HPOを管理する `master` プログラムが常時実行している必要があり、目的関数を計算している間も待機のためにポイントを消費してしまいます。
`./experimental/wd` (watch dog) と呼ばれる開発中の機能を用いれば、このような不必要な消費を抑制することができます。
詳細は[experimental/README_JP.md](experimental/README_JP.md)をご参照ください。


# 謝辞
* この成果の一部は、国立研究開発法人新エネルギー・産業技術総合開発機構(NEDO)の委託業務として開発されたものです。
* TPEアルゴリズムは Optuna を利用しました。<|MERGE_RESOLUTION|>--- conflicted
+++ resolved
@@ -1,166 +1,3 @@
-<<<<<<< HEAD
-# aiaccel
-[AI橋渡しクラウドABCI](https://abci.ai/)向けハイパーパラメータ最適化ライブラリ。
-サポートされている最適化アルゴリズムは、ランダムサーチ、グリッドサーチ、Sobol列、Nelder-Mead法、およびベイズ最適化法 (TPE)。
-
-# インストール
-本ソフトウェアは下記コマンドでインストールできます。
-~~~
-pip install git+https://github.com/aistairc/aiaccel.git
-~~~
-
-# 動作環境
-  - python 3 (3.8.13以上)
-
-
-# examples
-
-## examplesについて
-
-`./examples/` 以下に、5種類のサンプルを提供しています。
-ディレクトリ名 (`sphere`, `schwefel`, ...) は、対象のベンチマーク関数名を意味します。
-
-本ソフトウェアは、localとabciの2つの動作環境をサポートしています。
-本ソフトウェアは、ランダムサーチ、グリッドサーチ、ソボルシーケンス、ネルダーミード、TPEの5つの探索アルゴリズムをサポートしています。
-
-動作環境とアルゴリズムは、コンフィギュレーションファイルで変更することができます。
-- 動作環境
-  - local: ローカル上で最適化を実行します。
-  - abci: [ABCI](https://abci.ai/)上で最適化を実行します。
-- 探索アルゴリズム
-  - ランダム: ハイパーパラメータをランダムに探索します。
-  - グリッド: ハイパーパラメータを網羅的に探索します。
-  - ソボル列: [sobol sequence](https://en.wikipedia.org/wiki/Sobol_sequence)に従ってハイパーパラメータを探索します。
-  - ネルダーミード: [nelder mead method](https://en.wikipedia.org/wiki/Nelder%E2%80%93Mead_method)に従ってハイパーパラメータを探索します。
-  - TPE: [TPE(Tree-structed Parzen Estimator Approach)](https://www.lri.fr/~kegl/research/PDFs/BeBaBeKe11.pdf)に従ってハイパーパラメータを探索します。
-
-## ローカル環境でsphere関数の最適化を実行
-examples/sphere を実行する方法を説明します。
-
-
-1.virtualenvをインストールし、仮想環境を作成します。
-~~~
-    > pip install virtualenv
-    > virtualenv venv
-    > source venv/bin/activate
-~~~
-
-<!-- 2. Download the repository. This example assumes as running on bash terminal.
-~~~
-    > git clone http://gitlab.com/onishi-lab/opt.git
-
-    > ls
-    aiaccel
-~~~
-
-3. Install the requirements and the software
-~~~
-    > cd opt
-    > pip install cython numpy pytest
-    > python setup.py install
-~~~ -->
-
-2. 本ソフトウェアをインストールします
-~~~
-    pip install cython numpy pytest
-    pip install git+https://github.com/aistairc/aiaccel.git 
-~~~
-
-
-3. ワークスペースを用意し、sphereディレクトリをコピーします。
-~~~
-    > cd your_workspace_directory
-    > cp -R cloned_directory/opt/examples .
-    > cd examples
-    > ls
-    sphere
-
-    > cd sphere
-    > ls
-    config.yaml         job_script_preamble.sh         user.py
-~~~
-
-4. 実行。
-~~~
-    > python -m aiaccel.start --config config.yaml
-~~~
-
-ワークスペースディレクトリは `--clean` を付加することで実行前に削除できます。
-~~~
-    > python -m aiaccel.start --config config.yaml --clean
-~~~
-
-5. 結果を確認
-~~~
-    > ls ./work
-    abci_output         alive               hp                  lock
-    log                 resource            result              runner
-    state               verification
-
-    > cat ./work/result/final_result.result
-~~~
-
-6. 設定を変更したい場合は、config.yamlファイルを編集してください。
-~~~
-    vi config.yaml
-~~~
-
-7. 最適化を再実行したい場合は、ワークスペースディレクトリを移動してください。
-~~~
-    > mv /tmp/work /tmp/work/work_aiaccel_200101
-~~~
-
-
-## ABCI環境でsphere関数の最適化を実行
-ABCI上でexamples/sphereを実行する手順を説明します。
-
-1. まず、ABCIユーザーズガイドに従って、pythonの環境を構築してください。
-~~~
-    module load python/3.8/3.8.13
-    python3 -m venv work
-    source work/bin/activate
-~~~
-
-2. config.yamlのresourceをABCIに変更します。
-```yaml
-resource:
-  type: "ABCI"
-  num_node: 4
-```
-
-3. ワークスペースを用意します．ここからの作業は、[ローカル環境でsphere関数の最適化を実行]の3〜4と同じです。
-
-4. 実行
-~~~
-    > python -m aiaccel.start --config config.yaml
-~~~
-
-5. 実行中のジョブを確認したい場合は、[ABCIユーザーズガイド](https://docs.abci.ai/ja/)を参照してください。
-
-
-<br>
-<hr>
-
-# 補助ツールについて
-
-ABCI上でaiaccelを使用する際、aiaccelの補助ツール(wd)を使用できます。<br>
-試作中につき機能は制限していますが、必要ならば是非ともご利用ください。<br>
-詳細は[wd_dev/README_JP.md]をご参照ください。
-
-
-# 補助ツールの機能概要
-
-1. ABCI上でaiaccelを使用するためのCUI機能を利用できます。
-2. ABCIのポイント消費量を最大で約25%抑えることができます。
-
-[experimental/README_JP.md]:experimental/README_JP.md
-
-<br>
-<hr>
-
-
-# 謝辞
-=======
 # aiaccel: an HPO library for ABCI
 [![GitHub license](https://img.shields.io/github/license/aistairc/aiaccel.svg)](https://github.com/aistairc/aiaccel)
 [![Supported Python version](https://img.shields.io/badge/Python-3.8-blue)](https://github.com/aistairc/aiaccel)
@@ -173,7 +10,6 @@
 ~~~bash
 pip install git+https://github.com/aistairc/aiaccel.git
 ~~~
->>>>>>> a2c29d62
 
 # 実行例
 ## ローカル環境で実行する場合
