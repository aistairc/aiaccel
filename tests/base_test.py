--- conflicted
+++ resolved
@@ -232,23 +232,11 @@
         self.config = Config(self.config_json)
 
     @contextmanager
-<<<<<<< HEAD
-    def create_main(self, src_file: Path = None):
-        if src_file is None:
-            file_path = Path('/tmp/original_main.py')
-            with open(file_path, 'w', encoding='UTF-8') as f:
-                for line in original_main:
-                    f.write(line + '\n')
-        else:
-            file_path = Path('/tmp') / src_file.name
-            shutil.copy(src_file, file_path)
-=======
     def create_main(self, from_file_path=None):
         if from_file_path is None:
             from_file_path = self.test_data_dir.joinpath('original_main.py')
         to_file_path = self.tmpdir_path.joinpath('original_main.py')
         shutil.copy(from_file_path, to_file_path)
->>>>>>> 5f270d2e
         yield
 
     def get_workspace_path(self):
