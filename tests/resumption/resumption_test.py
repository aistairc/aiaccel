import subprocess
from pathlib import Path

from aiaccel.storage import Storage
from tests.integration.integration_test import IntegrationTest


class ResumptionTest(IntegrationTest):
    search_algorithm = None

    def test_run(self, data_dir, create_tmp_config):
        config = self.load_config_for_test(
            self.configs['config_{}.json'.format(self.search_algorithm)]
        )
        is_multi_objective = isinstance(config.optimize.goal.value, list)

        if is_multi_objective:
            user_main_file = self.test_data_dir / 'original_main_mo.py'
        else:
            user_main_file = None

        with self.create_main(user_main_file):
            storage = Storage(ws=Path(config.generic.workspace))
            subprocess.Popen(['aiaccel-start', '--config', str(config.config_path), '--clean']).wait()

            final_result_at_one_time = self.get_final_result(storage)
            print('at one time', final_result_at_one_time)


        # max trial 5
        with self.create_main(user_main_file):
<<<<<<< HEAD
            config = self.load_config_for_test(
                self.configs['config_{}_resumption.json'.format(self.search_algorithm)]
            )
            subprocess.Popen(['aiaccel-start', '--config', str(config.config_path), '--clean']).wait()

        # resume
        with self.create_main(user_main_file):
            config = self.load_config_for_test(
                self.configs['config_{}.json'.format(self.search_algorithm)]
            )
            storage = Storage(ws=Path(config.generic.workspace))
=======
            config_file = data_dir / f'config_{self.search_algorithm}_resumption.json'
            config_file = create_tmp_config(config_file)
            subprocess.Popen(['aiaccel-start', '--config', str(config_file), '--clean']).wait()
            subprocess.Popen(['aiaccel-view', '--config', str(config_file)]).wait()

        # resume
        with self.create_main(user_main_file):
            config_file = data_dir.joinpath(f'config_{self.search_algorithm}.json')
            config_file = create_tmp_config(config_file)
            storage = Storage(ws=Path(config.workspace.get()))
            subprocess.Popen(['aiaccel-start', '--config', str(config_file), '--resume', '3']).wait()
>>>>>>> 6ba7a3c4
            final_result_resumption = self.get_final_result(storage)
            print('resumption steps finished', final_result_resumption)

        assert final_result_at_one_time == final_result_resumption

    def get_final_result(self, storage):
        data = storage.result.get_all_result()
        return [data[trial_id] for trial_id in data.keys()][-1]<|MERGE_RESOLUTION|>--- conflicted
+++ resolved
@@ -3,6 +3,8 @@
 
 from aiaccel.storage import Storage
 from tests.integration.integration_test import IntegrationTest
+
+from aiaccel.config import is_multi_objective
 
 
 class ResumptionTest(IntegrationTest):
@@ -12,9 +14,8 @@
         config = self.load_config_for_test(
             self.configs['config_{}.json'.format(self.search_algorithm)]
         )
-        is_multi_objective = isinstance(config.optimize.goal.value, list)
 
-        if is_multi_objective:
+        if is_multi_objective(config):
             user_main_file = self.test_data_dir / 'original_main_mo.py'
         else:
             user_main_file = None
@@ -26,14 +27,13 @@
             final_result_at_one_time = self.get_final_result(storage)
             print('at one time', final_result_at_one_time)
 
-
         # max trial 5
         with self.create_main(user_main_file):
-<<<<<<< HEAD
             config = self.load_config_for_test(
                 self.configs['config_{}_resumption.json'.format(self.search_algorithm)]
             )
             subprocess.Popen(['aiaccel-start', '--config', str(config.config_path), '--clean']).wait()
+            subprocess.Popen(['aiaccel-view', '--config', str(config.config_path)]).wait()
 
         # resume
         with self.create_main(user_main_file):
@@ -41,19 +41,7 @@
                 self.configs['config_{}.json'.format(self.search_algorithm)]
             )
             storage = Storage(ws=Path(config.generic.workspace))
-=======
-            config_file = data_dir / f'config_{self.search_algorithm}_resumption.json'
-            config_file = create_tmp_config(config_file)
-            subprocess.Popen(['aiaccel-start', '--config', str(config_file), '--clean']).wait()
-            subprocess.Popen(['aiaccel-view', '--config', str(config_file)]).wait()
-
-        # resume
-        with self.create_main(user_main_file):
-            config_file = data_dir.joinpath(f'config_{self.search_algorithm}.json')
-            config_file = create_tmp_config(config_file)
-            storage = Storage(ws=Path(config.workspace.get()))
-            subprocess.Popen(['aiaccel-start', '--config', str(config_file), '--resume', '3']).wait()
->>>>>>> 6ba7a3c4
+            subprocess.Popen(['aiaccel-start', '--config', str(config.config_path), '--resume', '3']).wait()
             final_result_resumption = self.get_final_result(storage)
             print('resumption steps finished', final_result_resumption)
 
