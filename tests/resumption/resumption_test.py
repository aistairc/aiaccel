--- conflicted
+++ resolved
@@ -10,8 +10,7 @@
 class ResumptionTest(IntegrationTest):
     search_algorithm = None
 
-<<<<<<< HEAD
-    def test_run(self, cd_work, data_dir, work_dir):
+    def test_run(self, data_dir, create_tmp_config):
         config_file = data_dir.joinpath('config_{}.json'.format(self.search_algorithm))
         config = Config(config_file)
 
@@ -21,10 +20,6 @@
             user_main_file = None
 
         with self.create_main(user_main_file):
-=======
-    def test_run(self, data_dir, create_tmp_config):
-        with self.create_main():
->>>>>>> 5f270d2e
             config_file = data_dir.joinpath('config_{}.json'.format(self.search_algorithm))
             config_file = create_tmp_config(config_file)
             config = Config(config_file)
