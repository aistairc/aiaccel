import subprocess
from pathlib import Path

<<<<<<< HEAD
from aiaccel.config import load_config
from aiaccel.storage.storage import Storage
=======
from aiaccel.config import Config
from aiaccel.storage import Storage
>>>>>>> 3e752cac

from tests.integration.integration_test import IntegrationTest


class ResumptionTest(IntegrationTest):
    search_algorithm = None

    def test_run(self, data_dir, create_tmp_config):
<<<<<<< HEAD
        with self.create_main():
            config = self.load_config_for_test(
                self.configs['config_{}.json'.format(self.search_algorithm)]
            )
            storage = Storage(ws=Path(config.generic.workspace))
            subprocess.Popen(['aiaccel-start', '--config', str(config.config_path), '--clean']).wait()
=======
        config_file = data_dir.joinpath('config_{}.json'.format(self.search_algorithm))
        config = Config(config_file)
        is_multi_objective = isinstance(config.goal.get(), list)

        if is_multi_objective:
            user_main_file = self.test_data_dir / 'original_main_mo.py'
        else:
            user_main_file = None

        with self.create_main(user_main_file):
            config_file = create_tmp_config(config_file)
            config = Config(config_file)
            storage = Storage(ws=Path(config.workspace.get()))
            subprocess.Popen(['aiaccel-start', '--config', str(config_file), '--clean']).wait()
>>>>>>> 3e752cac
            final_result_at_one_time = self.get_final_result(storage)
            print('at one time', final_result_at_one_time)

        # max trial 5
<<<<<<< HEAD
        with self.create_main():
            config = self.load_config_for_test(
                self.configs['config_{}_resumption.json'.format(self.search_algorithm)]
            )
            subprocess.Popen(['aiaccel-start', '--config', str(config.config_path), '--clean']).wait()

        # resume
        with self.create_main():
            config = self.load_config_for_test(
                self.configs['config_{}.json'.format(self.search_algorithm)]
            )
            storage = Storage(ws=Path(config.generic.workspace))

            subprocess.Popen(['aiaccel-start', '--config', str(config.config_path), '--resume', '4']).wait()
=======
        with self.create_main(user_main_file):
            config_file = data_dir / f'config_{self.search_algorithm}_resumption.json'
            config_file = create_tmp_config(config_file)
            subprocess.Popen(['aiaccel-start', '--config', str(config_file), '--clean']).wait()

        # resume
        with self.create_main(user_main_file):
            config_file = data_dir.joinpath(f'config_{self.search_algorithm}.json')
            config_file = create_tmp_config(config_file)
            storage = Storage(ws=Path(config.workspace.get()))
            subprocess.Popen(['aiaccel-start', '--config', str(config_file), '--resume', '4']).wait()
>>>>>>> 3e752cac
            final_result_resumption = self.get_final_result(storage)
            print('resumption steps finished', final_result_resumption)

        assert final_result_at_one_time == final_result_resumption

    def get_final_result(self, storage):
        data = storage.result.get_all_result()
        return [d.objective for d in data][-1]<|MERGE_RESOLUTION|>--- conflicted
+++ resolved
@@ -1,13 +1,7 @@
 import subprocess
 from pathlib import Path
 
-<<<<<<< HEAD
-from aiaccel.config import load_config
-from aiaccel.storage.storage import Storage
-=======
-from aiaccel.config import Config
 from aiaccel.storage import Storage
->>>>>>> 3e752cac
 
 from tests.integration.integration_test import IntegrationTest
 
@@ -16,17 +10,10 @@
     search_algorithm = None
 
     def test_run(self, data_dir, create_tmp_config):
-<<<<<<< HEAD
-        with self.create_main():
-            config = self.load_config_for_test(
-                self.configs['config_{}.json'.format(self.search_algorithm)]
-            )
-            storage = Storage(ws=Path(config.generic.workspace))
-            subprocess.Popen(['aiaccel-start', '--config', str(config.config_path), '--clean']).wait()
-=======
-        config_file = data_dir.joinpath('config_{}.json'.format(self.search_algorithm))
-        config = Config(config_file)
-        is_multi_objective = isinstance(config.goal.get(), list)
+        config = self.load_config_for_test(
+            self.configs['config_{}.json'.format(self.search_algorithm)]
+        )
+        is_multi_objective = isinstance(config.optimize.goal.value, list)
 
         if is_multi_objective:
             user_main_file = self.test_data_dir / 'original_main_mo.py'
@@ -34,43 +21,26 @@
             user_main_file = None
 
         with self.create_main(user_main_file):
-            config_file = create_tmp_config(config_file)
-            config = Config(config_file)
-            storage = Storage(ws=Path(config.workspace.get()))
-            subprocess.Popen(['aiaccel-start', '--config', str(config_file), '--clean']).wait()
->>>>>>> 3e752cac
+            storage = Storage(ws=Path(config.generic.workspace))
+            subprocess.Popen(['aiaccel-start', '--config', str(config.config_path), '--clean']).wait()
+
             final_result_at_one_time = self.get_final_result(storage)
             print('at one time', final_result_at_one_time)
 
+
         # max trial 5
-<<<<<<< HEAD
-        with self.create_main():
+        with self.create_main(user_main_file):
             config = self.load_config_for_test(
                 self.configs['config_{}_resumption.json'.format(self.search_algorithm)]
             )
             subprocess.Popen(['aiaccel-start', '--config', str(config.config_path), '--clean']).wait()
 
         # resume
-        with self.create_main():
+        with self.create_main(user_main_file):
             config = self.load_config_for_test(
                 self.configs['config_{}.json'.format(self.search_algorithm)]
             )
             storage = Storage(ws=Path(config.generic.workspace))
-
-            subprocess.Popen(['aiaccel-start', '--config', str(config.config_path), '--resume', '4']).wait()
-=======
-        with self.create_main(user_main_file):
-            config_file = data_dir / f'config_{self.search_algorithm}_resumption.json'
-            config_file = create_tmp_config(config_file)
-            subprocess.Popen(['aiaccel-start', '--config', str(config_file), '--clean']).wait()
-
-        # resume
-        with self.create_main(user_main_file):
-            config_file = data_dir.joinpath(f'config_{self.search_algorithm}.json')
-            config_file = create_tmp_config(config_file)
-            storage = Storage(ws=Path(config.workspace.get()))
-            subprocess.Popen(['aiaccel-start', '--config', str(config_file), '--resume', '4']).wait()
->>>>>>> 3e752cac
             final_result_resumption = self.get_final_result(storage)
             print('resumption steps finished', final_result_resumption)
 
