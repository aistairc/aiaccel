from tests.resumption.resumption_test import ResumptionTest
import aiaccel


class TestSphereNelderMeadResumption(ResumptionTest):

    @classmethod
    def setup_class(cls):
<<<<<<< HEAD
        cls.search_algorithm = "nelder-mead"
=======
        cls.search_algorithm = 'nelder-mead'
>>>>>>> c89ce056
<|MERGE_RESOLUTION|>--- conflicted
+++ resolved
@@ -6,8 +6,4 @@
 
     @classmethod
     def setup_class(cls):
-<<<<<<< HEAD
-        cls.search_algorithm = "nelder-mead"
-=======
-        cls.search_algorithm = 'nelder-mead'
->>>>>>> c89ce056
+        cls.search_algorithm = "nelder-mead"