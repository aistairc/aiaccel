--- conflicted
+++ resolved
@@ -6,8 +6,4 @@
 
     @classmethod
     def setup_class(cls):
-<<<<<<< HEAD
-        cls.search_algorithm = "sobol"
-=======
-        cls.search_algorithm = 'sobol'
->>>>>>> c89ce056
+        cls.search_algorithm = "sobol"