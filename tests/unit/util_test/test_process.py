--- conflicted
+++ resolved
@@ -110,23 +110,5 @@
     _ouputhandler._abort = False
     assert _ouputhandler.run() is None
 
-<<<<<<< HEAD
-
-    _ouputhandler = OutputHandler(dummy(), subprocess.Popen('ls', stdout=None), 'test', trial_id)
-    assert _ouputhandler.run() is None
-
-    o = b'\xe3\x81\x82'
-    e = b'\xe3\x81\x82'
-    _ouputhandler = OutputHandler(dummy(), subprocess.Popen('ls', stdout=PIPE, stderr=STDOUT), 'test', trial_id)
-    with patch.object(_ouputhandler._proc, 'communicate', return_value=(o, e)):
-        assert _ouputhandler.run() is None
-
-    o = b'\xe3\x81\x82'
-    e = b'\0'
-    _ouputhandler = OutputHandler(dummy(), subprocess.Popen('ls', stdout=PIPE, stderr=PIPE), 'test', trial_id)
-    with patch.object(_ouputhandler._proc, 'communicate', return_value=(o, e)):
-        assert _ouputhandler.run() is None
-=======
     _ouputhandler = OutputHandler(subprocess.Popen('ls', stdout=None))
-    assert _ouputhandler.run() is None
->>>>>>> 72450882
+    assert _ouputhandler.run() is None