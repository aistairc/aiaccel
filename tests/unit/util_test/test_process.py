--- conflicted
+++ resolved
@@ -1,24 +1,9 @@
-import logging
 import os
 import subprocess
-from subprocess import PIPE, STDOUT
-from unittest.mock import patch
+from subprocess import PIPE
 
-import pytest
-
-<<<<<<< HEAD
-from aiaccel.master.abstract_master import AbstractMaster
-from aiaccel.util.process import (OutputHandler, exec_runner,
-                                  is_process_running, kill_process, ps2joblist,
-                                  subprocess_ps)
-=======
-from aiaccel.util import OutputHandler
-from aiaccel.util import exec_runner
-from aiaccel.util import is_process_running
-from aiaccel.util import kill_process
-from aiaccel.util import ps2joblist
-from aiaccel.util import subprocess_ps
->>>>>>> 39490baa
+from aiaccel.util import (OutputHandler, exec_runner, is_process_running,
+                          kill_process, ps2joblist, subprocess_ps)
 
 
 def test_exec_runner():
@@ -115,7 +100,6 @@
 
 
 def test_OutputHandler():
-
     _ouputhandler = OutputHandler(subprocess.Popen('ls', stdout=PIPE))
 
     _ouputhandler._abort = False
@@ -126,23 +110,5 @@
     _ouputhandler._abort = False
     assert _ouputhandler.run() is None
 
-<<<<<<< HEAD
     _ouputhandler = OutputHandler(subprocess.Popen('ls', stdout=None))
-=======
-    _ouputhandler = OutputHandler(dummy(), subprocess.Popen('ls', stdout=None), 'test', trial_id)
->>>>>>> 39490baa
-    assert _ouputhandler.run() is None
-
-    # o = b'\xe3\x81\x82'
-    # e = b'\xe3\x81\x82'
-    # _ouputhandler = OutputHandler(subprocess.Popen('ls', stdout=PIPE, stderr=STDOUT))
-    # with patch.object(_ouputhandler._proc, 'communicate', return_value=(o, e)):
-    #     with pytest.raises(RuntimeError):
-    #         assert _ouputhandler.run() is None
-
-    # o = b'\xe3\x81\x82'
-    # e = b'\0'
-    # _ouputhandler = OutputHandler(subprocess.Popen('ls', stdout=PIPE, stderr=PIPE))
-    # with patch.object(_ouputhandler._proc, 'communicate', return_value=(o, e)):
-    #     with pytest.raises(RuntimeError):
-    #         assert _ouputhandler.run() is None+    assert _ouputhandler.run() is None