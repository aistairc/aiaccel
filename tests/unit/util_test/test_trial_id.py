from pathlib import Path
from unittest.mock import patch

<<<<<<< HEAD
from aiaccel.config import load_config
from aiaccel.util.trialid import TrialId
=======
from aiaccel.config import Config
from aiaccel.util import TrialId
>>>>>>> 3e752cac


def test_trial_id_init(create_tmp_config):
    config_path = Path('tests/test_data/config.json')
    config_path = create_tmp_config(config_path)
    trial_id = TrialId(config_path)
    trial_id_2 = TrialId(config_path)

    assert trial_id.__init__(config_path) is None
    assert trial_id_2.__init__(config_path) is None


def test_zero_padding_any_trial_id(create_tmp_config):
    config_path = Path('tests/test_data/config.json')
    config_path = create_tmp_config(config_path)
    trial_id = TrialId(config_path)
    config = load_config(config_path)

    name_length = config.job_setting.name_length
    file_hp_count_fmt = f'%0{name_length}d'
    assert trial_id.zero_padding_any_trial_id(trial_id=1) == file_hp_count_fmt % 1


def test_increment_1(create_tmp_config):
    config_path = Path('tests/test_data/config.json')
    config_path = create_tmp_config(config_path)
    config = load_config(config_path)
    workspace = Path(config.generic.workspace)
    trial_id = TrialId(config_path)
    pre = trial_id.get()
    assert trial_id.increment() is None
    now = trial_id.get()
    assert now == pre + 1

    with patch.object(trial_id.lock, 'acquire', return_value=False):
        assert trial_id.increment() is None

    (workspace / 'hp' / 'count.txt').unlink()
    assert trial_id.increment() is None


def test_get(create_tmp_config):
    config_path = Path('tests/test_data/config.json')
    config_path = create_tmp_config(config_path)
    trial_id = TrialId(config_path)
    trial_id.initial(42)
    assert trial_id.get() == 42


def test_initial(create_tmp_config):
    config_path = Path('tests/test_data/config.json')
    config_path = create_tmp_config(config_path)
    trial_id = TrialId(config_path)
    assert trial_id.initial(num=5) is None
    assert trial_id.get() == 5

    with patch.object(trial_id.lock, 'acquire', return_value=False):
        assert trial_id.initial(num=5) is None
        assert trial_id.get() == 5


def test_integer(create_tmp_config):
    config_path = Path('tests/test_data/config.json')
    config_path = create_tmp_config(config_path)
    trial_id = TrialId(config_path)
    trial_id.initial(num=42)
    assert trial_id.integer == 42


def test_string(create_tmp_config):
    config_path = Path('tests/test_data/config.json')
    config_path = create_tmp_config(config_path)
    config = load_config(config_path)
    name_length = config.job_setting.name_length
    file_hp_count_fmt = f'%0{name_length}d'

    trial_id = TrialId(config_path)
    trial_id.initial(num=42)
    assert trial_id.string == file_hp_count_fmt % 42<|MERGE_RESOLUTION|>--- conflicted
+++ resolved
@@ -1,13 +1,8 @@
 from pathlib import Path
 from unittest.mock import patch
 
-<<<<<<< HEAD
 from aiaccel.config import load_config
-from aiaccel.util.trialid import TrialId
-=======
-from aiaccel.config import Config
 from aiaccel.util import TrialId
->>>>>>> 3e752cac
 
 
 def test_trial_id_init(create_tmp_config):
