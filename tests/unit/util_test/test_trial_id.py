--- conflicted
+++ resolved
@@ -8,7 +8,7 @@
 def test_trial_id_init(create_tmp_config):
     config_path = Path('tests/test_data/config.json')
     config_path = create_tmp_config(config_path)
-    config = Config(config_path)
+    config = load_config(config_path)
     trial_id = TrialId(config)
     trial_id_2 = TrialId(config)
 
@@ -19,14 +19,9 @@
 def test_zero_padding_any_trial_id(create_tmp_config):
     config_path = Path('tests/test_data/config.json')
     config_path = create_tmp_config(config_path)
-<<<<<<< HEAD
-    
-    config = Config(config_path)
+    config = load_config(config_path)
     trial_id = TrialId(config)
-=======
-    trial_id = TrialId(config_path)
     config = load_config(config_path)
->>>>>>> 72450882
 
     name_length = config.job_setting.name_length
     file_hp_count_fmt = f'%0{name_length}d'
@@ -36,15 +31,9 @@
 def test_increment_1(create_tmp_config):
     config_path = Path('tests/test_data/config.json')
     config_path = create_tmp_config(config_path)
-<<<<<<< HEAD
-    config = Config(config_path)
-    workspace = Path(config.workspace.get())
-    trial_id = TrialId(config)
-=======
     config = load_config(config_path)
     workspace = Path(config.generic.workspace)
-    trial_id = TrialId(config_path)
->>>>>>> 72450882
+    trial_id = TrialId(config)
     pre = trial_id.get()
     assert trial_id.increment() is None
     now = trial_id.get()
@@ -60,7 +49,7 @@
 def test_get(create_tmp_config):
     config_path = Path('tests/test_data/config.json')
     config_path = create_tmp_config(config_path)
-    config = Config(config_path)
+    config = load_config(config_path)
     trial_id = TrialId(config)
     trial_id.initial(42)
     assert trial_id.get() == 42
@@ -69,7 +58,7 @@
 def test_initial(create_tmp_config):
     config_path = Path('tests/test_data/config.json')
     config_path = create_tmp_config(config_path)
-    config = Config(config_path)
+    config = load_config(config_path)
     trial_id = TrialId(config)
     assert trial_id.initial(num=5) is None
     assert trial_id.get() == 5
@@ -82,7 +71,7 @@
 def test_integer(create_tmp_config):
     config_path = Path('tests/test_data/config.json')
     config_path = create_tmp_config(config_path)
-    config = Config(config_path)
+    config = load_config(config_path)
     trial_id = TrialId(config)
     trial_id.initial(num=42)
     assert trial_id.integer == 42
