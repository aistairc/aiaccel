import sys
from unittest.mock import patch

import numpy as np
<<<<<<< HEAD
from aiaccel.util.aiaccel import Messages, Run, WrapperInterface, CommandLineArgs
=======
import pytest
>>>>>>> 1715ac30

from aiaccel.util.aiaccel import CommandLineArgs, Run
from tests.base_test import BaseTest
import pytest


def main(p):

    x = np.array([p["x1"], p["x2"], p["x3"], p["x4"], p["x5"], p["x6"], p["x7"], p["x8"], p["x9"], p["x10"]])
    y = np.sum(x ** 2)

    return float(y)

def invalid_func(p):
    return [1, 2, 3]

#
# Run test
#
class TestRun(BaseTest):

    def get_test_args(self):
        return [
            "wapper.py",
            f"--config={self.config_json}",
            "--trial_id=0001",
            "--x1=0.1",
            "--x2=0.2",
            "--x3=0.3",
            "--x4=0.4",
            "--x5=0.5",
            "--x6=0.6",
            "--x7=0.7",
            "--x8=0.8",
            "--x9=0.9",
            "--x10=1.0"
            # "--i=0.0001"
        ]

    @property
    def test_hp(self):
        return [
            {
                "name": "x1",
                "type": "uniform_float",
                "step": 1.0,
                "log": False,
                "base": 10,
                "lower": 0,
                "upper": 5
            },
            {
                "name": "x2",
                "type": "uniform_float",
                "step": 1.0,
                "log": False,
                "base": 10,
                "lower": 0,
                "upper": 5
            }
        ]

<<<<<<< HEAD
#
# Wrapper Interface
#
def wrapper_interface():
    wrp = WrapperInterface()
    assert wrp.get_data('objective_y: objective_err:') == (None, None)
    assert wrp.get_data('objective_y:123 objective_err:err') == ('123', 'err')


=======
>>>>>>> 1715ac30
class TestCommandLineArgs(BaseTest):

    def test_command_line_args(self):
        commandline_args = [
                "wapper.py",
                "--trial_id","1",
                "--x1", "0.1",
                "--x2", "0.2",
                "--x3", "0.3",
                "--x4", "0.4",
                "--x5", "0.5",
                "--x6", "0.6",
                "--x7", "0.7",
                "--x8", "0.8",
                "--x9", "0.9",
                "--x10", "1.0"
        ]

        with patch.object(sys, 'argv', commandline_args):
            args = CommandLineArgs()

            assert args.args.trial_id == 1
            assert args.args.x1 == 0.1
            assert args.args.x2 == 0.2
            assert args.args.x3 == 0.3
            assert args.args.x4 == 0.4
            assert args.args.x5 == 0.5
            assert args.args.x6 == 0.6
            assert args.args.x7 == 0.7
            assert args.args.x8 == 0.8
            assert args.args.x9 == 0.9
            assert args.args.x10 == 1.0

            with pytest.raises(AttributeError):
                args.args.i


    def test_get_xs(self):
        commandline_args = [
                "wapper.py",
                "--trial_id","1",
                "--x1", "0.1",
                "--x2", "0.2",
                "--x3", "0.3",
                "--x4", "0.4",
                "--x5", "0.5",
                "--x6", "0.6",
                "--x7", "0.7",
                "--x8", "0.8",
                "--x9", "0.9",
                "--x10", "1.0"
        ]

        with patch.object(sys, 'argv', commandline_args):
            args = CommandLineArgs()
            assert args.get_xs_from_args() == {
                "x1": 0.1,
                "x2": 0.2,
                "x3": 0.3,
                "x4": 0.4,
                "x5": 0.5,
                "x6": 0.6,
                "x7": 0.7,
                "x8": 0.8,
                "x9": 0.9,
                "x10": 1.0
            }<|MERGE_RESOLUTION|>--- conflicted
+++ resolved
@@ -2,15 +2,10 @@
 from unittest.mock import patch
 
 import numpy as np
-<<<<<<< HEAD
-from aiaccel.util.aiaccel import Messages, Run, WrapperInterface, CommandLineArgs
-=======
 import pytest
->>>>>>> 1715ac30
 
 from aiaccel.util.aiaccel import CommandLineArgs, Run
 from tests.base_test import BaseTest
-import pytest
 
 
 def main(p):
@@ -69,18 +64,6 @@
             }
         ]
 
-<<<<<<< HEAD
-#
-# Wrapper Interface
-#
-def wrapper_interface():
-    wrp = WrapperInterface()
-    assert wrp.get_data('objective_y: objective_err:') == (None, None)
-    assert wrp.get_data('objective_y:123 objective_err:err') == ('123', 'err')
-
-
-=======
->>>>>>> 1715ac30
 class TestCommandLineArgs(BaseTest):
 
     def test_command_line_args(self):
