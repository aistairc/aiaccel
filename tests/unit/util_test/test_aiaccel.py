import sys
from unittest.mock import patch

import numpy as np
import pytest

from aiaccel.util.aiaccel import CommandLineArgs, Run
from tests.base_test import BaseTest


<<<<<<< HEAD
=======
def test_create_message():
    msg = Messages("test")
    msg.create_message("test", "hoge")
    assert msg.get("test") == "test:hoge"

    msg.create_message("test", "")
    assert msg.get("test") == "test:"

    msg.create_message("test", 123)
    assert msg.get("test") == "test:123"

    msg.create_message("test", [1, 2, 3])
    assert msg.get("test") == "test:1@2@3"


def test_out():
    msg = Messages("test")
    msg.create_message("test", [1, 2, 3])
    msg.create_message("test", [1, 2, 3])
    msg.create_message("test", [1, 2, 3])
    assert msg.d["test"].out(all=True) is None
    assert msg.d["test"].out(all=False) is None


def test_parse_result():
    msg = Messages("test")
    assert msg.parse("test", "test:1") == ["1"]
    assert msg.parse("test", "aa\ntest:123\nbbbbb") == ["123"]
    assert msg.parse("test", "test1:1") == [""]
    assert msg.parse("test", "test:1@2@3") == ["1", "2", "3"]
    assert msg.parse("test", "test:1@2@3@[4,5,6]") == ["1", "2", "3", "[4,5,6]"]
    assert msg.parse("test", "test:1@2@3@(4,5,6)") == ["1", "2", "3", "(4,5,6)"]
    assert msg.parse("test", "") == [""]
    assert msg.parse("test", "test:None") == ["None"]


>>>>>>> 39490baa
def main(p):

    x = np.array([p["x1"], p["x2"], p["x3"], p["x4"], p["x5"], p["x6"], p["x7"], p["x8"], p["x9"], p["x10"]])
    y = np.sum(x ** 2)

    return float(y)


def invalid_func(p):
    return [1, 2, 3]

#
# Run test
#


class TestRun(BaseTest):

    def get_test_args(self):
        return [
            "wapper.py",
            f"--config={self.config_json}",
            "--trial_id=0001",
            "--x1=0.1",
            "--x2=0.2",
            "--x3=0.3",
            "--x4=0.4",
            "--x5=0.5",
            "--x6=0.6",
            "--x7=0.7",
            "--x8=0.8",
            "--x9=0.9",
            "--x10=1.0"
            # "--i=0.0001"
        ]

    @property
    def test_hp(self):
        return [
            {
                "name": "x1",
                "type": "uniform_float",
                "step": 1.0,
                "log": False,
                "base": 10,
                "lower": 0,
                "upper": 5
            },
            {
                "name": "x2",
                "type": "uniform_float",
                "step": 1.0,
                "log": False,
                "base": 10,
                "lower": 0,
                "upper": 5
            }
        ]

class TestCommandLineArgs(BaseTest):

    def test_command_line_args(self):
        commandline_args = [
                "wapper.py",
                "--trial_id","1",
                "--x1", "0.1",
                "--x2", "0.2",
                "--x3", "0.3",
                "--x4", "0.4",
                "--x5", "0.5",
                "--x6", "0.6",
                "--x7", "0.7",
                "--x8", "0.8",
                "--x9", "0.9",
                "--x10", "1.0"
        ]

<<<<<<< HEAD
        with patch.object(sys, 'argv', commandline_args):
            args = CommandLineArgs()

            assert args.args.trial_id == 1
            assert args.args.x1 == 0.1
            assert args.args.x2 == 0.2
            assert args.args.x3 == 0.3
            assert args.args.x4 == 0.4
            assert args.args.x5 == 0.5
            assert args.args.x6 == 0.6
            assert args.args.x7 == 0.7
            assert args.args.x8 == 0.8
            assert args.args.x9 == 0.9
            assert args.args.x10 == 1.0

            with pytest.raises(AttributeError):
                args.args.i


    def test_get_xs(self):
        commandline_args = [
                "wapper.py",
                "--trial_id","1",
                "--x1", "0.1",
                "--x2", "0.2",
                "--x3", "0.3",
                "--x4", "0.4",
                "--x5", "0.5",
                "--x6", "0.6",
                "--x7", "0.7",
                "--x8", "0.8",
                "--x9", "0.9",
                "--x10", "1.0"
        ]

        with patch.object(sys, 'argv', commandline_args):
            args = CommandLineArgs()
            assert args.get_xs_from_args() == {
                "x1": 0.1,
                "x2": 0.2,
                "x3": 0.3,
                "x4": 0.4,
                "x5": 0.5,
                "x6": 0.6,
                "x7": 0.7,
                "x8": 0.8,
                "x9": 0.9,
                "x10": 1.0
            }
=======
#
# Wrapper Interface
#


def wrapper_interface():
    wrp = WrapperInterface()
    assert wrp.get_data('objective_y: objective_err:') == (None, None)
    assert wrp.get_data('objective_y:123 objective_err:err') == ('123', 'err')
>>>>>>> 39490baa
<|MERGE_RESOLUTION|>--- conflicted
+++ resolved
@@ -4,49 +4,10 @@
 import numpy as np
 import pytest
 
-from aiaccel.util.aiaccel import CommandLineArgs, Run
+from aiaccel.util.aiaccel import CommandLineArgs
 from tests.base_test import BaseTest
 
 
-<<<<<<< HEAD
-=======
-def test_create_message():
-    msg = Messages("test")
-    msg.create_message("test", "hoge")
-    assert msg.get("test") == "test:hoge"
-
-    msg.create_message("test", "")
-    assert msg.get("test") == "test:"
-
-    msg.create_message("test", 123)
-    assert msg.get("test") == "test:123"
-
-    msg.create_message("test", [1, 2, 3])
-    assert msg.get("test") == "test:1@2@3"
-
-
-def test_out():
-    msg = Messages("test")
-    msg.create_message("test", [1, 2, 3])
-    msg.create_message("test", [1, 2, 3])
-    msg.create_message("test", [1, 2, 3])
-    assert msg.d["test"].out(all=True) is None
-    assert msg.d["test"].out(all=False) is None
-
-
-def test_parse_result():
-    msg = Messages("test")
-    assert msg.parse("test", "test:1") == ["1"]
-    assert msg.parse("test", "aa\ntest:123\nbbbbb") == ["123"]
-    assert msg.parse("test", "test1:1") == [""]
-    assert msg.parse("test", "test:1@2@3") == ["1", "2", "3"]
-    assert msg.parse("test", "test:1@2@3@[4,5,6]") == ["1", "2", "3", "[4,5,6]"]
-    assert msg.parse("test", "test:1@2@3@(4,5,6)") == ["1", "2", "3", "(4,5,6)"]
-    assert msg.parse("test", "") == [""]
-    assert msg.parse("test", "test:None") == ["None"]
-
-
->>>>>>> 39490baa
 def main(p):
 
     x = np.array([p["x1"], p["x2"], p["x3"], p["x4"], p["x5"], p["x6"], p["x7"], p["x8"], p["x9"], p["x10"]])
@@ -106,6 +67,7 @@
             }
         ]
 
+
 class TestCommandLineArgs(BaseTest):
 
     def test_command_line_args(self):
@@ -124,7 +86,6 @@
                 "--x10", "1.0"
         ]
 
-<<<<<<< HEAD
         with patch.object(sys, 'argv', commandline_args):
             args = CommandLineArgs()
 
@@ -173,15 +134,4 @@
                 "x8": 0.8,
                 "x9": 0.9,
                 "x10": 1.0
-            }
-=======
-#
-# Wrapper Interface
-#
-
-
-def wrapper_interface():
-    wrp = WrapperInterface()
-    assert wrp.get_data('objective_y: objective_err:') == (None, None)
-    assert wrp.get_data('objective_y:123 objective_err:err') == ('123', 'err')
->>>>>>> 39490baa
+            }