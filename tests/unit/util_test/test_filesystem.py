import shutil
from pathlib import Path

<<<<<<< HEAD
from aiaccel.storage.storage import Storage
from aiaccel.util.filesystem import (create_yaml, file_create, file_delete,
                                     file_read, get_dict_files, load_yaml,
                                     make_directories, make_directory)
=======
from aiaccel.storage import Storage
from aiaccel.util import create_yaml
from aiaccel.util import file_create
from aiaccel.util import file_delete
from aiaccel.util import file_read
from aiaccel.util import get_dict_files
from aiaccel.util import get_file_result
from aiaccel.util import get_file_result_hp
from aiaccel.util import load_yaml
from aiaccel.util import make_directories
from aiaccel.util import make_directory
>>>>>>> 96d8befa
from aiaccel.workspace import Workspace


def test_create_yaml(clean_work_dir, work_dir):
    clean_work_dir()
    dict_lock = work_dir.joinpath('lock')
    alive_dir = work_dir.joinpath('alive')
    path = alive_dir.joinpath('master.yml')
    assert create_yaml(path, {}) is None
    file_delete(path)
    assert create_yaml(path, {}, dict_lock) is None


def test_file_create(clean_work_dir, work_dir):
    clean_work_dir()
    alive_dir = work_dir.joinpath('alive')
    path = alive_dir.joinpath('master.yml')
    file_create(path, 'hello')
    assert path.exists()


def test_file_delete(clean_work_dir, work_dir):
    clean_work_dir()
    alive_dir = work_dir.joinpath('alive')
    path = alive_dir.joinpath('master.yml')
    dict_lock = work_dir.joinpath('lock')
    file_create(path, 'hello')
    file_delete(path)
    assert not path.exists()
    file_create(path, 'hello')
    file_delete(path, dict_lock)
    assert not path.exists()
    assert file_delete(Path('invalid_path')) is None


def test_file_read(clean_work_dir, work_dir):
    clean_work_dir()
    alive_dir = work_dir.joinpath('alive')
    path = alive_dir.joinpath('master.yml')
    dict_lock = work_dir.joinpath('lock')
    file_create(path, 'hello')
    assert file_read(path) == 'hello'
    assert file_read(path, dict_lock) == 'hello'
    assert file_read(Path('invalid_path')) is None


def test_get_dict_files(clean_work_dir, work_dir):
    clean_work_dir()
    alive_dir = work_dir.joinpath('alive')
    path = alive_dir.joinpath('master.yml')
    dict_lock = work_dir.joinpath('lock')
    file_create(path, 'hello')
    assert get_dict_files(alive_dir, '*.yml') == [path]
    assert get_dict_files(alive_dir, '*.yml', dict_lock) == [path]

    assert get_dict_files(Path('invalid_path'), '*.yml', dict_lock) is None


def test_load_yaml(clean_work_dir, work_dir):
    clean_work_dir()
    alive_dir = work_dir.joinpath('alive')
    path = alive_dir.joinpath('master.yml')
    dict_lock = work_dir.joinpath('lock')
    create_yaml(path, {})
    assert load_yaml(path) == {}
    assert load_yaml(path, dict_lock) == {}


def test_make_directory(clean_work_dir, work_dir):
    clean_work_dir()
    dict_lock = work_dir.joinpath('lock')
    assert make_directory(work_dir.joinpath('result')) is None
    assert make_directory(work_dir.joinpath('new'), dict_lock) is None
    assert make_directory(work_dir.joinpath('new'), dict_lock) is None  # exists


def test_make_directories(clean_work_dir, work_dir):
    clean_work_dir()
    dict_lock = work_dir.joinpath('lock')
    ds = [
        work_dir.joinpath('hp', 'ready'),
        work_dir.joinpath('hp', 'exist'),
        work_dir.joinpath('hp', 'new')
    ]

    if work_dir.joinpath('hp', 'exist').is_dir():
        work_dir.joinpath('hp', 'exist').rmdir()

    create_yaml(work_dir.joinpath('hp', 'exist'), {})
    assert make_directories(ds) is None
    shutil.rmtree(work_dir.joinpath('hp', 'exist'))
    file_create(work_dir.joinpath('hp', 'exist'), 'hello', dict_lock)
    assert make_directories(ds, dict_lock) is None<|MERGE_RESOLUTION|>--- conflicted
+++ resolved
@@ -1,25 +1,9 @@
 import shutil
 from pathlib import Path
 
-<<<<<<< HEAD
-from aiaccel.storage.storage import Storage
-from aiaccel.util.filesystem import (create_yaml, file_create, file_delete,
-                                     file_read, get_dict_files, load_yaml,
-                                     make_directories, make_directory)
-=======
-from aiaccel.storage import Storage
-from aiaccel.util import create_yaml
-from aiaccel.util import file_create
-from aiaccel.util import file_delete
-from aiaccel.util import file_read
-from aiaccel.util import get_dict_files
-from aiaccel.util import get_file_result
-from aiaccel.util import get_file_result_hp
-from aiaccel.util import load_yaml
-from aiaccel.util import make_directories
-from aiaccel.util import make_directory
->>>>>>> 96d8befa
-from aiaccel.workspace import Workspace
+from aiaccel.util import (create_yaml, file_create, file_delete, file_read,
+                          get_dict_files, load_yaml, make_directories,
+                          make_directory)
 
 
 def test_create_yaml(clean_work_dir, work_dir):
