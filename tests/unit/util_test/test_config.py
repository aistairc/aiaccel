import dataclasses
import json
<<<<<<< HEAD
import sys
from threading import local
from unittest.mock import patch
=======
>>>>>>> 39490baa

import pytest

from aiaccel.config import (BaseConfig, Config, ConfileWrapper,
                            JsonOrYamlObjectConfig, is_multi_objective,
                            load_config)
from tests.base_test import BaseTest


class TestBaseConfig(object):

    def test_base_config(self):
        BaseConfig.__abstractmethods__ = set()

        @dataclasses.dataclass
        class BaseConfigChild(BaseConfig):
            pass

        c = BaseConfigChild()
        k = c.get_property('key')
        d = c.to_dict()
        assert k is None
        assert d is None


class TestJsonOrYamlObjectConfig(BaseTest):

    @pytest.fixture(autouse=True)
    def setup(self, config_json):
        with open(config_json, 'r') as f:
            config = json.load(f)
        self.config = JsonOrYamlObjectConfig(config, 'json_object')

    def test_init(self):
        try:
            JsonOrYamlObjectConfig({}, 'invalid_type')
            assert False
        except TypeError:
            assert True

    def test_get_property(self):
        none_config = JsonOrYamlObjectConfig([], 'json_object')
        assert none_config.get_property('key') is None
        none_config = JsonOrYamlObjectConfig({}, 'json_object')
        assert none_config.get_property('key') is None
        assert self.config.get_property('sleep_time') == {
            'master': 1,
            'optimizer': 1,
            'scheduler': 1
        }
        invalid_config = JsonOrYamlObjectConfig({'key': []}, 'json_object')
        assert invalid_config.get_property('key', 'key') is None

    def test_to_dict(self):
        assert type(self.config.to_dict()) == dict


class TestConfileWrapper(BaseTest):

    def test_init(self, config_json):
        try:
            ConfileWrapper(self.config, 'invalid_type')
            assert False
        except TypeError:
            assert True

        with open(config_json) as f:
            json_object = json.load(f)

        json_object_config = ConfileWrapper(json_object, 'json_object')
        assert json_object_config.get('generic', 'project_name') == 'sphere'

    def test_get(self, work_dir):
        # value = self.config.get('generic', 'project_name')
        # assert value == 'sphere'
        # assert self.config.get('invalid_key') is None
        value = self.config.workspace.get()
        assert value == str(work_dir)


def test_load_config(config_json, config_yaml):
    try:
        load_config('not_found.file')
        assert False
    except FileNotFoundError:
        assert True

    json_config = load_config(config_json)
    yaml_config = load_config(config_yaml)
    assert json_config.get('generic', 'project_name') == 'sphere'
    assert yaml_config.get('generic', 'project_name') == 'sphere'

    try:
        load_config('setup.py')
        assert False
    except TypeError:
        assert True


def test_config(config_json):
    config = Config(config_json, warn=False, format_check=False)
    config = Config(config_json, warn=False, format_check=True)
    config = Config(config_json, warn=True, format_check=False)
    config = Config(config_json, warn=True, format_check=True)

    assert config.workspace.get() == "/tmp/work"
    assert config.job_command.get() == "python original_main.py"
    assert config.resource_type.get() == "local"
    assert config.num_node.get() == 4
    assert config.abci_group.get() == "gaa"
    assert config.search_algorithm.get() == 'aiaccel.optimizer.NelderMeadOptimizer'
    assert config.goal.get() == "minimize"
    assert config.trial_number.get() == 10
    assert config.name_length.get() == 6
    assert config.init_fail_count.get() == 100
    assert config.cancel_retry.get() == 3
    assert config.cancel_timeout.get() == 60
    assert config.expire_retry.get() == 3
    assert config.expire_timeout.get() == 60
    assert config.finished_retry.get() == 3
    assert config.finished_timeout.get() == 60
    assert config.job_loop_duration.get() == 0.5
    assert config.job_retry.get() == 2
    assert config.job_timeout.get() == 60
    assert config.kill_retry.get() == 3
    assert config.kill_timeout.get() == 60
    assert config.result_retry.get() == 1
    assert config.runner_retry.get() == 3
    assert config.runner_timeout.get() == 60
    assert config.running_retry.get() == 3
    assert config.running_timeout.get() == 60
    assert config.sleep_time.get() == 0.01
    assert config.master_logfile.get() == "master.log"
    assert config.master_file_log_level.get() == "DEBUG"
    assert config.master_stream_log_level.get() == "DEBUG"
    assert config.optimizer_logfile.get() == "optimizer.log"
    assert config.optimizer_file_log_level.get() == "DEBUG"
    assert config.optimizer_stream_log_level.get() == "DEBUG"
    assert config.scheduler_logfile.get() == "scheduler.log"
    assert config.scheduler_file_log_level.get() == "DEBUG"
    assert config.scheduler_stream_log_level.get() == "DEBUG"
    assert config.hyperparameters.get() == [
        {
            "name": "x1",
            "type": "uniform_float",
            "log": False,
            "lower": -5.0,
            "upper": 5.0,
            "initial": [0.74,  1.69,  1.22,  2.09, -3.24, -3.58,  4.13,  2.08]
        },
        {
            "name": "x2",
            "type": "uniform_float",
            "log": False,
            "lower": -5.0,
            "upper": 5.0,
            "initial": [2.98,  2.27,  1.41, -2.10, -3.29, -0.35,  3.87,  4.66,  3.54,  1.17, 3.10]
        },
        {
            "name": "x3",
            "type": "uniform_float",
            "log": False,
            "lower": -5.0,
            "upper": 5.0,
            "initial": [3.62,  4.38, -0.40,  2.94,  2.23, -3.07, -2.35, -1.15,  0.89,  2.01, -0.58]
        },
        {
            "name": "x4",
            "type": "uniform_float",
            "log": False,
            "lower": -5.0,
            "upper": 5.0,
            "initial": [0.90,  2.00,  4.29, -1.43, -4.02,  2.25,  0.28, -3.00, -0.18,  0.96, -2.09]
        },
        {
            "name": "x5",
            "type": "uniform_float",
            "log": False,
            "lower": -5.0,
            "upper": 5.0,
            "initial": [1.99,  3.90,  3.10,  0.06, -3.83,  1.16,  0.93,  0.01, -3.89, -2.04, 0.33]
        },
        {
            "name": "x6",
            "type": "uniform_float",
            "log": False,
            "lower": -5.0,
            "upper": 5.0,
            "initial": [-2.78,  4.62, -2.71, -0.66, -2.48, -3.07, -0.04,  0.87,  3.89,  2.68, -4.18]
        },
        {
            "name": "x7",
            "type": "uniform_float",
            "log": False,
            "lower": -5.0,
            "upper": 5.0,
            "initial": [1.00, -2.20,  1.82,  0.52, -3.82,  3.23,  3.16,  2.41,  4.99, -2.01, 2.05]
        },
        {
            "name": "x8",
            "type": "uniform_float",
            "log": False,
            "lower": -5.0,
            "upper": 5.0,
            "initial": [4.97,  4.77, -0.60, -1.75, -0.68,  2.16,  3.70, -0.86, -2.32, -4.90, -1.4]
        },
        {
            "name": "x9",
            "type": "uniform_float",
            "log": False,
            "lower": -5.0,
            "upper": 5.0,
            "initial": [1.98, -3.66, -3.17,  2.95,  2.27, -3.19, -1.18, -1.60,  4.96, -2.39, 1.64]
        },
        {
            "name": "x10",
            "type": "uniform_float",
            "log": False,
            "lower": -5.0,
            "upper": 5.0,
            "initial": [4.03,  3.59, -2.06,  3.03,  3.10, -2.84, -4.57, -0.62, -1.14,  2.15, 1.92]
        }
    ]


def test_config_set(config_json):
    config = Config(config_json, warn=False, format_check=False)
    assert config.workspace.set("aaa") is None
    assert config.workspace.get() == "aaa"
    with pytest.raises(TypeError):
        assert config.workspace.set(123)


def test_empty_if_error(config_json):
    config = Config(config_json, warn=False, format_check=False)
    config.workspace.set("aaa")
    config.workspace.empty_if_error()

    with patch.object(sys, 'exit', return_value=None):
        config.workspace.set("")
        config.workspace.empty_if_error()


def test_value(config_json):
    config = Config(config_json)
    config.workspace.Value == "/tmp/work"


def test_config_not_exists():
    with pytest.raises(FileNotFoundError):
<<<<<<< HEAD
        config = Config("?")


def test_is_multi_objective(config_json):
    config = Config(config_json)
    assert is_multi_objective(config) is False
=======
        _ = Config("?")
>>>>>>> 39490baa
<|MERGE_RESOLUTION|>--- conflicted
+++ resolved
@@ -1,11 +1,7 @@
 import dataclasses
 import json
-<<<<<<< HEAD
 import sys
-from threading import local
 from unittest.mock import patch
-=======
->>>>>>> 39490baa
 
 import pytest
 
@@ -256,13 +252,9 @@
 
 def test_config_not_exists():
     with pytest.raises(FileNotFoundError):
-<<<<<<< HEAD
         config = Config("?")
 
 
 def test_is_multi_objective(config_json):
     config = Config(config_json)
-    assert is_multi_objective(config) is False
-=======
-        _ = Config("?")
->>>>>>> 39490baa
+    assert is_multi_objective(config) is False