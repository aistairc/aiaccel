--- conflicted
+++ resolved
@@ -1,263 +1,17 @@
-<<<<<<< HEAD
-from aiaccel.config import load_config
-=======
-import dataclasses
-import json
-import sys
-from unittest.mock import patch
+from aiaccel.config import (is_multi_objective, load_config)
 
-import pytest
-
-from aiaccel.config import (BaseConfig, Config, ConfileWrapper,
-                            JsonOrYamlObjectConfig, is_multi_objective,
-                            load_config)
-from tests.base_test import BaseTest
-
-
-class TestBaseConfig(object):
-
-    def test_base_config(self):
-        BaseConfig.__abstractmethods__ = set()
-
-        @dataclasses.dataclass
-        class BaseConfigChild(BaseConfig):
-            pass
-
-        c = BaseConfigChild()
-        k = c.get_property('key')
-        d = c.to_dict()
-        assert k is None
-        assert d is None
-
-
-class TestJsonOrYamlObjectConfig(BaseTest):
-
-    @pytest.fixture(autouse=True)
-    def setup(self, config_json):
-        with open(config_json, 'r') as f:
-            config = json.load(f)
-        self.config = JsonOrYamlObjectConfig(config, 'json_object')
-
-    def test_init(self):
-        try:
-            JsonOrYamlObjectConfig({}, 'invalid_type')
-            assert False
-        except TypeError:
-            assert True
-
-    def test_get_property(self):
-        none_config = JsonOrYamlObjectConfig([], 'json_object')
-        assert none_config.get_property('key') is None
-        none_config = JsonOrYamlObjectConfig({}, 'json_object')
-        assert none_config.get_property('key') is None
-        assert self.config.get_property('sleep_time') == {
-            'master': 1,
-            'optimizer': 1,
-            'scheduler': 1
-        }
-        invalid_config = JsonOrYamlObjectConfig({'key': []}, 'json_object')
-        assert invalid_config.get_property('key', 'key') is None
-
-    def test_to_dict(self):
-        assert type(self.config.to_dict()) == dict
-
-
-class TestConfileWrapper(BaseTest):
-
-    def test_init(self, config_json):
-        try:
-            ConfileWrapper(self.config, 'invalid_type')
-            assert False
-        except TypeError:
-            assert True
-
-        with open(config_json) as f:
-            json_object = json.load(f)
-
-        json_object_config = ConfileWrapper(json_object, 'json_object')
-        assert json_object_config.get('generic', 'project_name') == 'sphere'
-
-    def test_get(self, work_dir):
-        # value = self.config.get('generic', 'project_name')
-        # assert value == 'sphere'
-        # assert self.config.get('invalid_key') is None
-        value = self.config.workspace.get()
-        assert value == str(work_dir)
-
->>>>>>> 3e752cac
 
 def test_load_config(config_json, config_yaml):
     json_config = load_config(config_json)
     yaml_config = load_config(config_yaml)
-<<<<<<< HEAD
     assert json_config.generic.workspace == '/tmp/work'
     assert yaml_config.generic.workspace == './hoge'
-=======
-    assert json_config.get('generic', 'project_name') == 'sphere'
-    assert yaml_config.get('generic', 'project_name') == 'sphere'
-
-    try:
-        load_config('setup.py')
-        assert False
-    except TypeError:
-        assert True
-
-
-def test_config(config_json):
-    config = Config(config_json, warn=False, format_check=False)
-    config = Config(config_json, warn=False, format_check=True)
-    config = Config(config_json, warn=True, format_check=False)
-    config = Config(config_json, warn=True, format_check=True)
-
-    assert config.workspace.get() == "/tmp/work"
-    assert config.job_command.get() == "python original_main.py"
-    assert config.resource_type.get() == "local"
-    assert config.num_node.get() == 4
-    assert config.abci_group.get() == "gaa"
-    assert config.search_algorithm.get() == 'aiaccel.optimizer.NelderMeadOptimizer'
-    assert config.goal.get() == "minimize"
-    assert config.trial_number.get() == 10
-    assert config.name_length.get() == 6
-    assert config.init_fail_count.get() == 100
-    assert config.cancel_retry.get() == 3
-    assert config.cancel_timeout.get() == 60
-    assert config.expire_retry.get() == 3
-    assert config.expire_timeout.get() == 60
-    assert config.finished_retry.get() == 3
-    assert config.finished_timeout.get() == 60
-    assert config.job_loop_duration.get() == 0.5
-    assert config.job_retry.get() == 2
-    assert config.job_timeout.get() == 60
-    assert config.kill_retry.get() == 3
-    assert config.kill_timeout.get() == 60
-    assert config.result_retry.get() == 1
-    assert config.runner_retry.get() == 3
-    assert config.runner_timeout.get() == 60
-    assert config.running_retry.get() == 3
-    assert config.running_timeout.get() == 60
-    assert config.sleep_time.get() == 0.01
-    assert config.master_logfile.get() == "master.log"
-    assert config.master_file_log_level.get() == "DEBUG"
-    assert config.master_stream_log_level.get() == "DEBUG"
-    assert config.optimizer_logfile.get() == "optimizer.log"
-    assert config.optimizer_file_log_level.get() == "DEBUG"
-    assert config.optimizer_stream_log_level.get() == "DEBUG"
-    assert config.scheduler_logfile.get() == "scheduler.log"
-    assert config.scheduler_file_log_level.get() == "DEBUG"
-    assert config.scheduler_stream_log_level.get() == "DEBUG"
-    assert config.hyperparameters.get() == [
-        {
-            "name": "x1",
-            "type": "uniform_float",
-            "log": False,
-            "lower": -5.0,
-            "upper": 5.0,
-            "initial": [0.74,  1.69,  1.22,  2.09, -3.24, -3.58,  4.13,  2.08]
-        },
-        {
-            "name": "x2",
-            "type": "uniform_float",
-            "log": False,
-            "lower": -5.0,
-            "upper": 5.0,
-            "initial": [2.98,  2.27,  1.41, -2.10, -3.29, -0.35,  3.87,  4.66,  3.54,  1.17, 3.10]
-        },
-        {
-            "name": "x3",
-            "type": "uniform_float",
-            "log": False,
-            "lower": -5.0,
-            "upper": 5.0,
-            "initial": [3.62,  4.38, -0.40,  2.94,  2.23, -3.07, -2.35, -1.15,  0.89,  2.01, -0.58]
-        },
-        {
-            "name": "x4",
-            "type": "uniform_float",
-            "log": False,
-            "lower": -5.0,
-            "upper": 5.0,
-            "initial": [0.90,  2.00,  4.29, -1.43, -4.02,  2.25,  0.28, -3.00, -0.18,  0.96, -2.09]
-        },
-        {
-            "name": "x5",
-            "type": "uniform_float",
-            "log": False,
-            "lower": -5.0,
-            "upper": 5.0,
-            "initial": [1.99,  3.90,  3.10,  0.06, -3.83,  1.16,  0.93,  0.01, -3.89, -2.04, 0.33]
-        },
-        {
-            "name": "x6",
-            "type": "uniform_float",
-            "log": False,
-            "lower": -5.0,
-            "upper": 5.0,
-            "initial": [-2.78,  4.62, -2.71, -0.66, -2.48, -3.07, -0.04,  0.87,  3.89,  2.68, -4.18]
-        },
-        {
-            "name": "x7",
-            "type": "uniform_float",
-            "log": False,
-            "lower": -5.0,
-            "upper": 5.0,
-            "initial": [1.00, -2.20,  1.82,  0.52, -3.82,  3.23,  3.16,  2.41,  4.99, -2.01, 2.05]
-        },
-        {
-            "name": "x8",
-            "type": "uniform_float",
-            "log": False,
-            "lower": -5.0,
-            "upper": 5.0,
-            "initial": [4.97,  4.77, -0.60, -1.75, -0.68,  2.16,  3.70, -0.86, -2.32, -4.90, -1.4]
-        },
-        {
-            "name": "x9",
-            "type": "uniform_float",
-            "log": False,
-            "lower": -5.0,
-            "upper": 5.0,
-            "initial": [1.98, -3.66, -3.17,  2.95,  2.27, -3.19, -1.18, -1.60,  4.96, -2.39, 1.64]
-        },
-        {
-            "name": "x10",
-            "type": "uniform_float",
-            "log": False,
-            "lower": -5.0,
-            "upper": 5.0,
-            "initial": [4.03,  3.59, -2.06,  3.03,  3.10, -2.84, -4.57, -0.62, -1.14,  2.15, 1.92]
-        }
-    ]
-
-
-def test_config_set(config_json):
-    config = Config(config_json, warn=False, format_check=False)
-    assert config.workspace.set("aaa") is None
-    assert config.workspace.get() == "aaa"
-    with pytest.raises(TypeError):
-        assert config.workspace.set(123)
-
-
-def test_empty_if_error(config_json):
-    config = Config(config_json, warn=False, format_check=False)
-    config.workspace.set("aaa")
-    config.workspace.empty_if_error()
-
-    with patch.object(sys, 'exit', return_value=None):
-        config.workspace.set("")
-        config.workspace.empty_if_error()
-
-
-def test_value(config_json):
-    config = Config(config_json)
-    config.workspace.Value == "/tmp/work"
 
 
 def test_config_not_exists():
-    with pytest.raises(FileNotFoundError):
-        config = Config("?")
+    assert load_config("?") is None
 
 
 def test_is_multi_objective(config_json):
-    config = Config(config_json)
-    assert is_multi_objective(config) is False
->>>>>>> 3e752cac
+    config = load_config(config_json)
+    assert is_multi_objective(config) is False