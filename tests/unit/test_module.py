import asyncio
import logging
<<<<<<< HEAD
import numpy as np
=======
>>>>>>> 3e752cac
import sys
import time
from unittest.mock import patch

import numpy as np
import pytest

from aiaccel.common import module_type_master
from aiaccel.common import module_type_optimizer
from aiaccel.common import module_type_scheduler


from aiaccel.master import LocalMaster
from aiaccel.module import AbstractModule
<<<<<<< HEAD
from aiaccel.optimizer.random_optimizer import RandomOptimizer
from aiaccel.scheduler.local_scheduler import LocalScheduler
from aiaccel.util.logger import str_to_logging_level
=======
from aiaccel.optimizer import RandomOptimizer
from aiaccel.scheduler import LocalScheduler
from aiaccel.util import str_to_logging_level
>>>>>>> 3e752cac

from tests.base_test import BaseTest


async def async_function(func):
    loop = asyncio.get_event_loop()
    await loop.run_in_executor(None, func)


async def delay_make_directory(sleep_time, d):
    loop = asyncio.get_event_loop()
    await loop.run_in_executor(None, time.sleep, sleep_time)
    d.mkdir()


def dummy_break():
    import sys
    sys.exit()


# def test_make_work_directory_exit(config_json, work_dir):
#     options = {
#         'config': config_json,
#         'process_name': 'test'
#     }
#     module = AbstractModule(options)
#     module.logger = logging.getLogger(__name__)
#     shutil.rmtree(work_dir)
#     file_create(work_dir.parent.joinpath('work'), "")

#     try:
#         module.make_work_directory()
#         assert False
#     except NotADirectoryError:
#         assert True


class TestAbstractModule(BaseTest):

    @pytest.fixture(autouse=True)
    def setup_module(self):
        options = {
            'config': str(self.config_json),
            'resume': None,
            'clean': False,
            'fs': False,
            'process_name': 'test'
        }

        self.module = AbstractModule(options)
        self.module.logger = logging.getLogger(__name__)
        yield
        self.module = None

    def test_update_each_state_count(self):
        assert self.module.update_each_state_count() is None
        assert self.module.hp_ready == 0
        assert self.module.hp_running == 0
        assert self.module.hp_finished == 0

    def test_get_module_type(self):
        module_type = self.module.get_module_type()
        assert module_type is None

        options = {
            'config': str(self.config_json),
            'resume': None,
            'clean': False,
            'fs': False,
            'process_name': 'master'
        }
        commandline_args = [
            "start.py",
            "--config",
            str(self.config_json)
        ]

        with patch.object(sys, 'argv', commandline_args):
            master = LocalMaster(options)
            module_type = master.get_module_type()
            assert module_type == module_type_master

            options = {
                'config': str(self.config_json),
                'resume': None,
                'clean': False,
                'fs': False,
                'process_name': 'optimizer'
            }
            optimizer = RandomOptimizer(options)
            module_type = optimizer.get_module_type()
            assert module_type == module_type_optimizer

            options = {
                'config': str(self.config_json),
                'resume': None,
                'clean': False,
                'fs': False,
                'process_name': 'scheduler'
            }
            scheduler = LocalScheduler(options)
            module_type = scheduler.get_module_type()
            assert module_type == module_type_scheduler

    def test_check_finished(self, setup_hp_finished):
        assert not self.module.check_finished()

        setup_hp_finished(
            # int(self.module.config.get('hyperparameter', 'trial_number'))
            # コンフィグファイルの読取り形式変更改修に伴いテストコードも変更(荒本)
            int(self.module.config.trial_number.get())
        )

        assert self.module.check_finished()

    def test_print_dict_state(self):
        assert self.module.print_dict_state() is None

    def test_set_logger(self, work_dir):
        assert self.module.set_logger(
            'root.optimizer',
            work_dir.joinpath(
                self.module.dict_log,
                # self.config.get('logger', 'optimizer_logfile')
                # コンフィグファイルの読取り形式変更改修に伴いテストコードも変更(2021-08-12:荒本)
                self.module.config.optimizer_logfile.get()
            ),
            str_to_logging_level(
                # self.module.config.get('logger', 'optimizer_file_log_level')
                # コンフィグファイルの読取り形式変更改修に伴いテストコードも変更(2021-08-12:荒本)
                self.module.config.optimizer_file_log_level.get()
            ),
            str_to_logging_level(
                # self.module.config.get('logger', 'optimizer_stream_log_level')
                # コンフィグファイルの読取り形式変更改修に伴いテストコードも変更(荒本)
                self.module.config.optimizer_stream_log_level.get()
            ),
            'Optimizer'
        ) is None

    def test_pre_process(self):
        try:
            self.module.pre_process()
            assert False
        except NotImplementedError:
            assert True

    def test_post_process(self):
        try:
            self.module.post_process()
            assert False
        except NotImplementedError:
            assert True

    def test_inner_loop_main_process(self):
        try:
            self.module.inner_loop_main_process()
            assert False
        except NotImplementedError:
            assert True

    def test_serialize(self):
        self.module._rng = np.random.RandomState(0)
        assert self.module._serialize(0) is None

    def test_deserialize(self):
        self.module._rng = np.random.RandomState(0)
        self.module._serialize(1)
        assert self.module._deserialize(1) is None

    def test_check_error(self):
        assert self.module.check_error() is True

    def test_resume(self):
        options = {
            'config': str(self.config_json),
            'resume': None,
            'clean': False,
            'process_name': 'test'
        }

        self.module = AbstractModule(options)
        self.module._rng = np.random.RandomState(0)
        assert self.module.resume() is None

        self.module.options['resume'] = 1
        self.module._serialize(1)
        assert self.module.resume() is None<|MERGE_RESOLUTION|>--- conflicted
+++ resolved
@@ -1,9 +1,5 @@
 import asyncio
 import logging
-<<<<<<< HEAD
-import numpy as np
-=======
->>>>>>> 3e752cac
 import sys
 import time
 from unittest.mock import patch
@@ -18,15 +14,9 @@
 
 from aiaccel.master import LocalMaster
 from aiaccel.module import AbstractModule
-<<<<<<< HEAD
-from aiaccel.optimizer.random_optimizer import RandomOptimizer
-from aiaccel.scheduler.local_scheduler import LocalScheduler
-from aiaccel.util.logger import str_to_logging_level
-=======
 from aiaccel.optimizer import RandomOptimizer
 from aiaccel.scheduler import LocalScheduler
 from aiaccel.util import str_to_logging_level
->>>>>>> 3e752cac
 
 from tests.base_test import BaseTest
 
