--- conflicted
+++ resolved
@@ -7,14 +7,8 @@
 import numpy as np
 import pytest
 
-<<<<<<< HEAD
-from aiaccel.common import module_type_master
-from aiaccel.common import module_type_optimizer
-from aiaccel.common import module_type_scheduler
-=======
 from aiaccel.common import (module_type_master, module_type_optimizer,
                             module_type_scheduler)
->>>>>>> 2ba2ed12
 from aiaccel.master import LocalMaster
 from aiaccel.module import AbstractModule
 from aiaccel.optimizer import RandomOptimizer
