from pathlib import Path
from unittest.mock import patch

from aiaccel.cli import Plotter
from aiaccel.config import load_config
from aiaccel.storage import Storage
from aiaccel.workspace import Workspace


def test_plot(clean_work_dir, work_dir, create_tmp_config):
    clean_work_dir()
    workspace = Workspace(str(work_dir))
    if workspace.path.exists():
        workspace.clean()
    workspace.create()

    config_path = Path("tests/test_data/config.json")
    config_path = create_tmp_config(config_path)
    config = load_config(config_path)
    config.optimize.goal = ["minimize"]

    # データ無しの場合
    plotter = Plotter(config)
    assert plotter.plot() is None

    # 正常
    trial_id = 0
    objective = [0.01]

<<<<<<< HEAD
    storage.result.set_any_trial_objective(trial_id=trial_id, objective=objective)
=======
    storage = Storage(workspace.storage_file_path)
    storage.result.set_any_trial_objective(
        trial_id=trial_id,
        objective=objective
    )
>>>>>>> a821159d

    plotter = Plotter(config)
    assert plotter.plot() is None

    # len(objectives) == 0
    with patch.object(plotter.storage.result, "get_objectives", return_value=[]):
        assert plotter.plot() is None

    # len(objectives) != len(bests)
    with patch.object(plotter.storage.result, "get_objectives", return_value=[[1], [2], [3]]):
        with patch.object(plotter.storage.result, "get_bests", return_value=[1, 2, 3, 4]):
            assert plotter.plot() is None

    # self.cplt.set_colors
    # self.cplt.caption
    # self.cplt.line_plot
    with patch.object(plotter.storage.result, "get_objectives", return_value=[[1], [2], [3]]):
        with patch.object(plotter.storage.result, "get_bests", return_value=[1, 2, 3]):
            assert plotter.plot() is None<|MERGE_RESOLUTION|>--- conflicted
+++ resolved
@@ -8,13 +8,14 @@
 
 
 def test_plot(clean_work_dir, work_dir, create_tmp_config):
+
     clean_work_dir()
     workspace = Workspace(str(work_dir))
     if workspace.path.exists():
         workspace.clean()
     workspace.create()
 
-    config_path = Path("tests/test_data/config.json")
+    config_path = Path('tests/test_data/config.json')
     config_path = create_tmp_config(config_path)
     config = load_config(config_path)
     config.optimize.goal = ["minimize"]
@@ -27,31 +28,27 @@
     trial_id = 0
     objective = [0.01]
 
-<<<<<<< HEAD
-    storage.result.set_any_trial_objective(trial_id=trial_id, objective=objective)
-=======
     storage = Storage(workspace.storage_file_path)
     storage.result.set_any_trial_objective(
         trial_id=trial_id,
         objective=objective
     )
->>>>>>> a821159d
 
     plotter = Plotter(config)
     assert plotter.plot() is None
 
     # len(objectives) == 0
-    with patch.object(plotter.storage.result, "get_objectives", return_value=[]):
+    with patch.object(plotter.storage.result, 'get_objectives', return_value=[]):
         assert plotter.plot() is None
 
     # len(objectives) != len(bests)
-    with patch.object(plotter.storage.result, "get_objectives", return_value=[[1], [2], [3]]):
-        with patch.object(plotter.storage.result, "get_bests", return_value=[1, 2, 3, 4]):
+    with patch.object(plotter.storage.result, 'get_objectives', return_value=[[1], [2], [3]]):
+        with patch.object(plotter.storage.result, 'get_bests', return_value=[1, 2, 3, 4]):
             assert plotter.plot() is None
 
     # self.cplt.set_colors
     # self.cplt.caption
     # self.cplt.line_plot
-    with patch.object(plotter.storage.result, "get_objectives", return_value=[[1], [2], [3]]):
-        with patch.object(plotter.storage.result, "get_bests", return_value=[1, 2, 3]):
+    with patch.object(plotter.storage.result, 'get_objectives', return_value=[[1], [2], [3]]):
+        with patch.object(plotter.storage.result, 'get_bests', return_value=[1, 2, 3]):
             assert plotter.plot() is None