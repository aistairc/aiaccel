<<<<<<< HEAD
=======

>>>>>>> a821159d
from pathlib import Path

from aiaccel.cli.view import Viewer
from aiaccel.config import load_config
from aiaccel.storage import Storage
from aiaccel.workspace import Workspace


def test_view(clean_work_dir, work_dir, create_tmp_config):
    clean_work_dir()
    workspace = Workspace(str(work_dir))
    if workspace.path.exists():
        workspace.clean()
    workspace.create()

    config_path = Path("tests/test_data/config.json")
    config_path = create_tmp_config(config_path)
    config = load_config(config_path)

    workspace = Workspace(config.generic.workspace)
    storage = Storage(workspace.storage_file_path)

    trial_id = 5
    objective = 42.0
    start_time = "00:00"
    end_time = "10:00"
    jobstate = "test_state"
    state = "ready"

    storage.trial.set_any_trial_state(trial_id=trial_id, state=state)
    storage.timestamp.set_any_trial_start_time(trial_id=trial_id, start_time=start_time)
    storage.timestamp.set_any_trial_end_time(trial_id=trial_id, end_time=end_time)
    storage.jobstate.set_any_trial_jobstate(trial_id=trial_id, state=jobstate)
    storage.result.set_any_trial_objective(trial_id=trial_id, objective=objective)

    trial_id = 6
    objective = 45.0
    start_time = "00:00"
    end_time = "10:00"
    jobstate = "test_state"
    state = "ready"
    error = "hogehoge"

    storage.trial.set_any_trial_state(trial_id=trial_id, state=state)
    storage.timestamp.set_any_trial_start_time(trial_id=trial_id, start_time=start_time)
    storage.timestamp.set_any_trial_end_time(trial_id=trial_id, end_time=end_time)
    storage.jobstate.set_any_trial_jobstate(trial_id=trial_id, state=jobstate)
    storage.result.set_any_trial_objective(trial_id=trial_id, objective=objective)
    storage.error.set_any_trial_error(trial_id=trial_id, error_message=error)

    trial_id = 7
    objective = 50.0
    start_time = "00:00"
    end_time = "10:00"
    jobstate = "test_state"
    state = "ready"
    error = "foo"

    storage.trial.set_any_trial_state(trial_id=trial_id, state=state)
    storage.timestamp.set_any_trial_start_time(trial_id=trial_id, start_time=start_time)
    storage.timestamp.set_any_trial_end_time(trial_id=trial_id, end_time=end_time)
    storage.jobstate.set_any_trial_jobstate(trial_id=trial_id, state=jobstate)
    storage.result.set_any_trial_objective(trial_id=trial_id, objective=objective)
    storage.error.set_any_trial_error(trial_id=trial_id, error_message=error)

    config = load_config(config_path)
    viewer = Viewer(config)
    assert viewer.view() is None<|MERGE_RESOLUTION|>--- conflicted
+++ resolved
@@ -1,7 +1,4 @@
-<<<<<<< HEAD
-=======
 
->>>>>>> a821159d
 from pathlib import Path
 
 from aiaccel.cli.view import Viewer
@@ -17,7 +14,7 @@
         workspace.clean()
     workspace.create()
 
-    config_path = Path("tests/test_data/config.json")
+    config_path = Path('tests/test_data/config.json')
     config_path = create_tmp_config(config_path)
     config = load_config(config_path)
 
