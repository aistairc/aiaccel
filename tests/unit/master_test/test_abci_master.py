--- conflicted
+++ resolved
@@ -1,28 +1,13 @@
 import pathlib
 import subprocess
 import sys
-<<<<<<< HEAD
-
-import pytest
-from unittest.mock import patch
-
-from aiaccel.master.abci import AbciMaster
-
-from tests.base_test import BaseTest
-from tests.arguments import parse_arguments
-=======
 import time
 from unittest.mock import patch
 
 import pytest
-from aiaccel.argument import Arguments
 from aiaccel.master.abci_master import AbciMaster
-from aiaccel.master.create import create_master
-from aiaccel.scheduler.abci_scheduler import AbciScheduler
-from aiaccel.util.filesystem import get_dict_files
-
+from tests.arguments import parse_arguments
 from tests.base_test import BaseTest
->>>>>>> 2e511602
 
 
 def callback_qstat():
@@ -60,14 +45,10 @@
         ]
 
         with patch.object(sys, 'argv', commandline_args):
-<<<<<<< HEAD
             # from aiaccel import start
             # self.master = start.Master()
             options = parse_arguments()
             # self.master = create_master(options['config'])(options)
-=======
-            options = Arguments()
->>>>>>> 2e511602
             self.master = AbciMaster(options)
 
         yield
