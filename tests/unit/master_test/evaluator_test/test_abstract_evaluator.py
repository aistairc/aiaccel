<<<<<<< HEAD
import aiaccel
from aiaccel.master.evaluator.abstract_evaluator import AbstractEvaluator
=======
from aiaccel.common import dict_hp_finished
from aiaccel.common import dict_result
from aiaccel.common import extension_hp
from aiaccel.common import file_final_result
from aiaccel.master import AbstractEvaluator
>>>>>>> 96d8befa
from tests.base_test import BaseTest


class TestAbstractEvaluator(BaseTest):

    def test_init(self):
        options = {
            'config': str(self.config_json),
            'resume': None,
            'clean': False,
            'fs': False,
            'process_name': 'test'
        }
        evaluator = AbstractEvaluator(options)
        assert evaluator.hp_result is None

    def test_evaluate(self):
        options = {
            'config': str(self.config_json),
            'resume': None,
            'clean': False,
            'fs': False,
            'process_name': 'test'
        }
        evaluator = AbstractEvaluator(options)
        assert evaluator.evaluate() is None

        # try:
        #     evaluator.evaluate()
        #     assert False
        # except NotImplementedError:
        #     assert True

    def test_print(self, setup_hp_finished, work_dir):
        options = {
            'config': str(self.config_json),
            'resume': None,
            'clean': False,
            'fs': False,
            'process_name': 'test'
        }

        evaluator = AbstractEvaluator(options)
        setup_hp_finished(1)
<<<<<<< HEAD
        evaluator.evaluate()
=======
        evaluator.hp_result = work_dir.joinpath(
            dict_hp_finished, f'001.{extension_hp}')
>>>>>>> 96d8befa
        assert evaluator.print() is None

    def test_save(self, setup_hp_finished, work_dir):
        options = {
            'config': str(self.config_json),
            'resume': None,
            'clean': False,
            'fs': False,
            'process_name': 'test'
        }

        evaluator = AbstractEvaluator(options)
        setup_hp_finished(1)
<<<<<<< HEAD
        evaluator.evaluate()
        evaluator.save()
        assert work_dir.joinpath("best_result.yaml").exists()
=======
        evaluator.hp_result = work_dir.joinpath(
            dict_hp_finished, f'001.{extension_hp}')
        evaluator.save()
        assert work_dir.joinpath(dict_result, file_final_result).exists()
>>>>>>> 96d8befa
<|MERGE_RESOLUTION|>--- conflicted
+++ resolved
@@ -1,13 +1,4 @@
-<<<<<<< HEAD
-import aiaccel
-from aiaccel.master.evaluator.abstract_evaluator import AbstractEvaluator
-=======
-from aiaccel.common import dict_hp_finished
-from aiaccel.common import dict_result
-from aiaccel.common import extension_hp
-from aiaccel.common import file_final_result
 from aiaccel.master import AbstractEvaluator
->>>>>>> 96d8befa
 from tests.base_test import BaseTest
 
 
@@ -52,12 +43,7 @@
 
         evaluator = AbstractEvaluator(options)
         setup_hp_finished(1)
-<<<<<<< HEAD
         evaluator.evaluate()
-=======
-        evaluator.hp_result = work_dir.joinpath(
-            dict_hp_finished, f'001.{extension_hp}')
->>>>>>> 96d8befa
         assert evaluator.print() is None
 
     def test_save(self, setup_hp_finished, work_dir):
@@ -71,13 +57,5 @@
 
         evaluator = AbstractEvaluator(options)
         setup_hp_finished(1)
-<<<<<<< HEAD
         evaluator.evaluate()
-        evaluator.save()
-        assert work_dir.joinpath("best_result.yaml").exists()
-=======
-        evaluator.hp_result = work_dir.joinpath(
-            dict_hp_finished, f'001.{extension_hp}')
-        evaluator.save()
-        assert work_dir.joinpath(dict_result, file_final_result).exists()
->>>>>>> 96d8befa
+        assert evaluator.save() is None