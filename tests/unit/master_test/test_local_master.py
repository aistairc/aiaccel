--- conflicted
+++ resolved
@@ -1,8 +1,5 @@
 from aiaccel.master.local_master import LocalMaster
-<<<<<<< HEAD
-=======
 
->>>>>>> f8ad49a8
 from tests.base_test import BaseTest
 
 
