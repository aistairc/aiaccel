<<<<<<< HEAD
import aiaccel
from aiaccel.master.verification.abstract_verification import \
    AbstractVerification
from aiaccel.storage.storage import Storage
from aiaccel.util.filesystem import load_yaml
from aiaccel.config import load_config

=======
>>>>>>> 3e752cac
from unittest.mock import patch

from aiaccel.common import dict_verification
from aiaccel.common import extension_verification
from aiaccel.master import AbstractVerification
from aiaccel.util import load_yaml
from tests.base_test import BaseTest


class TestAbstractVerification(BaseTest):

    def test_init(self):
        verification = AbstractVerification(self.load_config_for_test(self.configs["config.json"]))
        assert verification.is_verified

    def test_verify(self, clean_work_dir, setup_hp_finished, work_dir):
        verification = AbstractVerification(self.load_config_for_test(self.configs["config.json"]))
        verification.is_verified = False
        assert verification.verify() is None
        verification.is_verified = True
        setup_hp_finished(10)

        for i in range(10):
            verification.storage.result.set_any_trial_objective(
                trial_id=i,
                objective=(i * 1.0)
            )
            verification.storage.trial.set_any_trial_state(trial_id=i, state='finished')
            verification.storage.hp.set_any_trial_params(
                trial_id=i,
                params=[
                    {'parameter_name': f'x{j+1}', 'value': 0.0, 'type': 'float'}
                    for j in range(2)
                ]
            )

        verification.verify()
        file_path = work_dir / dict_verification / f'1.{extension_verification}'
        assert file_path.exists()

        with patch.object(verification, 'finished_loop', None):
            assert verification.verify() is None

        with patch.object(verification, 'finished_loop', 65535):
            assert verification.verify() is None

    def test_make_verification(
        self,
        setup_hp_finished,
        work_dir
    ):
        verification = AbstractVerification(self.load_config_for_test(self.configs["config.json"]))
        setup_hp_finished(10)

        for i in range(10):
            verification.storage.result.set_any_trial_objective(
                trial_id=i,
                objective=(i * 1.0)
            )
            verification.storage.trial.set_any_trial_state(trial_id=i, state='finished')
            for j in range(2):
                verification.storage.hp.set_any_trial_param(
                    trial_id=i,
                    param_name=f'x{j+1}',
                    param_value=0.0,
                    param_type='float'
                )

        verification.verify()
        file_path = work_dir / dict_verification / f'5.{extension_verification}'
        assert file_path.exists()
        yml = load_yaml(file_path)
        for y in yml:
            if y['loop'] == 1 or y['loop'] == 5:
                assert y['passed']

        d0 = {
            'result': float('-inf')
        }
        d1 = {
            'result': 0
        }
        with patch.object(verification.storage, 'get_best_trial_dict', return_value=d0):
            with patch.object(verification.storage, 'get_num_finished', return_value=1):
                assert verification.make_verification(0, 0) is None
        with patch.object(verification.storage, 'get_best_trial_dict', return_value=d1):
            with patch.object(verification.storage, 'get_num_finished', return_value=1):
                assert verification.make_verification(0, 0) is None

    def test_print(self):
        verification = AbstractVerification(self.load_config_for_test(self.configs["config.json"]))
        verification.is_verified = False
        assert verification.print() is None
        verification.is_verified = True
        assert verification.print() is None

    def test_save(self, clean_work_dir, setup_hp_finished, work_dir):
        verification = AbstractVerification(self.load_config_for_test(self.configs["config.json"]))
        verification.is_verified = False
        assert verification.save(1) is None
        verification.is_verified = True
        # setup_hp_finished(1)

        for i in range(1):
            verification.storage.result.set_any_trial_objective(
                trial_id=i,
                objective=i * 1.0

            )
            for j in range(2):
                verification.storage.hp.set_any_trial_param(
                    trial_id=i,
                    param_name=f"x{j}",
                    param_value=0.0,
                    param_type='float'
                )

        verification.verify()
        path = work_dir.joinpath(
            dict_verification,
            f'1.{extension_verification}'
        )

        if path.exists():
            path.unlink()

        verification.save(1)
        assert path.exists()<|MERGE_RESOLUTION|>--- conflicted
+++ resolved
@@ -1,13 +1,3 @@
-<<<<<<< HEAD
-import aiaccel
-from aiaccel.master.verification.abstract_verification import \
-    AbstractVerification
-from aiaccel.storage.storage import Storage
-from aiaccel.util.filesystem import load_yaml
-from aiaccel.config import load_config
-
-=======
->>>>>>> 3e752cac
 from unittest.mock import patch
 
 from aiaccel.common import dict_verification
