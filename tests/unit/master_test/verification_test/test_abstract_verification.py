--- conflicted
+++ resolved
@@ -1,18 +1,9 @@
-<<<<<<< HEAD
 from __future__ import annotations
 
 from collections.abc import Generator
 from pathlib import Path
 
 import pytest
-
-from aiaccel import dict_verification
-from aiaccel import extension_verification
-from aiaccel.master.verification.abstract_verification import AbstractVerification
-from aiaccel.util.filesystem import load_yaml
-=======
-from unittest.mock import patch
->>>>>>> 39490baa
 
 from aiaccel.common import dict_verification
 from aiaccel.common import extension_verification
@@ -112,49 +103,15 @@
                 self.verifier.storage, 'get_finished',
                 lambda: [5, 6, 7, 8, 9]
             )
-<<<<<<< HEAD
+
             m.setattr(
                 self.verifier.storage.result, 'get_any_trial_objective',
                 lambda x: [None, None, None, None, None, 0, 0, 0, 0, 0][x]
-=======
-
-        verification.verify()
-        file_path = work_dir / dict_verification / f'1.{extension_verification}'
-        assert file_path.exists()
-
-        with patch.object(verification, 'finished_loop', None):
-            assert verification.verify() is None
-
-        with patch.object(verification, 'finished_loop', 65535):
-            assert verification.verify() is None
-
-    def test_make_verification(
-        self,
-        setup_hp_finished,
-        work_dir
-    ):
-        options = {
-            'config': self.config_json,
-            'resume': None,
-            'clean': False,
-            'fs': False,
-            'process_name': 'master'
-        }
-
-        verification = AbstractVerification(options)
-        setup_hp_finished(10)
-
-        for i in range(10):
-            verification.storage.result.set_any_trial_objective(
-                trial_id=i,
-                objective=(i * 1.0)
->>>>>>> 39490baa
             )
             assert self.verifier.verify() is None
             assert dummy_verified_loops == [5]
-
-<<<<<<< HEAD
-        with monkeypatch.context() as m:
+            
+            with monkeypatch.context() as m:
             m.setattr(
                 self.verifier, '_verified_loops', dummy_verified_loops := []
             )
@@ -221,28 +178,6 @@
             )
             assert self.verifier._make_verification(-1, 0) == ''
             assert hasattr(dummy_verification_result, 'passed') is False
-=======
-        verification.verify()
-        file_path = work_dir / dict_verification / f'5.{extension_verification}'
-        assert file_path.exists()
-        yml = load_yaml(file_path)
-        for y in yml:
-            if y['loop'] == 1 or y['loop'] == 5:
-                assert y['passed']
-
-        d0 = {
-            'result': float('-inf')
-        }
-        d1 = {
-            'result': 0
-        }
-        with patch.object(verification.storage, 'get_best_trial_dict', return_value=d0):
-            with patch.object(verification.storage, 'get_num_finished', return_value=1):
-                assert verification.make_verification(0, 0) is None
-        with patch.object(verification.storage, 'get_best_trial_dict', return_value=d1):
-            with patch.object(verification.storage, 'get_num_finished', return_value=1):
-                assert verification.make_verification(0, 0) is None
->>>>>>> 39490baa
 
     def test_print(self):
         self.verifier.is_verified = False
@@ -270,17 +205,8 @@
                     param_type='float'
                 )
 
-<<<<<<< HEAD
         self.verifier.verify()
         path = work_dir / dict_verification / f'1.{extension_verification}'
-=======
-        verification.verify()
-        path = work_dir.joinpath(
-            dict_verification,
-            f'1.{extension_verification}'
-        )
-
->>>>>>> 39490baa
         if path.exists():
             path.unlink()
 
