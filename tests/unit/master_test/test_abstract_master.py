<<<<<<< HEAD

=======
import asyncio
import json
>>>>>>> 2e511602
import os
import subprocess
import sys
import time
from functools import wraps
from pathlib import Path
<<<<<<< HEAD
import sys
import asyncio
from functools import wraps
=======
from unittest.mock import patch

import aiaccel
from aiaccel import workspace
from aiaccel.argument import Arguments
from aiaccel.config import Config, ConfileWrapper
from aiaccel.master.abstract_master import AbstractMaster
from aiaccel.master.create import create_master
from aiaccel.util.filesystem import get_dict_files
from aiaccel.util.time_tools import get_time_now_object
from aiaccel.workspace import Workspace

from tests.base_test import BaseTest
>>>>>>> 2e511602

import json
from unittest.mock import patch

import aiaccel
from aiaccel.util.time_tools import get_time_now_object
from aiaccel.config import Config
from aiaccel.master.abstract import AbstractMaster

from tests.base_test import BaseTest
from tests.arguments import parse_arguments


async def loop_pre_process(master):
    loop = asyncio.get_event_loop()
    await loop.run_in_executor(None, master.pre_process)


async def delay_make_directory(sleep_time, d):
    loop = asyncio.get_event_loop()
    await loop.run_in_executor(None, time.sleep, sleep_time)
    os.mkdir(d)
    time.sleep(10)
    return


def callback_return():
    return



class TestAbstractMaster(BaseTest):

    def test_pre_process(
        self,
        cd_work,
        clean_work_dir,
        config_json,
        work_dir,
        database_remove
    ):
        database_remove()
        commandline_args = [
            "start.py",
            "--config",
            format(config_json)
        ]

        with patch.object(sys, 'argv', commandline_args):
            options = parse_arguments()
            master = AbstractMaster(options)
        loop = asyncio.get_event_loop()
        gather = asyncio.gather(
            loop_pre_process(master)
        )
        loop.run_until_complete(gather)

    def test_pre_process_2(
        self,
        cd_work,
        clean_work_dir,
        config_json,
        fake_process,
        work_dir,
        database_remove
    ):
        database_remove()
        commandline_args = [
            "start.py",
            "--config",
            format(config_json)
        ]
        with patch.object(sys, 'argv', commandline_args):
            options = parse_arguments()
            master = AbstractMaster(options)

        try:
            master.pre_process()
            assert False
        except AssertionError:
            assert True


    def test_pre_process_3(
        self,
        cd_work,
        clean_work_dir,
        config_json,
        setup_hp_finished,
        work_dir,
        database_remove
    ):
        database_remove()
        options = {
            'config': self.config_json,
            'resume': None,
            'clean': False,
            'fs': False,
            'process_name': 'master'
        }
        master = AbstractMaster(options)
        setup_hp_finished(10)
        assert master.pre_process() is None

    def test_post_process(
        self,
        cd_work,
        clean_work_dir,
        setup_hp_finished,
        work_dir,
        database_remove
    ):
        database_remove()
        options = {
            'config': self.config_json,
            'resume': None,
            'clean': False,
            'fs': False,
            'process_name': 'master'
        }
        master = AbstractMaster(options)
        
        for i in range(10):
            master.storage.trial.set_any_trial_state(trial_id=i, state='finished')
            master.storage.result.set_any_trial_objective(trial_id=i, objective=(i * 10.0))
            for j in range(2):
                master.storage.hp.set_any_trial_param(
                    trial_id=i,
                    param_name=f"x{j}",
                    param_value=0.0,
                    param_type='flaot'
                )
        assert master.post_process() is None

        master.config = Config(self.config_json)
        master.config.goal.set(aiaccel.goal_maximize)
        assert master.post_process() is None

        master.config = Config(self.config_json)
        master.goal = 'invalid_goal'

        for i in range(10):
            master.storage.trial.set_any_trial_state(trial_id=i, state='finished')
            
        try:
            master.post_process()
            assert False
        except ValueError:
            assert True

    def test_print_dict_state(
        self,
        cd_work,
        clean_work_dir,
        config_json,
        setup_hp_finished,
        database_remove
    ):
        database_remove()
        commandline_args = [
            "start.py",
            "--config",
            format(config_json)
        ]
        with patch.object(sys, 'argv', commandline_args):
            # from aiaccel import start
            # master = start.Master()
            options = parse_arguments()
            master = AbstractMaster(options)

        # master = AbstractMaster(config_json)
        assert master.print_dict_state() is None

        master.loop_start_time = get_time_now_object()
        assert master.print_dict_state() is None

        setup_hp_finished(1)
        master.get_each_state_count()
        assert master.print_dict_state() is None

    def test_loop_pre_process(
        self,
        cd_work,
        clean_work_dir,
        config_json,
        database_remove
    ):
        database_remove()

        commandline_args = [
            "start.py",
            "--config",
            format(config_json)
        ]
        options = {
            'config': config_json,
            'resume': None,
            'clean': False,
            'fs': False,
            'process_name': 'master'
        }
        with patch.object(sys, 'argv', commandline_args):
            master = AbstractMaster(options)
        assert master.loop_pre_process() is None

    def test_loop_post_process(
        self,
        cd_work,
        clean_work_dir,
        config_json,
        database_remove
    ):
        database_remove()
        commandline_args = [
            "start.py",
            "--config",
            format(config_json)
        ]
        options = {
            'config': config_json,
            'resume': None,
            'clean': False,
            'fs': False,
            'process_name': 'master'
        }
        with patch.object(sys, 'argv', commandline_args):
            master = AbstractMaster(options)
        p = subprocess.Popen(['ls'])
        assert master.loop_post_process() is None

    def test_inner_loop_pre_process(
        self,
        cd_work,
        clean_work_dir,
        config_json,
        database_remove
    ):
        database_remove()

        options = {
            'config': config_json,
            'resume': None,
            'clean': False,
            'fs': False,
            'process_name': 'master'
        }
        commandline_args = [
            "start.py",
            "--config",
            format(config_json)
        ]
        with patch.object(sys, 'argv', commandline_args):
            master = AbstractMaster(options)

        with patch.object(master, 'ws', return_value='/tmp'):
            with patch.object(master, 'get_each_state_count', return_value=None):
                master.pre_process()
                assert master.inner_loop_pre_process()

    def test_inner_loop_main_process(
        self,
        cd_work,
        clean_work_dir,
        config_json,
        setup_hp_finished,
        database_remove
    ):
        database_remove()
        commandline_args = [
            "start.py",
            "--config",
            format(config_json)
        ]
        options = {
            'config': config_json,
            'resume': None,
            'clean': False,
            'fs': False,
            'process_name': 'master'
        }
        with patch.object(sys, 'argv', commandline_args):
            options = parse_arguments()
            master = AbstractMaster(options)
        
        master.pre_process()
        master.inner_loop_pre_process()
        assert master.inner_loop_main_process()

        master.trial_number = 10
        for i in range(10):
            master.storage.trial.set_any_trial_state(trial_id=i, state='finished')
        # setup_hp_finished(10)
        master.get_each_state_count()
        assert not master.inner_loop_main_process()

    def test_inner_loop_post_process(
        self,
        cd_work,
        clean_work_dir,
        config_json,
        database_remove
    ):
        database_remove()

        commandline_args = [
            "start.py",
            "--config",
            format(config_json)
        ]
        options = {
            'config': config_json,
            'resume': None,
            'clean': False,
            'fs': False,
            'process_name': 'master'
        }
        with patch.object(sys, 'argv', commandline_args):
            master = AbstractMaster(options)
        master = AbstractMaster(options)

        master.pre_process()
        master.inner_loop_pre_process()
        master.inner_loop_main_process()
        assert master.inner_loop_post_process()<|MERGE_RESOLUTION|>--- conflicted
+++ resolved
@@ -1,45 +1,24 @@
-<<<<<<< HEAD
-
-=======
+
 import asyncio
 import json
->>>>>>> 2e511602
 import os
 import subprocess
 import sys
 import time
 from functools import wraps
 from pathlib import Path
-<<<<<<< HEAD
-import sys
-import asyncio
-from functools import wraps
-=======
 from unittest.mock import patch
 
 import aiaccel
 from aiaccel import workspace
-from aiaccel.argument import Arguments
 from aiaccel.config import Config, ConfileWrapper
 from aiaccel.master.abstract_master import AbstractMaster
 from aiaccel.master.create import create_master
 from aiaccel.util.filesystem import get_dict_files
 from aiaccel.util.time_tools import get_time_now_object
 from aiaccel.workspace import Workspace
-
+from tests.arguments import parse_arguments
 from tests.base_test import BaseTest
->>>>>>> 2e511602
-
-import json
-from unittest.mock import patch
-
-import aiaccel
-from aiaccel.util.time_tools import get_time_now_object
-from aiaccel.config import Config
-from aiaccel.master.abstract import AbstractMaster
-
-from tests.base_test import BaseTest
-from tests.arguments import parse_arguments
 
 
 async def loop_pre_process(master):
@@ -59,7 +38,6 @@
     return
 
 
-
 class TestAbstractMaster(BaseTest):
 
     def test_pre_process(
@@ -110,7 +88,6 @@
             assert False
         except AssertionError:
             assert True
-
 
     def test_pre_process_3(
         self,
