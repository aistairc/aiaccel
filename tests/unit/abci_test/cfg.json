{
  "generic": {
    "init_fail_count": 100,
    "name_length": 6,
    "project_name": "sphere",
    "randseed": 1,
    "silent_mode": false,
    "workspace": "./work",
    "user_program_name": "user.py",
    "objective_function_name": "main"
  },
  "logger": {
    "master_logfile": "master.log",
    "master_file_log_level": "DEBUG",
    "master_stream_log_level": "DEBUG",
    "optimizer_logfile": "optimizer.log",
    "optimizer_file_log_level": "DEBUG",
    "optimizer_stream_log_level": "DEBUG",
    "scheduler_logfile": "scheduler.log",
    "scheduler_file_log_level": "DEBUG",
    "scheduler_stream_log_level": "DEBUG"
  },
  "wrapper": {
    "job_command": "python wrapper.py"
  },
  "master": {
    "sleep_time_master": 1
  },
  "optimizer": {
    "optimizer_command": "python -m aiaccel.bin.optimizer",
    "$optimizer_runner": "run_optimizer.sh",
    "$1search_algorithm": "Random",
    "$2search_algorithm": "Grid",
    "$3search_algorithm": "Sobol",
<<<<<<< HEAD
    "$$$search_algorithm": "Nelder-Mead",
    "search_algorithm": "aiaccel.optimizer.TpeOptimizer",
=======
    "$$$search_algorithm": 'aiaccel.optimizer.NelderMeadOptimizer',
    "search_algorithm": "Tpe",
>>>>>>> 24a74014
    "parameter_pool_size": 4,
    "sleep_time_optimizer": 1
  },
  "scheduler": {
    "cancel_retry": 3,
    "cancel_timeout": 10,
    "expire_retry": 3,
    "expire_timeout": 10,
    "finished_retry": 3,
    "finished_timeout": 10,
    "job_loop_duration": 0.5,
    "job_retry": 2,
    "job_timeout": 10,
    "kill_retry": 3,
    "kill_timeout": 30,
    "result_retry": 1,
    "result_timeout": 600,
    "runner_retry": 3,
    "runner_timeout": 10,
    "running_retry": 3,
    "running_timeout": 10,
    "scheduler_command": "python -m aiaccel.bin.scheduler",
    "sleep_time_scheduler": 1
  },
  "resource": {
    "type": "local",
    "num_node": 1,
    "$type": "ABCI",
    "$num_node": 4
  },
  "ABCI": {
    "job_script_preamble": "wrapper_abci.sh",
    "group": "gaa"
  },
  "hyperparameter": {
    "goal": "minimize",
    "hyperparameter_file": "hyperparameter.json",
    "trial_number": 20,
    "$parallelism": 2,
    "grid_search_option": [
      { "name": "x1", "step": 0.1, "log": true, "base": 10 },
      { "name": "x2", "step": 1.0, "log": false }
    ],
    "ConfigSpace_hyperparameter": {
      "hyperparameters": [
        {
          "name": "x1",
          "type": "uniform_float",
          "log": false,
          "lower": 0.0,
          "upper": 5.0,
          "initial": 0.0 
        },
        {
          "name": "x2",
          "type": "uniform_float",
          "log": false,
          "lower": 0.0,
          "upper": 5.0,
          "initial": 0.0
        }
      ]
    }
  },
  "verification": {
    "is_verified": true,
    "condition": [
      {
        "loop": 1,
        "minimum": 0.0,
        "maximum": 70.0
      },
      {
        "loop": 5,
        "minimum": 0.0,
        "maximum": 60.0
      },
      {
        "loop": 10,
        "minimum": 0.0,
        "maximum": 50.0
      },
      {
        "loop": 20,
        "minimum": 0.0,
        "maximum": 10.0
      },
      {
        "loop": 30,
        "minimum": 0.0,
        "maximum": 9.0
      },
      {
        "loop": 40,
        "minimum": 0.0,
        "maximum": 8.0
      },
      {
        "loop": 50,
        "minimum": 0.0,
        "maximum": 6.0
      },
      {
        "loop": 60,
        "minimum": 0.0,
        "maximum": 5.0
      },
      {
        "loop": 70,
        "minimum": 0.0,
        "maximum": 3.0
      },
      {
        "loop": 80,
        "minimum": 0.0,
        "maximum": 1.0
      },
      {
        "loop": 90,
        "minimum": 0.0,
        "maximum": 0.5
      },
      {
        "loop": 100,
        "minimum": 0.0,
        "maximum": 0.1
      }
    ]
  }
}<|MERGE_RESOLUTION|>--- conflicted
+++ resolved
@@ -28,17 +28,7 @@
   },
   "optimizer": {
     "optimizer_command": "python -m aiaccel.bin.optimizer",
-    "$optimizer_runner": "run_optimizer.sh",
-    "$1search_algorithm": "Random",
-    "$2search_algorithm": "Grid",
-    "$3search_algorithm": "Sobol",
-<<<<<<< HEAD
-    "$$$search_algorithm": "Nelder-Mead",
-    "search_algorithm": "aiaccel.optimizer.TpeOptimizer",
-=======
-    "$$$search_algorithm": 'aiaccel.optimizer.NelderMeadOptimizer',
     "search_algorithm": "Tpe",
->>>>>>> 24a74014
     "parameter_pool_size": 4,
     "sleep_time_optimizer": 1
   },
