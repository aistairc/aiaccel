--- conflicted
+++ resolved
@@ -28,14 +28,6 @@
   },
   "optimizer": {
     "optimizer_command": "python -m aiaccel.bin.optimizer",
-<<<<<<< HEAD
-    "$optimizer_runner": "run_optimizer.sh",
-    "$1search_algorithm": "Random",
-    "$2search_algorithm": "Grid",
-    "$3search_algorithm": "Sobol",
-    "$$$search_algorithm": "Nelder-Mead",
-=======
->>>>>>> c89ce056
     "search_algorithm": "aiaccel.optimizer.TpeOptimizer",
     "parameter_pool_size": 4,
     "sleep_time_optimizer": 1
