<<<<<<< HEAD
=======

>>>>>>> e8e5a5a5


from base import db_path, t_base, ws, dummy_retry
import pytest
from sqlalchemy.exc import SQLAlchemyError
from unittest.mock import patch

import sqlalchemy

from unittest.mock import MagicMock
from undecorated import undecorated

from aiaccel.storage.storage import Storage


with patch('aiaccel.util.retry.retry', lambda function: function):
    from aiaccel.storage.storage import Storage


# init_alive
@t_base()
def test_init_alive():
    storage = Storage(ws.path)
    storage.alive.init_alive()

    assert storage.alive.init_alive() is None
    alives = storage.alive.get_state()
    assert alives['master'] == 0
    assert alives['optimizer'] == 0
    assert alives['scheduler'] == 0


# set_any_process_state
@t_base()
def test_set_any_process_state():
    storage = Storage(ws.path)
    storage.alive.init_alive()

    assert storage.alive.set_any_process_state('master', 1) is None
    alives = storage.alive.get_state()
    assert alives['master'] == 1

<<<<<<< HEAD
# set_any_process_state exception
@t_base()
def test_set_any_process_state_exception():
    storage = Storage(ws.path)
    (ws.path / 'storage/storage.db').unlink()
    with pytest.raises(SQLAlchemyError):
        set_any_process_state = undecorated(storage.alive.set_any_process_state)
        set_any_process_state(storage.alive, 'master', 1)


=======
>>>>>>> e8e5a5a5
# get_any_process_state
@t_base()
def test_get_any_process_state():
    storage = Storage(ws.path)
    assert storage.alive.get_any_process_state('master') is None

    storage.alive.init_alive()

    assert storage.alive.get_any_process_state('master') == 0
    storage.alive.set_any_process_state('master', 1)
    assert storage.alive.get_any_process_state('master') == 1

<<<<<<< HEAD
=======
# get_any_process_state exception
@t_base()
def test_get_any_process_state_exception():
    from aiaccel.storage.alive import Alive
    alive = Alive(ws.path / 'storage' / 'storage.db')
    assert alive.get_any_process_state('invalid') is None
>>>>>>> e8e5a5a5

# get_state
@t_base()
def test_get_state():
    storage = Storage(ws.path)
    storage.alive.init_alive()

    storage.alive.set_any_process_state('master', 1)
    alives = storage.alive.get_state()
    assert alives['master'] == 1
    assert alives['optimizer'] == 0
    assert alives['scheduler'] == 0

    storage.alive.set_any_process_state('optimizer', 1)
    alives = storage.alive.get_state()
    assert alives['master'] == 1
    assert alives['optimizer'] == 1
    assert alives['scheduler'] == 0

    storage.alive.set_any_process_state('scheduler', 1)
    alives = storage.alive.get_state()
    assert alives['master'] == 1
    assert alives['optimizer'] == 1
    assert alives['scheduler'] == 1


# stop_any_process_state
@t_base()
def test_stop_any_process():
    storage = Storage(ws.path)
    storage.alive.init_alive()

    storage.alive.set_any_process_state('master', 1)
    assert storage.alive.get_any_process_state('master') == 1
    storage.alive.stop_any_process('master')
    assert storage.alive.get_any_process_state('master') == 0
    

# check_alive
@t_base()
def test_check_alive():
    storage = Storage(ws.path)
    storage.alive.init_alive()

    storage.alive.set_any_process_state('master', 0)
    assert storage.alive.check_alive('master') is False
    storage.alive.set_any_process_state('master', 1)
    assert storage.alive.check_alive('master') is True<|MERGE_RESOLUTION|>--- conflicted
+++ resolved
@@ -1,7 +1,3 @@
-<<<<<<< HEAD
-=======
-
->>>>>>> e8e5a5a5
 
 
 from base import db_path, t_base, ws, dummy_retry
@@ -44,7 +40,6 @@
     alives = storage.alive.get_state()
     assert alives['master'] == 1
 
-<<<<<<< HEAD
 # set_any_process_state exception
 @t_base()
 def test_set_any_process_state_exception():
@@ -55,8 +50,6 @@
         set_any_process_state(storage.alive, 'master', 1)
 
 
-=======
->>>>>>> e8e5a5a5
 # get_any_process_state
 @t_base()
 def test_get_any_process_state():
@@ -69,15 +62,6 @@
     storage.alive.set_any_process_state('master', 1)
     assert storage.alive.get_any_process_state('master') == 1
 
-<<<<<<< HEAD
-=======
-# get_any_process_state exception
-@t_base()
-def test_get_any_process_state_exception():
-    from aiaccel.storage.alive import Alive
-    alive = Alive(ws.path / 'storage' / 'storage.db')
-    assert alive.get_any_process_state('invalid') is None
->>>>>>> e8e5a5a5
 
 # get_state
 @t_base()
