import numpy as np
import pytest

<<<<<<< HEAD
from aiaccel.parameter import load_parameter
=======
from aiaccel.cli import get_best_parameter
from aiaccel.common import dict_lock, dict_result, goal_maximize, goal_minimize
from aiaccel.parameter import get_type, load_parameter
from aiaccel.util import create_yaml
>>>>>>> 96d8befa
from tests.base_test import BaseTest


class TestParameter(BaseTest):

<<<<<<< HEAD
=======
    def test_get_best_parameters(
        self,
        work_dir,
        clean_work_dir
    ):
        clean_work_dir()

        objective_y_index = 0
        files = list(work_dir.joinpath(dict_result).glob('*.yml'))
        best, best_file = get_best_parameter(
            files,
            goal_maximize,
            objective_y_index,
            work_dir.joinpath(dict_lock)
        )
        assert best is None
        assert best_file is None

        results = [120, 101., np.float64(140.)]

        for i in range(len(self.test_result_data)):
            d = self.test_result_data[i]
            name = f"{d['trial_id']}.yml"
            path = work_dir / 'result' / name
            d['result'] = [results[i]]
            create_yaml(path, d)

        files = list(work_dir.joinpath(dict_result).glob('*.yml'))
        files.sort()
        best, best_file = get_best_parameter(
            files,
            goal_maximize,
            objective_y_index,
            work_dir.joinpath(dict_lock)
        )
        assert best == 140.
        best, best_file = get_best_parameter(
            files,
            goal_minimize,
            objective_y_index,
            work_dir.joinpath(dict_lock)
        )
        assert best == 101.
        try:
            _, _ = get_best_parameter(
                files,
                'invalid_goal',
                objective_y_index,
                work_dir.joinpath(dict_lock)
            )
            assert False
        except ValueError:
            assert True

    def test_get_type(self):
        int_p = {'type': 'uniform_int'}
        assert get_type(int_p) == 'INT'
        float_p = {'type': 'uniform_float'}
        assert get_type(float_p) == 'FLOAT'
        cat_p = {'type': 'categorical'}
        assert get_type(cat_p) == 'CATEGORICAL'
        ord_p = {'type': 'ordinal'}
        assert get_type(ord_p) == 'ORDINAL'
        other_p = {'type': 'invalid'}
        assert get_type(other_p) == 'invalid'

>>>>>>> 96d8befa
    def test_load_parameter(self):
        hp = load_parameter(
            # self.config.get('hyperparameter', 'ConfigSpace_hyperparameter'))
            # self.config.get('optimize', 'parameters')
            self.config.hyperparameters.get()
        )
        assert hp.__class__.__name__ == 'HyperParameterConfiguration'

    def test_get_parameter_list(self):
        hp = load_parameter(
            # self.config.get('hyperparameter', 'ConfigSpace_hyperparameter'))
            # self.config.get('optimize', 'parameters')
            self.config.hyperparameters.get()

        )
        p = hp.get_parameter_list()
        assert len(p) == 10

    def test_get_hyperparameter(self):
        hp = load_parameter(
            # self.config.get('hyperparameter', 'ConfigSpace_hyperparameter'))
            # self.config.get('optimize', 'parameters')
            self.config.hyperparameters.get()
        )
        ps = hp.get_hyperparameter('x3')
        assert ps.name == 'x3'

    def test_sample(self):
        # json_string = {
        #     'parameters': [
        #         {'name': 'a', 'type': 'uniform_int', 'lower': 0, 'upper': 10},
        #         {'name': 'b', 'type': 'uniform_float', 'lower': 0.,
        #          'upper': 10.},
        #         {'name': 'c', 'type': 'categorical',
        #          'choices': ['red', 'green', 'blue']},
        #         {'name': 'd', 'type': 'ordinal',
        #          'sequence': ['10', '20', '30']}
        #     ]
        # }
        json_string = [
            {
                'name': 'a',
                'type': 'uniform_int',
                'lower': 0,
                'upper': 10
            },
            {
                'name': 'b',
                'type': 'uniform_float',
                'lower': 0.,
                'upper': 10.
            },
            {
                'name': 'c',
                'type': 'categorical',
                'choices': ['red', 'green', 'blue']
            },
            {
                'name': 'd',
                'type': 'ordinal',
                'sequence': ['10', '20', '30']
            }
        ]
        hp = load_parameter(json_string)

        with pytest.raises(TypeError):
            hp.sample()

        with pytest.raises(TypeError):
            hp.sample(initial=True)

        rng = np.random.RandomState(1)
        p = hp.sample(rng)
        assert len(p) == 4

        json_string.append({'name': 'e', 'type': 'invalid'})
        hp_with_invalid_type = load_parameter(json_string)
        with pytest.raises(TypeError):
            hp_with_invalid_type.sample(rng)<|MERGE_RESOLUTION|>--- conflicted
+++ resolved
@@ -1,88 +1,12 @@
 import numpy as np
 import pytest
 
-<<<<<<< HEAD
 from aiaccel.parameter import load_parameter
-=======
-from aiaccel.cli import get_best_parameter
-from aiaccel.common import dict_lock, dict_result, goal_maximize, goal_minimize
-from aiaccel.parameter import get_type, load_parameter
-from aiaccel.util import create_yaml
->>>>>>> 96d8befa
 from tests.base_test import BaseTest
 
 
 class TestParameter(BaseTest):
 
-<<<<<<< HEAD
-=======
-    def test_get_best_parameters(
-        self,
-        work_dir,
-        clean_work_dir
-    ):
-        clean_work_dir()
-
-        objective_y_index = 0
-        files = list(work_dir.joinpath(dict_result).glob('*.yml'))
-        best, best_file = get_best_parameter(
-            files,
-            goal_maximize,
-            objective_y_index,
-            work_dir.joinpath(dict_lock)
-        )
-        assert best is None
-        assert best_file is None
-
-        results = [120, 101., np.float64(140.)]
-
-        for i in range(len(self.test_result_data)):
-            d = self.test_result_data[i]
-            name = f"{d['trial_id']}.yml"
-            path = work_dir / 'result' / name
-            d['result'] = [results[i]]
-            create_yaml(path, d)
-
-        files = list(work_dir.joinpath(dict_result).glob('*.yml'))
-        files.sort()
-        best, best_file = get_best_parameter(
-            files,
-            goal_maximize,
-            objective_y_index,
-            work_dir.joinpath(dict_lock)
-        )
-        assert best == 140.
-        best, best_file = get_best_parameter(
-            files,
-            goal_minimize,
-            objective_y_index,
-            work_dir.joinpath(dict_lock)
-        )
-        assert best == 101.
-        try:
-            _, _ = get_best_parameter(
-                files,
-                'invalid_goal',
-                objective_y_index,
-                work_dir.joinpath(dict_lock)
-            )
-            assert False
-        except ValueError:
-            assert True
-
-    def test_get_type(self):
-        int_p = {'type': 'uniform_int'}
-        assert get_type(int_p) == 'INT'
-        float_p = {'type': 'uniform_float'}
-        assert get_type(float_p) == 'FLOAT'
-        cat_p = {'type': 'categorical'}
-        assert get_type(cat_p) == 'CATEGORICAL'
-        ord_p = {'type': 'ordinal'}
-        assert get_type(ord_p) == 'ORDINAL'
-        other_p = {'type': 'invalid'}
-        assert get_type(other_p) == 'invalid'
-
->>>>>>> 96d8befa
     def test_load_parameter(self):
         hp = load_parameter(
             # self.config.get('hyperparameter', 'ConfigSpace_hyperparameter'))
