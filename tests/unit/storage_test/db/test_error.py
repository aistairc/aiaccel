--- conflicted
+++ resolved
@@ -3,11 +3,7 @@
 from undecorated import undecorated
 
 from aiaccel.storage import Storage
-<<<<<<< HEAD
-from tests.unit.storage_test.db.base import init, t_base, ws
-=======
 from tests.unit.storage_test.db.base import get_storage, init, t_base, ws
->>>>>>> a821159d
 
 # set_any_trial_error
 
@@ -18,10 +14,16 @@
 
     trial_id = 0
     message = "hoge"
-    assert storage.error.set_any_trial_error(trial_id=trial_id, error_message=message) is None
+    assert storage.error.set_any_trial_error(
+        trial_id=trial_id,
+        error_message=message
+    ) is None
 
     # update
-    assert storage.error.set_any_trial_error(trial_id=trial_id, error_message=message) is None
+    assert storage.error.set_any_trial_error(
+        trial_id=trial_id,
+        error_message=message
+    ) is None
 
 
 # set_any_trial_error exception
@@ -45,7 +47,10 @@
 
     trial_id = 0
     message = "hoge"
-    storage.error.set_any_trial_error(trial_id=trial_id, error_message=message)
+    storage.error.set_any_trial_error(
+        trial_id=trial_id,
+        error_message=message
+    )
 
     get_mess = storage.error.get_any_trial_error(trial_id)
     assert message == get_mess
@@ -60,10 +65,17 @@
     assert storage.error.get_error_trial_id() == []
 
     ids = [0, 1, 2]
-    mess = ["hoge_0", "hoge_1", "hoge_2"]
+    mess = [
+        "hoge_0",
+        "hoge_1",
+        "hoge_2"
+    ]
 
     for i in range(len(ids)):
-        storage.error.set_any_trial_error(trial_id=ids[i], error_message=mess[i])
+        storage.error.set_any_trial_error(
+            trial_id=ids[i],
+            error_message=mess[i]
+        )
 
     assert storage.error.get_error_trial_id() == ids
 
@@ -74,10 +86,17 @@
     storage = get_storage()
 
     ids = [0, 1, 2]
-    mess = ["hoge_0", "hoge_1", "hoge_2"]
+    mess = [
+        "hoge_0",
+        "hoge_1",
+        "hoge_2"
+    ]
 
     for i in range(len(ids)):
-        storage.error.set_any_trial_error(trial_id=ids[i], error_message=mess[i])
+        storage.error.set_any_trial_error(
+            trial_id=ids[i],
+            error_message=mess[i]
+        )
 
     assert storage.error.all_delete() is None
     for id in ids:
@@ -90,12 +109,19 @@
     storage = get_storage()
 
     ids = [0, 1, 2]
-    mess = ["hoge_0", "hoge_1", "hoge_2"]
+    mess = [
+        "hoge_0",
+        "hoge_1",
+        "hoge_2"
+    ]
 
     for i in range(len(ids)):
-        storage.error.set_any_trial_error(trial_id=ids[i], error_message=mess[i])
+        storage.error.set_any_trial_error(
+            trial_id=ids[i],
+            error_message=mess[i]
+        )
 
-    (ws.path / "storage/storage.db").unlink()
+    (ws.path / 'storage/storage.db').unlink()
     with pytest.raises(SQLAlchemyError):
         all_delete = undecorated(storage.error.all_delete)
         all_delete(storage.error)
@@ -110,7 +136,10 @@
     messages = ["hoge0", "hoge1", "hoge2"]
 
     for i in range(len(ids)):
-        storage.error.set_any_trial_error(trial_id=ids[i], error_message=messages[i])
+        storage.error.set_any_trial_error(
+            trial_id=ids[i],
+            error_message=messages[i]
+        )
 
     assert storage.error.get_any_trial_error(trial_id=0) is not None
     assert storage.error.get_any_trial_error(trial_id=1) is not None
@@ -141,9 +170,12 @@
     messages = ["hoge0", "hoge1", "hoge2"]
 
     for i in range(len(ids)):
-        storage.error.set_any_trial_error(trial_id=ids[i], error_message=messages[i])
+        storage.error.set_any_trial_error(
+            trial_id=ids[i],
+            error_message=messages[i]
+        )
 
-    (ws.path / "storage/storage.db").unlink()
+    (ws.path / 'storage/storage.db').unlink()
     with pytest.raises(SQLAlchemyError):
         delete_any_trial_error = undecorated(storage.error.delete_any_trial_error)
         delete_any_trial_error(storage.error, trial_id=0)