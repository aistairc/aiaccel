import numpy as np
import pytest
from sqlalchemy.exc import SQLAlchemyError
from undecorated import undecorated

from aiaccel.storage import Storage
<<<<<<< HEAD
from tests.unit.storage_test.db.base import init, t_base, ws
=======
from tests.unit.storage_test.db.base import get_storage, init, t_base, ws
>>>>>>> a821159d


@t_base()
def test_serialize():
<<<<<<< HEAD
    storage = Storage(ws.path)
    storage.variable.register(process_name="optimizer", labels=["hoge", "foo", "bar"])
=======
    storage = get_storage()
    storage.variable.register(process_name='optimizer', labels=['hoge', 'foo', 'bar'])
>>>>>>> a821159d

    # if labels[i] not in self.d.keys()
    storage.variable.register(process_name="optimizer", labels=["hoge", "foo", "bar"])

    storage.variable.d["hoge"].set(trial_id=1, value=1.1)
    storage.variable.d["hoge"].set(trial_id=2, value=2.2)
    storage.variable.d["hoge"].set(trial_id=3, value=3.3)

    assert storage.variable.d["hoge"].get(trial_id=1) == 1.1
    assert storage.variable.d["hoge"].get(trial_id=2) == 2.2
    assert storage.variable.d["hoge"].get(trial_id=3) == 3.3

    storage.variable.d["hoge"].set(trial_id=3, value=4.4)
    assert storage.variable.d["hoge"].get(trial_id=3) == 4.4

    storage.variable.register(process_name="optimizer", labels=["random_state"])
    rs = np.random.get_state()
    storage.variable.d["hoge"].set(trial_id=1, value=rs)
    storage.variable.d["hoge"].set(trial_id=1, value=rs)

    d = storage.variable.d["hoge"].get(trial_id=1)
    for i in range(len(d)):
        if type(d[i]) is np.ndarray:
            assert all(d[i] == rs[i])
        else:
            assert d[i] == rs[i]


@t_base()
def test_set_exception():
<<<<<<< HEAD
    storage = Storage(ws.path)
    storage.variable.register(process_name="optimizer", labels=["hoge", "foo", "bar"])
=======
    storage = get_storage()
    storage.variable.register(process_name='optimizer', labels=['hoge', 'foo', 'bar'])
>>>>>>> a821159d

    init()
    with pytest.raises(SQLAlchemyError):
        set_any_trial_variable = undecorated(storage.variable.d["hoge"].set_any_trial_variable)
        set_any_trial_variable(
            storage.variable.d["hoge"], trial_id=1, process_name="optimizer", label="hoge", value=1.1, update_allow=True
        )


@t_base()
def test_get():
<<<<<<< HEAD
    storage = Storage(ws.path)
    storage.variable.register(process_name="optimizer", labels=["hoge", "foo", "bar"])
=======
    storage = get_storage()
    storage.variable.register(process_name='optimizer', labels=['hoge', 'foo', 'bar'])
>>>>>>> a821159d

    storage.variable.d["hoge"].set(trial_id=1, value=1.1)
    assert storage.variable.d["hoge"].get(trial_id=1) == 1.1
    assert storage.variable.d["hoge"].get(trial_id=2) is None


@t_base()
def test_all_delete():
<<<<<<< HEAD
    storage = Storage(ws.path)
    storage.variable.register(process_name="optimizer", labels=["hoge", "foo", "bar"])
    assert storage.variable.d["hoge"].all_delete() is None
=======
    storage = get_storage()
    storage.variable.register(process_name='optimizer', labels=['hoge', 'foo', 'bar'])
    assert storage.variable.d['hoge'].all_delete() is None
>>>>>>> a821159d


@t_base()
def test_all_delete_exception():
<<<<<<< HEAD
    storage = Storage(ws.path)
    storage.variable.register(process_name="optimizer", labels=["hoge", "foo", "bar"])
=======
    storage = get_storage()
    storage.variable.register(process_name='optimizer', labels=['hoge', 'foo', 'bar'])
>>>>>>> a821159d

    init()
    with pytest.raises(SQLAlchemyError):
        all_delete = undecorated(storage.variable.d["hoge"].all_delete)
        all_delete(storage.variable.d["hoge"])


@t_base()
def test_delete_any_trial_variable():
<<<<<<< HEAD
    storage = Storage(ws.path)
    storage.variable.register(process_name="optimizer", labels=["hoge", "foo", "bar"])
=======
    storage = get_storage()
    storage.variable.register(process_name='optimizer', labels=['hoge', 'foo', 'bar'])
>>>>>>> a821159d

    storage.variable.d["hoge"].set(trial_id=1, value=1.1)
    storage.variable.d["hoge"].set(trial_id=2, value=2.2)
    storage.variable.d["hoge"].set(trial_id=3, value=3.3)

    assert (
        storage.variable.d["hoge"].delete_any_trial_variable(trial_id=1, process_name="optimizer", label="hoge") is None
    )

    assert storage.variable.d["hoge"].get(trial_id=1) is None
    assert storage.variable.d["hoge"].get(trial_id=2) == 2.2
    assert storage.variable.d["hoge"].get(trial_id=3) == 3.3

    assert (
        storage.variable.d["hoge"].delete_any_trial_variable(trial_id=2, process_name="optimizer", label="hoge") is None
    )

    assert storage.variable.d["hoge"].get(trial_id=1) is None
    assert storage.variable.d["hoge"].get(trial_id=2) is None
    assert storage.variable.d["hoge"].get(trial_id=3) == 3.3

    assert (
        storage.variable.d["hoge"].delete_any_trial_variable(trial_id=3, process_name="optimizer", label="hoge") is None
    )

    assert storage.variable.d["hoge"].get(trial_id=1) is None
    assert storage.variable.d["hoge"].get(trial_id=2) is None
    assert storage.variable.d["hoge"].get(trial_id=3) is None


@t_base()
def test_delete_any_trial_variable_exception():
<<<<<<< HEAD
    storage = Storage(ws.path)
    storage.variable.register(process_name="optimizer", labels=["hoge", "foo", "bar"])
=======
    storage = get_storage()
    storage.variable.register(process_name='optimizer', labels=['hoge', 'foo', 'bar'])
>>>>>>> a821159d

    storage.variable.d["hoge"].set(trial_id=1, value=1.1)

    init()
    with pytest.raises(SQLAlchemyError):
        delete_any_trial_variable = undecorated(storage.variable.d["hoge"].delete_any_trial_variable)
        delete_any_trial_variable(storage.variable.d["hoge"], trial_id=1, process_name="optimizer", label="hoge")


@t_base()
def test_delete():
<<<<<<< HEAD
    storage = Storage(ws.path)
    storage.variable.register(process_name="optimizer", labels=["hoge", "foo", "bar"])
=======
    storage = get_storage()
    storage.variable.register(process_name='optimizer', labels=['hoge', 'foo', 'bar'])
>>>>>>> a821159d

    storage.variable.d["hoge"].set(trial_id=1, value=1.1)
    storage.variable.d["hoge"].set(trial_id=2, value=2.2)
    storage.variable.d["hoge"].set(trial_id=3, value=3.3)

    assert storage.variable.d["hoge"].delete(trial_id=1) is None
    assert storage.variable.d["hoge"].get(trial_id=1) is None
    assert storage.variable.d["hoge"].get(trial_id=2) == 2.2
    assert storage.variable.d["hoge"].get(trial_id=3) == 3.3

    assert storage.variable.d["hoge"].delete(trial_id=2) is None
    assert storage.variable.d["hoge"].get(trial_id=1) is None
    assert storage.variable.d["hoge"].get(trial_id=2) is None
    assert storage.variable.d["hoge"].get(trial_id=3) == 3.3

    assert storage.variable.d["hoge"].delete(trial_id=3) is None
    assert storage.variable.d["hoge"].get(trial_id=1) is None
    assert storage.variable.d["hoge"].get(trial_id=2) is None
    assert storage.variable.d["hoge"].get(trial_id=3) is None


@t_base()
def test_delete_any_trial_variable():
<<<<<<< HEAD
    storage = Storage(ws.path)
    storage.variable.register(process_name="optimizer", labels=["hoge", "foo", "bar"])
=======
    storage = get_storage()
    storage.variable.register(process_name='optimizer', labels=['hoge', 'foo', 'bar'])
>>>>>>> a821159d

    storage.variable.d["hoge"].set(trial_id=1, value=1.1)
    storage.variable.d["foo"].set(trial_id=1, value=2.2)
    storage.variable.d["bar"].set(trial_id=1, value=3.3)

    storage.variable.d["hoge"].set(trial_id=2, value=4.1)
    storage.variable.d["foo"].set(trial_id=2, value=5.2)
    storage.variable.d["bar"].set(trial_id=2, value=6.3)

    assert storage.variable.d["hoge"].get(trial_id=1) == 1.1
    assert storage.variable.d["foo"].get(trial_id=1) == 2.2
    assert storage.variable.d["bar"].get(trial_id=1) == 3.3
    assert storage.variable.d["hoge"].get(trial_id=2) == 4.1
    assert storage.variable.d["foo"].get(trial_id=2) == 5.2
    assert storage.variable.d["bar"].get(trial_id=2) == 6.3

    assert storage.variable.delete_any_trial_variable(trial_id=1) is None
    assert storage.variable.d["hoge"].get(trial_id=1) is None
    assert storage.variable.d["foo"].get(trial_id=1) is None
    assert storage.variable.d["bar"].get(trial_id=1) is None
    assert storage.variable.d["hoge"].get(trial_id=2) == 4.1
    assert storage.variable.d["foo"].get(trial_id=2) == 5.2
    assert storage.variable.d["bar"].get(trial_id=2) == 6.3

    assert storage.variable.delete_any_trial_variable(trial_id=2) is None
    assert storage.variable.d["hoge"].get(trial_id=1) is None
    assert storage.variable.d["foo"].get(trial_id=1) is None
    assert storage.variable.d["bar"].get(trial_id=1) is None
    assert storage.variable.d["hoge"].get(trial_id=2) is None
    assert storage.variable.d["foo"].get(trial_id=2) is None
    assert storage.variable.d["bar"].get(trial_id=2) is None<|MERGE_RESOLUTION|>--- conflicted
+++ resolved
@@ -4,43 +4,34 @@
 from undecorated import undecorated
 
 from aiaccel.storage import Storage
-<<<<<<< HEAD
-from tests.unit.storage_test.db.base import init, t_base, ws
-=======
 from tests.unit.storage_test.db.base import get_storage, init, t_base, ws
->>>>>>> a821159d
 
 
 @t_base()
 def test_serialize():
-<<<<<<< HEAD
-    storage = Storage(ws.path)
-    storage.variable.register(process_name="optimizer", labels=["hoge", "foo", "bar"])
-=======
-    storage = get_storage()
-    storage.variable.register(process_name='optimizer', labels=['hoge', 'foo', 'bar'])
->>>>>>> a821159d
+    storage = get_storage()
+    storage.variable.register(process_name='optimizer', labels=['hoge', 'foo', 'bar'])
 
     # if labels[i] not in self.d.keys()
-    storage.variable.register(process_name="optimizer", labels=["hoge", "foo", "bar"])
-
-    storage.variable.d["hoge"].set(trial_id=1, value=1.1)
-    storage.variable.d["hoge"].set(trial_id=2, value=2.2)
-    storage.variable.d["hoge"].set(trial_id=3, value=3.3)
-
-    assert storage.variable.d["hoge"].get(trial_id=1) == 1.1
-    assert storage.variable.d["hoge"].get(trial_id=2) == 2.2
-    assert storage.variable.d["hoge"].get(trial_id=3) == 3.3
-
-    storage.variable.d["hoge"].set(trial_id=3, value=4.4)
-    assert storage.variable.d["hoge"].get(trial_id=3) == 4.4
-
-    storage.variable.register(process_name="optimizer", labels=["random_state"])
+    storage.variable.register(process_name='optimizer', labels=['hoge', 'foo', 'bar'])
+
+    storage.variable.d['hoge'].set(trial_id=1, value=1.1)
+    storage.variable.d['hoge'].set(trial_id=2, value=2.2)
+    storage.variable.d['hoge'].set(trial_id=3, value=3.3)
+
+    assert storage.variable.d['hoge'].get(trial_id=1) == 1.1
+    assert storage.variable.d['hoge'].get(trial_id=2) == 2.2
+    assert storage.variable.d['hoge'].get(trial_id=3) == 3.3
+
+    storage.variable.d['hoge'].set(trial_id=3, value=4.4)
+    assert storage.variable.d['hoge'].get(trial_id=3) == 4.4
+
+    storage.variable.register(process_name='optimizer', labels=['random_state'])
     rs = np.random.get_state()
-    storage.variable.d["hoge"].set(trial_id=1, value=rs)
-    storage.variable.d["hoge"].set(trial_id=1, value=rs)
-
-    d = storage.variable.d["hoge"].get(trial_id=1)
+    storage.variable.d['hoge'].set(trial_id=1, value=rs)
+    storage.variable.d['hoge'].set(trial_id=1, value=rs)
+
+    d = storage.variable.d['hoge'].get(trial_id=1)
     for i in range(len(d)):
         if type(d[i]) is np.ndarray:
             assert all(d[i] == rs[i])
@@ -50,190 +41,165 @@
 
 @t_base()
 def test_set_exception():
-<<<<<<< HEAD
-    storage = Storage(ws.path)
-    storage.variable.register(process_name="optimizer", labels=["hoge", "foo", "bar"])
-=======
-    storage = get_storage()
-    storage.variable.register(process_name='optimizer', labels=['hoge', 'foo', 'bar'])
->>>>>>> a821159d
+    storage = get_storage()
+    storage.variable.register(process_name='optimizer', labels=['hoge', 'foo', 'bar'])
 
     init()
     with pytest.raises(SQLAlchemyError):
-        set_any_trial_variable = undecorated(storage.variable.d["hoge"].set_any_trial_variable)
+        set_any_trial_variable = undecorated(storage.variable.d['hoge'].set_any_trial_variable)
         set_any_trial_variable(
-            storage.variable.d["hoge"], trial_id=1, process_name="optimizer", label="hoge", value=1.1, update_allow=True
+            storage.variable.d['hoge'],
+            trial_id=1,
+            process_name='optimizer',
+            label='hoge',
+            value=1.1,
+            update_allow=True
         )
 
 
 @t_base()
 def test_get():
-<<<<<<< HEAD
-    storage = Storage(ws.path)
-    storage.variable.register(process_name="optimizer", labels=["hoge", "foo", "bar"])
-=======
-    storage = get_storage()
-    storage.variable.register(process_name='optimizer', labels=['hoge', 'foo', 'bar'])
->>>>>>> a821159d
-
-    storage.variable.d["hoge"].set(trial_id=1, value=1.1)
-    assert storage.variable.d["hoge"].get(trial_id=1) == 1.1
-    assert storage.variable.d["hoge"].get(trial_id=2) is None
+    storage = get_storage()
+    storage.variable.register(process_name='optimizer', labels=['hoge', 'foo', 'bar'])
+
+    storage.variable.d['hoge'].set(trial_id=1, value=1.1)
+    assert storage.variable.d['hoge'].get(trial_id=1) == 1.1
+    assert storage.variable.d['hoge'].get(trial_id=2) is None
 
 
 @t_base()
 def test_all_delete():
-<<<<<<< HEAD
-    storage = Storage(ws.path)
-    storage.variable.register(process_name="optimizer", labels=["hoge", "foo", "bar"])
-    assert storage.variable.d["hoge"].all_delete() is None
-=======
     storage = get_storage()
     storage.variable.register(process_name='optimizer', labels=['hoge', 'foo', 'bar'])
     assert storage.variable.d['hoge'].all_delete() is None
->>>>>>> a821159d
 
 
 @t_base()
 def test_all_delete_exception():
-<<<<<<< HEAD
-    storage = Storage(ws.path)
-    storage.variable.register(process_name="optimizer", labels=["hoge", "foo", "bar"])
-=======
-    storage = get_storage()
-    storage.variable.register(process_name='optimizer', labels=['hoge', 'foo', 'bar'])
->>>>>>> a821159d
+    storage = get_storage()
+    storage.variable.register(process_name='optimizer', labels=['hoge', 'foo', 'bar'])
 
     init()
     with pytest.raises(SQLAlchemyError):
-        all_delete = undecorated(storage.variable.d["hoge"].all_delete)
-        all_delete(storage.variable.d["hoge"])
+        all_delete = undecorated(storage.variable.d['hoge'].all_delete)
+        all_delete(storage.variable.d['hoge'])
 
 
 @t_base()
 def test_delete_any_trial_variable():
-<<<<<<< HEAD
-    storage = Storage(ws.path)
-    storage.variable.register(process_name="optimizer", labels=["hoge", "foo", "bar"])
-=======
-    storage = get_storage()
-    storage.variable.register(process_name='optimizer', labels=['hoge', 'foo', 'bar'])
->>>>>>> a821159d
-
-    storage.variable.d["hoge"].set(trial_id=1, value=1.1)
-    storage.variable.d["hoge"].set(trial_id=2, value=2.2)
-    storage.variable.d["hoge"].set(trial_id=3, value=3.3)
-
-    assert (
-        storage.variable.d["hoge"].delete_any_trial_variable(trial_id=1, process_name="optimizer", label="hoge") is None
-    )
-
-    assert storage.variable.d["hoge"].get(trial_id=1) is None
-    assert storage.variable.d["hoge"].get(trial_id=2) == 2.2
-    assert storage.variable.d["hoge"].get(trial_id=3) == 3.3
-
-    assert (
-        storage.variable.d["hoge"].delete_any_trial_variable(trial_id=2, process_name="optimizer", label="hoge") is None
-    )
-
-    assert storage.variable.d["hoge"].get(trial_id=1) is None
-    assert storage.variable.d["hoge"].get(trial_id=2) is None
-    assert storage.variable.d["hoge"].get(trial_id=3) == 3.3
-
-    assert (
-        storage.variable.d["hoge"].delete_any_trial_variable(trial_id=3, process_name="optimizer", label="hoge") is None
-    )
-
-    assert storage.variable.d["hoge"].get(trial_id=1) is None
-    assert storage.variable.d["hoge"].get(trial_id=2) is None
-    assert storage.variable.d["hoge"].get(trial_id=3) is None
+    storage = get_storage()
+    storage.variable.register(process_name='optimizer', labels=['hoge', 'foo', 'bar'])
+
+    storage.variable.d['hoge'].set(trial_id=1, value=1.1)
+    storage.variable.d['hoge'].set(trial_id=2, value=2.2)
+    storage.variable.d['hoge'].set(trial_id=3, value=3.3)
+
+    assert storage.variable.d['hoge'].delete_any_trial_variable(
+        trial_id=1,
+        process_name='optimizer',
+        label='hoge'
+    ) is None
+
+    assert storage.variable.d['hoge'].get(trial_id=1) is None
+    assert storage.variable.d['hoge'].get(trial_id=2) == 2.2
+    assert storage.variable.d['hoge'].get(trial_id=3) == 3.3
+
+    assert storage.variable.d['hoge'].delete_any_trial_variable(
+        trial_id=2,
+        process_name='optimizer',
+        label='hoge'
+    ) is None
+
+    assert storage.variable.d['hoge'].get(trial_id=1) is None
+    assert storage.variable.d['hoge'].get(trial_id=2) is None
+    assert storage.variable.d['hoge'].get(trial_id=3) == 3.3
+
+    assert storage.variable.d['hoge'].delete_any_trial_variable(
+        trial_id=3,
+        process_name='optimizer',
+        label='hoge'
+    ) is None
+
+    assert storage.variable.d['hoge'].get(trial_id=1) is None
+    assert storage.variable.d['hoge'].get(trial_id=2) is None
+    assert storage.variable.d['hoge'].get(trial_id=3) is None
 
 
 @t_base()
 def test_delete_any_trial_variable_exception():
-<<<<<<< HEAD
-    storage = Storage(ws.path)
-    storage.variable.register(process_name="optimizer", labels=["hoge", "foo", "bar"])
-=======
-    storage = get_storage()
-    storage.variable.register(process_name='optimizer', labels=['hoge', 'foo', 'bar'])
->>>>>>> a821159d
-
-    storage.variable.d["hoge"].set(trial_id=1, value=1.1)
+    storage = get_storage()
+    storage.variable.register(process_name='optimizer', labels=['hoge', 'foo', 'bar'])
+
+    storage.variable.d['hoge'].set(trial_id=1, value=1.1)
 
     init()
     with pytest.raises(SQLAlchemyError):
-        delete_any_trial_variable = undecorated(storage.variable.d["hoge"].delete_any_trial_variable)
-        delete_any_trial_variable(storage.variable.d["hoge"], trial_id=1, process_name="optimizer", label="hoge")
+        delete_any_trial_variable = undecorated(storage.variable.d['hoge'].delete_any_trial_variable)
+        delete_any_trial_variable(
+            storage.variable.d['hoge'],
+            trial_id=1,
+            process_name='optimizer',
+            label='hoge'
+        )
 
 
 @t_base()
 def test_delete():
-<<<<<<< HEAD
-    storage = Storage(ws.path)
-    storage.variable.register(process_name="optimizer", labels=["hoge", "foo", "bar"])
-=======
-    storage = get_storage()
-    storage.variable.register(process_name='optimizer', labels=['hoge', 'foo', 'bar'])
->>>>>>> a821159d
-
-    storage.variable.d["hoge"].set(trial_id=1, value=1.1)
-    storage.variable.d["hoge"].set(trial_id=2, value=2.2)
-    storage.variable.d["hoge"].set(trial_id=3, value=3.3)
-
-    assert storage.variable.d["hoge"].delete(trial_id=1) is None
-    assert storage.variable.d["hoge"].get(trial_id=1) is None
-    assert storage.variable.d["hoge"].get(trial_id=2) == 2.2
-    assert storage.variable.d["hoge"].get(trial_id=3) == 3.3
-
-    assert storage.variable.d["hoge"].delete(trial_id=2) is None
-    assert storage.variable.d["hoge"].get(trial_id=1) is None
-    assert storage.variable.d["hoge"].get(trial_id=2) is None
-    assert storage.variable.d["hoge"].get(trial_id=3) == 3.3
-
-    assert storage.variable.d["hoge"].delete(trial_id=3) is None
-    assert storage.variable.d["hoge"].get(trial_id=1) is None
-    assert storage.variable.d["hoge"].get(trial_id=2) is None
-    assert storage.variable.d["hoge"].get(trial_id=3) is None
+    storage = get_storage()
+    storage.variable.register(process_name='optimizer', labels=['hoge', 'foo', 'bar'])
+
+    storage.variable.d['hoge'].set(trial_id=1, value=1.1)
+    storage.variable.d['hoge'].set(trial_id=2, value=2.2)
+    storage.variable.d['hoge'].set(trial_id=3, value=3.3)
+
+    assert storage.variable.d['hoge'].delete(trial_id=1) is None
+    assert storage.variable.d['hoge'].get(trial_id=1) is None
+    assert storage.variable.d['hoge'].get(trial_id=2) == 2.2
+    assert storage.variable.d['hoge'].get(trial_id=3) == 3.3
+
+    assert storage.variable.d['hoge'].delete(trial_id=2) is None
+    assert storage.variable.d['hoge'].get(trial_id=1) is None
+    assert storage.variable.d['hoge'].get(trial_id=2) is None
+    assert storage.variable.d['hoge'].get(trial_id=3) == 3.3
+
+    assert storage.variable.d['hoge'].delete(trial_id=3) is None
+    assert storage.variable.d['hoge'].get(trial_id=1) is None
+    assert storage.variable.d['hoge'].get(trial_id=2) is None
+    assert storage.variable.d['hoge'].get(trial_id=3) is None
 
 
 @t_base()
 def test_delete_any_trial_variable():
-<<<<<<< HEAD
-    storage = Storage(ws.path)
-    storage.variable.register(process_name="optimizer", labels=["hoge", "foo", "bar"])
-=======
-    storage = get_storage()
-    storage.variable.register(process_name='optimizer', labels=['hoge', 'foo', 'bar'])
->>>>>>> a821159d
-
-    storage.variable.d["hoge"].set(trial_id=1, value=1.1)
-    storage.variable.d["foo"].set(trial_id=1, value=2.2)
-    storage.variable.d["bar"].set(trial_id=1, value=3.3)
-
-    storage.variable.d["hoge"].set(trial_id=2, value=4.1)
-    storage.variable.d["foo"].set(trial_id=2, value=5.2)
-    storage.variable.d["bar"].set(trial_id=2, value=6.3)
-
-    assert storage.variable.d["hoge"].get(trial_id=1) == 1.1
-    assert storage.variable.d["foo"].get(trial_id=1) == 2.2
-    assert storage.variable.d["bar"].get(trial_id=1) == 3.3
-    assert storage.variable.d["hoge"].get(trial_id=2) == 4.1
-    assert storage.variable.d["foo"].get(trial_id=2) == 5.2
-    assert storage.variable.d["bar"].get(trial_id=2) == 6.3
+    storage = get_storage()
+    storage.variable.register(process_name='optimizer', labels=['hoge', 'foo', 'bar'])
+
+    storage.variable.d['hoge'].set(trial_id=1, value=1.1)
+    storage.variable.d['foo'].set(trial_id=1, value=2.2)
+    storage.variable.d['bar'].set(trial_id=1, value=3.3)
+
+    storage.variable.d['hoge'].set(trial_id=2, value=4.1)
+    storage.variable.d['foo'].set(trial_id=2, value=5.2)
+    storage.variable.d['bar'].set(trial_id=2, value=6.3)
+
+    assert storage.variable.d['hoge'].get(trial_id=1) == 1.1
+    assert storage.variable.d['foo'].get(trial_id=1) == 2.2
+    assert storage.variable.d['bar'].get(trial_id=1) == 3.3
+    assert storage.variable.d['hoge'].get(trial_id=2) == 4.1
+    assert storage.variable.d['foo'].get(trial_id=2) == 5.2
+    assert storage.variable.d['bar'].get(trial_id=2) == 6.3
 
     assert storage.variable.delete_any_trial_variable(trial_id=1) is None
-    assert storage.variable.d["hoge"].get(trial_id=1) is None
-    assert storage.variable.d["foo"].get(trial_id=1) is None
-    assert storage.variable.d["bar"].get(trial_id=1) is None
-    assert storage.variable.d["hoge"].get(trial_id=2) == 4.1
-    assert storage.variable.d["foo"].get(trial_id=2) == 5.2
-    assert storage.variable.d["bar"].get(trial_id=2) == 6.3
+    assert storage.variable.d['hoge'].get(trial_id=1) is None
+    assert storage.variable.d['foo'].get(trial_id=1) is None
+    assert storage.variable.d['bar'].get(trial_id=1) is None
+    assert storage.variable.d['hoge'].get(trial_id=2) == 4.1
+    assert storage.variable.d['foo'].get(trial_id=2) == 5.2
+    assert storage.variable.d['bar'].get(trial_id=2) == 6.3
 
     assert storage.variable.delete_any_trial_variable(trial_id=2) is None
-    assert storage.variable.d["hoge"].get(trial_id=1) is None
-    assert storage.variable.d["foo"].get(trial_id=1) is None
-    assert storage.variable.d["bar"].get(trial_id=1) is None
-    assert storage.variable.d["hoge"].get(trial_id=2) is None
-    assert storage.variable.d["foo"].get(trial_id=2) is None
-    assert storage.variable.d["bar"].get(trial_id=2) is None+    assert storage.variable.d['hoge'].get(trial_id=1) is None
+    assert storage.variable.d['foo'].get(trial_id=1) is None
+    assert storage.variable.d['bar'].get(trial_id=1) is None
+    assert storage.variable.d['hoge'].get(trial_id=2) is None
+    assert storage.variable.d['foo'].get(trial_id=2) is None
+    assert storage.variable.d['bar'].get(trial_id=2) is None