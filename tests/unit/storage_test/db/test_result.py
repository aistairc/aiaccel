import pytest
from sqlalchemy.exc import SQLAlchemyError
from undecorated import undecorated

from aiaccel.storage import Storage
from tests.unit.storage_test.db.base import init, t_base, ws


# set_any_trial_objective
@t_base()
def test_set_any_trial_objective():
    storage = Storage(ws.path)

    trial_id = 0
    objective = 0.01

    assert storage.result.set_any_trial_objective(
        trial_id=trial_id,
        objective=objective
    ) is None

    # update
    objective = 0.02
    assert storage.result.set_any_trial_objective(
        trial_id=trial_id,
        objective=objective
    ) is None

# set_any_trial_objective exception


@t_base()
def test_set_any_trial_objective_exception():
    storage = Storage(ws.path)

    trial_id = 0
    objective = 0.01

    init()
    with pytest.raises(SQLAlchemyError):
        set_any_trial_objective = undecorated(storage.result.set_any_trial_objective)
        set_any_trial_objective(
            storage.result,
            trial_id=trial_id,
            objective=objective
        )


# get_any_trial_objective
@t_base()
def test_get_any_trial_objective():
    storage = Storage(ws.path)

    trial_id = 0
    objective = 0.01

    storage.result.set_any_trial_objective(
        trial_id=trial_id,
        objective=objective
    )

    o = storage.result.get_any_trial_objective(trial_id)
    assert objective == o


# get_all_result
@t_base()
def test_get_all_result():
    storage = Storage(ws.path)

    objectives = [1, 2, 3, 1.23]
    ids = range(len(objectives))

    for i in range(len(objectives)):
        storage.result.set_any_trial_objective(
            trial_id=ids[i],
            objective=objectives[i]
        )

    data = storage.result.get_all_result()
    assert [data[trial_id] for trial_id in data.keys()] == objectives


# get_objectives
@t_base()
def test_get_objectives():
    storage = Storage(ws.path)

    objectives = [1, 2, 3, 1.23]
    ids = range(len(objectives))

    for i in range(len(objectives)):
        storage.result.set_any_trial_objective(
            trial_id=ids[i],
            objective=objectives[i]
        )

    data = storage.result.get_objectives()
    assert objectives == data


# get_bests
@t_base()
def test_get_bests():
    storage = Storage(ws.path)
    assert storage.result.get_bests('invalid') == []

    objectives = [[1], [-5], [3], [1.23]]
<<<<<<< HEAD
    ids = range(len(objectives))

    for i in range(len(objectives)):
        storage.result.set_any_trial_objective(
            trial_id=ids[i],
            objective=objectives[i]
        )

    bests = storage.result.get_bests(['minimize'])
    for i in range(len(bests)):
        assert bests[i][0] == objectives[i][0]

    bests = storage.result.get_bests(['maximize'])
    for i in range(len(bests)):
        assert bests[i][0] == objectives[i][0]


# get_any_trial_objective_and_best_value
@t_base()
def test_get_any_trial_objective_and_best_value():
    storage = Storage(ws.path)

    objectives = [[1], [-5], [3], [1.23], [0.01]]
=======
>>>>>>> 6ba7a3c4
    ids = range(len(objectives))

    for i in range(len(objectives)):
        storage.result.set_any_trial_objective(
            trial_id=ids[i],
            objective=objectives[i]
        )

<<<<<<< HEAD
    assert storage.result.get_any_trial_objective_and_best_value(2, 'minimize', 0) == (3, -5)
    assert storage.result.get_any_trial_objective_and_best_value(3, 'maximize', 0) == (1.23, 3)


# get_any_trial_objective_and_best_value (multi-objective)
@t_base()
def test_get_any_trial_objective_and_best_value_mult_objective():
    storage = Storage(ws.path)

    objectives = [[1, 0], [-5, 6], [3, 8], [1.23, 5.9], [0.01, -1.2]]
    ids = range(len(objectives))

    for i in range(len(objectives)):
        storage.result.set_any_trial_objective(
            trial_id=ids[i],
            objective=objectives[i]
        )

    assert storage.result.get_any_trial_objective_and_best_value(2, 'minimize', 0) == (3, -5)   # 1st objective, 2nd best value
    assert storage.result.get_any_trial_objective_and_best_value(3, 'maximize', 1) == (5.9, 8)  # 1st objective, 2nd best value


=======
    bests = storage.result.get_bests(['minimize'])
    for i in range(len(bests)):
        assert bests[i][0] == objectives[i][0]

    bests = storage.result.get_bests(['maximize'])
    for i in range(len(bests)):
        assert bests[i][0] == objectives[i][0]
>>>>>>> 6ba7a3c4


# get_result_trial_id_list
@t_base()
def test_get_result_trial_id_list():
    storage = Storage(ws.path)

    assert storage.result.get_result_trial_id_list() is None

    objectives = [1, 2, 3, 1.23]
    ids = range(len(objectives))

    for i in range(len(objectives)):
        storage.result.set_any_trial_objective(
            trial_id=ids[i],
            objective=objectives[i]
        )

    assert storage.result.get_result_trial_id_list() == list(ids)


# all_delete
@t_base()
def test_all_delete():
    storage = Storage(ws.path)

    objectives = [1, 2, 3, 1.23]
    ids = range(len(objectives))

    for i in range(len(objectives)):
        storage.result.set_any_trial_objective(
            trial_id=ids[i],
            objective=objectives[i]
        )

    assert storage.result.get_any_trial_objective(0) == 1
    assert storage.result.all_delete() is None
    assert storage.result.get_any_trial_objective(0) is None


# all_delete exception
@t_base()
def test_all_delete_exception():
    storage = Storage(ws.path)

    objectives = [1, 2, 3, 1.23]
    ids = range(len(objectives))

    for i in range(len(objectives)):
        storage.result.set_any_trial_objective(
            trial_id=ids[i],
            objective=objectives[i]
        )

    init()
    with pytest.raises(SQLAlchemyError):
        all_delete = undecorated(storage.result.all_delete)
        all_delete(storage.result)


# delete_any_trial_objective
@t_base()
def test_delete_any_trial_objective():
    storage = Storage(ws.path)

    ids = [0, 1, 2]
    objectives = [0.01, 0.02, 0.03]

    for i in range(len(ids)):
        storage.result.set_any_trial_objective(
            trial_id=ids[i],
            objective=objectives[i]
        )

    assert storage.result.get_any_trial_objective(ids[0]) is not None
    assert storage.result.get_any_trial_objective(ids[1]) is not None
    assert storage.result.get_any_trial_objective(ids[2]) is not None

    assert storage.result.delete_any_trial_objective(ids[0]) is None
    assert storage.result.get_any_trial_objective(ids[0]) is None
    assert storage.result.get_any_trial_objective(ids[1]) is not None
    assert storage.result.get_any_trial_objective(ids[2]) is not None

    assert storage.result.delete_any_trial_objective(ids[1]) is None
    assert storage.result.get_any_trial_objective(ids[0]) is None
    assert storage.result.get_any_trial_objective(ids[1]) is None
    assert storage.result.get_any_trial_objective(ids[2]) is not None

    assert storage.result.delete_any_trial_objective(ids[2]) is None
    assert storage.result.get_any_trial_objective(ids[0]) is None
    assert storage.result.get_any_trial_objective(ids[1]) is None
    assert storage.result.get_any_trial_objective(ids[2]) is None


# delete_any_trial_objective exception
@t_base()
def test_delete_any_trial_objective_exception():
    storage = Storage(ws.path)

    ids = [0, 1, 2]
    objectives = [0.01, 0.02, 0.03]

    for i in range(len(ids)):
        storage.result.set_any_trial_objective(
            trial_id=ids[i],
            objective=objectives[i]
        )

    init()
    with pytest.raises(SQLAlchemyError):
        delete_any_trial_objective = undecorated(storage.result.delete_any_trial_objective)
        delete_any_trial_objective(storage.result, trial_id=0)<|MERGE_RESOLUTION|>--- conflicted
+++ resolved
@@ -1,3 +1,4 @@
+import numpy as np
 import pytest
 from sqlalchemy.exc import SQLAlchemyError
 from undecorated import undecorated
@@ -99,80 +100,28 @@
     assert objectives == data
 
 
-# get_bests
 @t_base()
 def test_get_bests():
     storage = Storage(ws.path)
-    assert storage.result.get_bests('invalid') == []
-
     objectives = [[1], [-5], [3], [1.23]]
-<<<<<<< HEAD
-    ids = range(len(objectives))
-
-    for i in range(len(objectives)):
-        storage.result.set_any_trial_objective(
-            trial_id=ids[i],
-            objective=objectives[i]
-        )
+    ids = range(len(objectives))
+
+    for i in range(len(objectives)):
+        storage.result.set_any_trial_objective(
+            trial_id=ids[i],
+            objective=objectives[i]
+        )
+
+    with pytest.raises(ValueError):
+        storage.result.get_bests(['invalid'])
 
     bests = storage.result.get_bests(['minimize'])
     for i in range(len(bests)):
-        assert bests[i][0] == objectives[i][0]
+        assert bests[i] == np.min(objectives)
 
     bests = storage.result.get_bests(['maximize'])
     for i in range(len(bests)):
-        assert bests[i][0] == objectives[i][0]
-
-
-# get_any_trial_objective_and_best_value
-@t_base()
-def test_get_any_trial_objective_and_best_value():
-    storage = Storage(ws.path)
-
-    objectives = [[1], [-5], [3], [1.23], [0.01]]
-=======
->>>>>>> 6ba7a3c4
-    ids = range(len(objectives))
-
-    for i in range(len(objectives)):
-        storage.result.set_any_trial_objective(
-            trial_id=ids[i],
-            objective=objectives[i]
-        )
-
-<<<<<<< HEAD
-    assert storage.result.get_any_trial_objective_and_best_value(2, 'minimize', 0) == (3, -5)
-    assert storage.result.get_any_trial_objective_and_best_value(3, 'maximize', 0) == (1.23, 3)
-
-
-# get_any_trial_objective_and_best_value (multi-objective)
-@t_base()
-def test_get_any_trial_objective_and_best_value_mult_objective():
-    storage = Storage(ws.path)
-
-    objectives = [[1, 0], [-5, 6], [3, 8], [1.23, 5.9], [0.01, -1.2]]
-    ids = range(len(objectives))
-
-    for i in range(len(objectives)):
-        storage.result.set_any_trial_objective(
-            trial_id=ids[i],
-            objective=objectives[i]
-        )
-
-    assert storage.result.get_any_trial_objective_and_best_value(2, 'minimize', 0) == (3, -5)   # 1st objective, 2nd best value
-    assert storage.result.get_any_trial_objective_and_best_value(3, 'maximize', 1) == (5.9, 8)  # 1st objective, 2nd best value
-
-
-=======
-    bests = storage.result.get_bests(['minimize'])
-    for i in range(len(bests)):
-        assert bests[i][0] == objectives[i][0]
-
-    bests = storage.result.get_bests(['maximize'])
-    for i in range(len(bests)):
-        assert bests[i][0] == objectives[i][0]
->>>>>>> 6ba7a3c4
-
+        assert bests[i] == np.max(objectives)
 
 # get_result_trial_id_list
 @t_base()
