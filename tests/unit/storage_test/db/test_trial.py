--- conflicted
+++ resolved
@@ -3,11 +3,7 @@
 from undecorated import undecorated
 
 from aiaccel.storage import Storage
-<<<<<<< HEAD
-from tests.unit.storage_test.db.base import init, t_base, ws
-=======
 from tests.unit.storage_test.db.base import get_storage, init, t_base, ws
->>>>>>> a821159d
 
 
 # set_any_trial_state
@@ -18,11 +14,17 @@
     states = ["ready", "running", "finished"]
 
     for i in range(len(states)):
-        assert storage.trial.set_any_trial_state(trial_id=i, state=states[i]) is None
+        assert storage.trial.set_any_trial_state(
+            trial_id=i,
+            state=states[i]
+        ) is None
 
     # update
     for i in range(len(states)):
-        assert storage.trial.set_any_trial_state(trial_id=i, state=states[i]) is None
+        assert storage.trial.set_any_trial_state(
+            trial_id=i,
+            state=states[i]
+        ) is None
 
 
 # set_any_trial_state exception
@@ -33,8 +35,11 @@
     init()
     with pytest.raises(SQLAlchemyError):
         set_any_trial_state = undecorated(storage.trial.set_any_trial_state)
-        set_any_trial_state(storage.trial, trial_id=0, state="ready")
-
+        set_any_trial_state(
+            storage.trial,
+            trial_id=0,
+            state="ready"
+        )
 
 # test_get_any_trial_state
 
@@ -43,10 +48,23 @@
 def test_get_any_trial_state():
     storage = get_storage()
 
-    states = ["ready", "ready", "running", "running", "running", "finished", "finished", "finished", "finished"]
-
-    for i in range(len(states)):
-        storage.trial.set_any_trial_state(trial_id=i, state=states[i])
+    states = [
+        "ready",
+        "ready",
+        "running",
+        "running",
+        "running",
+        "finished",
+        "finished",
+        "finished",
+        "finished"
+    ]
+
+    for i in range(len(states)):
+        storage.trial.set_any_trial_state(
+            trial_id=i,
+            state=states[i]
+        )
 
     for i in range(len(states)):
         assert storage.trial.get_any_trial_state(i) == states[i]
@@ -59,10 +77,23 @@
 
     assert storage.trial.get_any_state_list("ready") is None
 
-    states = ["ready", "ready", "running", "running", "running", "finished", "finished", "finished", "finished"]
-
-    for i in range(len(states)):
-        storage.trial.set_any_trial_state(trial_id=i, state=states[i])
+    states = [
+        "ready",
+        "ready",
+        "running",
+        "running",
+        "running",
+        "finished",
+        "finished",
+        "finished",
+        "finished"
+    ]
+
+    for i in range(len(states)):
+        storage.trial.set_any_trial_state(
+            trial_id=i,
+            state=states[i]
+        )
 
     assert storage.trial.get_any_state_list("ready") == [0, 1]
     assert storage.trial.get_any_state_list("running") == [2, 3, 4]
@@ -74,10 +105,23 @@
 def test_all_delete():
     storage = get_storage()
 
-    states = ["ready", "ready", "running", "running", "running", "finished", "finished", "finished", "finished"]
-
-    for i in range(len(states)):
-        storage.trial.set_any_trial_state(trial_id=i, state=states[i])
+    states = [
+        "ready",
+        "ready",
+        "running",
+        "running",
+        "running",
+        "finished",
+        "finished",
+        "finished",
+        "finished"
+    ]
+
+    for i in range(len(states)):
+        storage.trial.set_any_trial_state(
+            trial_id=i,
+            state=states[i]
+        )
 
     for i in range(len(states)):
         assert storage.trial.get_any_trial_state(i) == states[i]
@@ -93,10 +137,23 @@
 def test_all_delete_exception():
     storage = get_storage()
 
-    states = ["ready", "ready", "running", "running", "running", "finished", "finished", "finished", "finished"]
-
-    for i in range(len(states)):
-        storage.trial.set_any_trial_state(trial_id=i, state=states[i])
+    states = [
+        "ready",
+        "ready",
+        "running",
+        "running",
+        "running",
+        "finished",
+        "finished",
+        "finished",
+        "finished"
+    ]
+
+    for i in range(len(states)):
+        storage.trial.set_any_trial_state(
+            trial_id=i,
+            state=states[i]
+        )
 
     for i in range(len(states)):
         assert storage.trial.get_any_trial_state(i) == states[i]
@@ -112,10 +169,23 @@
 def test_get_ready():
     storage = get_storage()
 
-    states = ["ready", "ready", "running", "running", "running", "finished", "finished", "finished", "finished"]
-
-    for i in range(len(states)):
-        storage.trial.set_any_trial_state(trial_id=i, state=states[i])
+    states = [
+        "ready",
+        "ready",
+        "running",
+        "running",
+        "running",
+        "finished",
+        "finished",
+        "finished",
+        "finished"
+    ]
+
+    for i in range(len(states)):
+        storage.trial.set_any_trial_state(
+            trial_id=i,
+            state=states[i]
+        )
 
     assert storage.trial.get_ready() == [0, 1]
 
@@ -125,10 +195,23 @@
 def test_get_running():
     storage = get_storage()
 
-    states = ["ready", "ready", "running", "running", "running", "finished", "finished", "finished", "finished"]
-
-    for i in range(len(states)):
-        storage.trial.set_any_trial_state(trial_id=i, state=states[i])
+    states = [
+        "ready",
+        "ready",
+        "running",
+        "running",
+        "running",
+        "finished",
+        "finished",
+        "finished",
+        "finished"
+    ]
+
+    for i in range(len(states)):
+        storage.trial.set_any_trial_state(
+            trial_id=i,
+            state=states[i]
+        )
 
     assert storage.trial.get_running() == [2, 3, 4]
 
@@ -138,10 +221,23 @@
 def test_get_finished():
     storage = get_storage()
 
-    states = ["ready", "ready", "running", "running", "running", "finished", "finished", "finished", "finished"]
-
-    for i in range(len(states)):
-        storage.trial.set_any_trial_state(trial_id=i, state=states[i])
+    states = [
+        "ready",
+        "ready",
+        "running",
+        "running",
+        "running",
+        "finished",
+        "finished",
+        "finished",
+        "finished"
+    ]
+
+    for i in range(len(states)):
+        storage.trial.set_any_trial_state(
+            trial_id=i,
+            state=states[i]
+        )
 
     assert storage.trial.get_finished() == [5, 6, 7, 8]
 
@@ -153,10 +249,23 @@
 
     assert storage.trial.get_all_trial_id() is None
 
-    states = ["ready", "ready", "running", "running", "running", "finished", "finished", "finished", "finished"]
-
-    for i in range(len(states)):
-        storage.trial.set_any_trial_state(trial_id=i, state=states[i])
+    states = [
+        "ready",
+        "ready",
+        "running",
+        "running",
+        "running",
+        "finished",
+        "finished",
+        "finished",
+        "finished"
+    ]
+
+    for i in range(len(states)):
+        storage.trial.set_any_trial_state(
+            trial_id=i,
+            state=states[i]
+        )
 
     assert storage.trial.get_all_trial_id() == [0, 1, 2, 3, 4, 5, 6, 7, 8]
 
@@ -173,7 +282,10 @@
     ]
 
     for i in range(len(states)):
-        storage.trial.set_any_trial_state(trial_id=i, state=states[i])
+        storage.trial.set_any_trial_state(
+            trial_id=i,
+            state=states[i]
+        )
 
     for i in range(len(states)):
         assert storage.trial.get_any_trial_state(i) == states[i]
@@ -210,7 +322,10 @@
     ]
 
     for i in range(len(states)):
-        storage.trial.set_any_trial_state(trial_id=i, state=states[i])
+        storage.trial.set_any_trial_state(
+            trial_id=i,
+            state=states[i]
+        )
 
     for i in range(len(states)):
         assert storage.trial.get_any_trial_state(i) == states[i]
