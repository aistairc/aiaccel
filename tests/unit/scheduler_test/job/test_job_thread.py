import asyncio
import datetime
import json
import sys
import time
from unittest.mock import patch

import pytest

from aiaccel.common import dict_hp_finished
from aiaccel.common import dict_hp_ready
from aiaccel.common import dict_hp_running
from aiaccel.common import dict_runner
from aiaccel.config import ConfileWrapper
<<<<<<< HEAD
from aiaccel.scheduler import create_scheduler
from aiaccel.scheduler import CustomMachine
from aiaccel.scheduler import Job
from aiaccel.scheduler import create_model
from aiaccel.scheduler import AbciModel
from aiaccel.scheduler import LocalModel
from aiaccel.scheduler import LocalScheduler
from aiaccel.util import get_time_now_object
=======
from aiaccel.scheduler.create import create_scheduler
from aiaccel.scheduler.job.job import (JOB_STATES, JOB_TRANSITIONS,
                                       CustomMachine, Job)
from aiaccel.scheduler.job.model.abci_model import AbciModel
from aiaccel.scheduler.job.model.local_model import LocalModel
from aiaccel.scheduler.local_scheduler import LocalScheduler
from aiaccel.util.time_tools import get_time_now_object
>>>>>>> 05eb2538
from tests.arguments import parse_arguments
from tests.base_test import BaseTest


async def async_start_job(job):
    loop = asyncio.get_event_loop()
    await loop.run_in_executor(None, job.start())


async def async_stop_job_after_sleep(job, sleep_time):
    loop = asyncio.get_event_loop()
    await loop.run_in_executor(None, time.sleep, sleep_time)
    job.get_machine().set_state('Sucess')
    job.join()


class TestModel(BaseTest):

    @ pytest.fixture(autouse=True)
    def setup_job(
        self,
        clean_work_dir,
        config_json,
        load_test_config,
        setup_hp_ready,
        work_dir
    ):

        self.workspace.clean()
        self.workspace.create()

        commandline_args = [
            "start.py",
            "--config",
            format(self.config_json)
        ]

        with patch.object(sys, 'argv', commandline_args):
            # from aiaccel import start
            # scheduler = start.Scheduler()
            options = parse_arguments()
            scheduler = create_scheduler(options['config'])(options)
        # scheduler = LocalScheduler(config_json)
        # config = load_test_config()
        setup_hp_ready(1)
        trial_id = 0
        self.job = Job(
            self.config,
            scheduler,
            scheduler.create_model(),
            trial_id
        )
        self.model = scheduler.create_model()
        yield
        self.job = None
        self.model = None

    @pytest.fixture
    def setup_abci_job(
        self,
        config_json,
        work_dir,
        database_remove
    ):

        with open(config_json) as f:
            json_object = json.load(f)

        json_object['resource']['type'] = 'ABCI'
        json_object_config = ConfileWrapper(json_object, 'json_object')

        commandline_args = [
            "start.py",
            "--config",
            format(self.config_json)
        ]

        with patch.object(sys, 'argv', commandline_args):
            # from aiaccel import start
            # scheduler = start.Scheduler()
            options = parse_arguments()
            scheduler = create_scheduler(options['config'])(options)
        # scheduler = LocalScheduler(config_json)
        trial_id = 1
        self.abci_job = Job(
            # json_object_config,
            self.config,
            scheduler,
            scheduler.create_model(),
            trial_id
        )
        yield
        self.abci_job = None

    def test_after_confirmed(self, database_remove):
        assert self.model.after_confirmed(self.job) is None

    def test_before_failed(self, database_remove):
        assert self.model.before_failed(self.job) is None

    def test_conditions_confirmed(self, work_dir, database_remove):
        self.job.to_file = work_dir.joinpath(dict_hp_ready, '001.hp')
        self.job.next_state = 'ready'
        assert self.model.conditions_confirmed(self.job)

    # def test_before_file_move(self, work_dir):
    #     self.job.from_file = work_dir.joinpath(dict_hp_ready, '001.hp')
    #     self.job.to_file = work_dir.joinpath(dict_hp_ready, '002.hp')
    #     assert self.model.before_file_move(self.job) is None

    def test_after_runner(self, database_remove):
        assert self.model.after_runner(self.job) is None

    def test_before_runner_create(
        self,
        cd_work,
        setup_abci_job,
        work_dir,
        database_remove
    ):
        assert self.model.before_runner_create(self.job) is None

        self.abci_job.to_file = work_dir.joinpath(dict_runner, 'run_001.sh')
        assert self.model.before_runner_create(self.abci_job) is None

    def test_conditions_runner_confirmed(
        self,
        setup_abci_job,
        work_dir,
        database_remove
    ):
        assert self.model.conditions_runner_confirmed(self.job)

        self.abci_job.to_file = work_dir.joinpath(dict_hp_ready, '001.hp')
        assert self.model.conditions_runner_confirmed(self.abci_job)

    def test_after_running(self, database_remove):
        assert self.model.after_running(self.job) is None

    def test_after_job(self, database_remove):
        assert self.model.after_job(self.job) is None

    # def test_before_job_submitted(self, fake_process, setup_abci_job):
        # """
        #     Configファイルパスが環境によって変わるため，このUnitテストは不可．
        #     実機試験等,他のテストで補う
        # """
        # fake_process.register_subprocess(
        #     [
        #         'python', 'wrapper.py',
        #         '-i', '001',
        #         '-c',
        #         '/home/member/opt/working/opt/tests/test_data/config.json',
        #         '-x1=0.9932890709584586',
        #         '-x10=3.599465287952899',
        #         '-x2=-3.791100401941936',
        #         '-x3=-1.6730481463987088',
        #         '-x4=2.2148440758326835',
        #         '-x5=2.111917696952796',
        #         '-x6=4.364405867994597',
        #         '-x7=-0.7789300003858477',
        #         '-x8=3.30035693274327',
        #         '-x9=1.7030556641407104'
        #     ],
        #     stdout=[]
        # )
        # assert self.model.before_job_submitted(self.job) is None
        #
        # fake_process.register_subprocess(
        #     [
        #         'qsub', '-g', 'gaa*****',
        #         '-j', 'y',
        #         '-o', '/tmp/work/abci_output',
        #         '/tmp/work/runner/run_001.sh'
        #     ],
        #     stdout=[], stderr=[]
        # )
        # assert self.model.before_job_submitted(self.abci_job) is None

    def test_conditions_job_confirmed(self, database_remove):
        assert not self.model.conditions_job_confirmed(self.job)

        # self.job.scheduler.stats.append({'name': '001'})
        # self.job.scheduler.stats.append({'name': 0})
        self.job.scheduler.stats.append(
            {'name': '2 python user.py --trial_id 0 --config config.yaml --x1=1.0 --x2=1.0', }
        )
        assert self.model.conditions_job_confirmed(self.job)

    def test_after_result(self, database_remove):
        assert self.model.after_result(self.job) is None

    def test_after_wait_result(self, database_remove):
        assert self.model.after_wait_result(self.job) is None

    def test_conditions_result(self, database_remove):
        assert not self.model.conditions_result(self.job)

    def test_after_finished(self, database_remove):
        assert self.model.after_finished(self.job) is None

    """
    def test_before_finished(
        self,
        setup_hp_running,
        setup_result,
        work_dir,
        database_remove
    ):
        # setup_hp_running(0)
        # setup_result(0)
        # print(self.job.trial_id_str)
        # print(self.storage.result.get_result_trial_id_list())
        print(self.job.storage.result.get_all_result())
        for i in range(10):
            self.job.storage.result.set_any_trial_objective(trial_id=i, objective=i*1.0)
            for j in range(10):
                self.job.storage.hp.set_any_trial_param(
                    trial_id=i,
                    param_name=f'x{j+1}',
                    param_value=0.0,
                    param_type='float'
                )
        assert self.model.before_finished(self.job) is None

        # self.job.storage.trial.all_delete()
        # self.job.storage.hp.all_delete()

        # setup_hp_running(1)
        # setup_result(1)

        for i in range(10):
            self.job.storage.trial.set_any_trial_state(trial_id=i, state='finished')
            for j in range(10):
                self.job.storage.hp.set_any_trial_param(
                    trial_id=i,
                    param_name=f'x{j+1}',
                    param_value=0.0,
                    param_type='float'
                )
        print(self.job.trial_id)
        print([d.objective for d in self.job.storage.result.get_all_result()])
        print(self.job.storage.get_best_trial_dict('minimize'))

        self.job.next_state = 'finished'
        self.job.from_file = work_dir.joinpath(dict_hp_running, '001.hp')
        self.job.to_file = work_dir.joinpath(dict_hp_finished, '001.hp')
        assert self.model.before_finished(self.job) is None
    """

    def test_before_finished(
        self,
        setup_hp_running,
        setup_result,
        work_dir,
        database_remove
    ):
        # setup_hp_running(0)
        # setup_result(0)
        # print(self.job.trial_id_str)
        # print(self.storage.result.get_result_trial_id_list())
        print(self.job.storage.result.get_all_result())
        for i in range(10):
            self.job.storage.result.set_any_trial_objective(trial_id=i, objective=i*1.0)
            self.job.storage.hp.set_any_trial_params(
                trial_id=i,
                params=[
                    {'parameter_name': f'x{j+1}', 'value': 0.0, 'type': 'float'}
                    for j in range(10)
                ]
            )
            """
            for j in range(10):
                self.job.storage.hp.set_any_trial_param(
                    trial_id=i,
                    param_name=f'x{j+1}',
                    param_value=0.0,
                    param_type='float'
                )
            """
        assert self.model.before_finished(self.job) is None

        # self.job.storage.trial.all_delete()
        # self.job.storage.hp.all_delete()

        # setup_hp_running(1)
        # setup_result(1)

        for i in range(10):
            self.job.storage.trial.set_any_trial_state(trial_id=i, state='finished')
            self.job.storage.hp.set_any_trial_params(
                trial_id=i,
                params=[
                    {'parameter_name': f'x{j+1}', 'value': 0.0, 'type': 'float'}
                    for j in range(10)
                ]
            )
            """
            for j in range(10):
                self.job.storage.hp.set_any_trial_param(
                    trial_id=i,
                    param_name=f'x{j+1}',
                    param_value=0.0,
                    param_type='float'
                )
            """
        print(self.job.trial_id)
        print([d.objective for d in self.job.storage.result.get_all_result()])
        print(self.job.storage.get_best_trial_dict('minimize'))

        self.job.next_state = 'finished'
        self.job.from_file = work_dir.joinpath(dict_hp_running, '001.hp')
        self.job.to_file = work_dir.joinpath(dict_hp_finished, '001.hp')
        assert self.model.before_finished(self.job) is None

    def test_after_expire(self, database_remove):
        assert self.model.after_expire(self.job) is None

    def test_after_kill(self, database_remove):
        assert self.model.after_kill(self.job) is None

    def test_before_kill_submitted(self, fake_process, database_remove):
        assert self.model.before_kill_submitted(self.job) is None

        fake_pid = 99999999
        # self.job.scheduler.stats.append({'name': '001', 'job-ID': fake_pid})
        self.job.scheduler.stats.append(
            {
                'name': '2 python user.py --trial_id 1 --config config.yaml --x1=1.0 --x2=1.0',
                'job-ID': fake_pid
            }
        )
        fake_process.register_subprocess(
            [
                '/bin/kill', f'{fake_pid}'
            ],
            stdout=[]
        )
        assert self.model.before_kill_submitted(self.job) is None

    def test_conditions_kill_confirmed(self, database_remove):
        assert self.model.conditions_kill_confirmed(self.job)

        # self.job.scheduler.stats.append({'name': '001'})
        # self.job.scheduler.stats.append({'name': 0})
        self.job.scheduler.stats.append(
            {'name': '2 python user.py --trial_id 0 --config config.yaml --x1=1.0 --x2=1.0'}
        )
        assert not self.model.conditions_kill_confirmed(self.job)

    def test_after_check_result(self, database_remove):
        assert self.model.after_check_result(self.job) is None

    def test_after_cancel(
        self,
        setup_hp_running,
        work_dir,
        database_remove
    ):
        assert self.model.after_cancel(self.job) is None
        setup_hp_running(1)
        assert self.model.after_cancel(self.job) is None


class TestJob(BaseTest):

    @pytest.fixture(autouse=True)
    def setup_job(
        self,
        clean_work_dir,
        config_json,
        load_test_config,
        setup_hp_ready,
        work_dir
    ):
        self.workspace.clean()
        self.workspace.create()

        commandline_args = [
            "start.py",
            "--config",
            format(self.config_json)
        ]
        with patch.object(sys, 'argv', commandline_args):
            # from aiaccel import start
            # scheduler = start.Scheduler()
            options = parse_arguments()
            scheduler = create_scheduler(options['config'])(options)
        # scheduler = LocalScheduler(config_json)
        # config = load_test_config()
        setup_hp_ready(1)
        trial_id = 1
        self.job = Job(
            self.config,
            scheduler,
            scheduler.create_model(),
            trial_id
        )
        yield
        self.job = None

    def test_init(
        self,
        clean_work_dir,
        config_json,
        load_test_config,
        setup_hp_ready,
        work_dir,
        database_remove
    ):

        options = {
            'config': self.config_json,
            'resume': None,
            'clean': False,
            'fs': False,
            'process_name': 'scheduler'
        }
        scheduler = LocalScheduler(options)
        # config = load_test_config()
        setup_hp_ready(1)
        trial_id = 1
        job = Job(
            self.config,
            scheduler,
            scheduler.create_model(),
            trial_id
        )
        assert type(job) is Job

    # def test_get_initial_timeout(self):
    #    assert type(self.job.get_initial_timeout()) is datetime.datetime

    def test_get_machine(self, database_remove):
        assert type(self.job.get_machine()) is CustomMachine

    def test_get_model(self, database_remove):
        assert type(self.job.get_model()) is LocalModel or AbciModel

    def test_get_state(self, database_remove):
        assert self.job.get_state().name == 'Init'

    def test_get_state_name(self, database_remove):
        assert self.job.get_state_name() == 'Init'

    def test_schedule(self, database_remove):
        self.job.get_machine().set_state('Scheduling')
        assert self.job.schedule() is None

    def test_run_2(self, database_remove):
        self.job.scheduler.pre_process()
        self.job.main()
        self.job.threshold_timeout = get_time_now_object()
        self.job.threshold_timeout =\
            get_time_now_object() + datetime.timedelta(10)
        self.job.get_machine().set_state('Init')
        self.job.count_retry = 100
        self.job.threshold_retry = 10
        self.job.get_machine().set_state('Success')
        self.job.main()<|MERGE_RESOLUTION|>--- conflicted
+++ resolved
@@ -12,7 +12,6 @@
 from aiaccel.common import dict_hp_running
 from aiaccel.common import dict_runner
 from aiaccel.config import ConfileWrapper
-<<<<<<< HEAD
 from aiaccel.scheduler import create_scheduler
 from aiaccel.scheduler import CustomMachine
 from aiaccel.scheduler import Job
@@ -20,16 +19,10 @@
 from aiaccel.scheduler import AbciModel
 from aiaccel.scheduler import LocalModel
 from aiaccel.scheduler import LocalScheduler
+from aiaccel.scheduler.job.job import JOB_STATES
+from aiaccel.scheduler.job.job import JOB_TRANSITIONS
 from aiaccel.util import get_time_now_object
-=======
-from aiaccel.scheduler.create import create_scheduler
-from aiaccel.scheduler.job.job import (JOB_STATES, JOB_TRANSITIONS,
-                                       CustomMachine, Job)
-from aiaccel.scheduler.job.model.abci_model import AbciModel
-from aiaccel.scheduler.job.model.local_model import LocalModel
-from aiaccel.scheduler.local_scheduler import LocalScheduler
-from aiaccel.util.time_tools import get_time_now_object
->>>>>>> 05eb2538
+
 from tests.arguments import parse_arguments
 from tests.base_test import BaseTest
 
