--- conflicted
+++ resolved
@@ -4,10 +4,11 @@
 import sys
 import time
 from unittest.mock import patch
+
+import pytest
+
+import aiaccel
 from aiaccel.config import load_config
-
-import aiaccel
-import pytest
 from aiaccel.scheduler.create import create_scheduler
 from aiaccel.scheduler.job.job import (JOB_STATES, JOB_TRANSITIONS,
                                        CustomMachine, Job)
@@ -57,11 +58,7 @@
             scheduler.create_model(),
             trial_id
         )
-<<<<<<< HEAD
-        self.model = create_model(config.resource.type)
-=======
         self.model = scheduler.create_model()
->>>>>>> 678ce902
         yield
         self.job = None
         self.model = None
