--- conflicted
+++ resolved
@@ -1,19 +1,12 @@
 import asyncio
-import numpy as np
 import os
 import time
 from unittest.mock import patch
 
-import aiaccel
-from aiaccel.scheduler.abci_scheduler import AbciScheduler
+import numpy as np
+
 from aiaccel.scheduler.abstract_scheduler import AbstractScheduler
-from aiaccel.scheduler.local_scheduler import LocalScheduler
-<<<<<<< HEAD
-from aiaccel.config import load_config
-=======
 from aiaccel.scheduler.job.model.local_model import LocalModel
->>>>>>> 678ce902
-
 from tests.base_test import BaseTest
 
 
@@ -245,21 +238,5 @@
         scheduler.config.resume = 1
         assert scheduler.resume() is None
 
-<<<<<<< HEAD
         scheduler.config.resume = None
-        assert scheduler.resume() is None
-=======
-        scheduler.options['resume'] = None
-        assert scheduler.resume() is None
-
-    def test_create_model(self):
-        options = {
-            'config': self.config_json,
-            'resume': None,
-            'clean': False,
-            'fs': False,
-            'process_name': 'scheduler'
-        }
-        scheduler = AbstractScheduler(options)
-        assert type(scheduler.create_model()) is LocalModel
->>>>>>> 678ce902
+        assert scheduler.resume() is None