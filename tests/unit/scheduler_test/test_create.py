import pytest

from aiaccel.scheduler import AbciScheduler
from aiaccel.scheduler import LocalScheduler
from aiaccel.scheduler import PylocalScheduler
from aiaccel.scheduler import create_scheduler


def test_create():
<<<<<<< HEAD
    assert create_scheduler('abci') == AbciScheduler
    assert create_scheduler('local') == LocalScheduler
    assert create_scheduler('python_local') == PylocalScheduler
    assert create_scheduler('invalid') is None
=======
    config_abci = "tests/test_data/config_abci.json"
    assert create_scheduler(config_abci) == AbciScheduler

    config_local = "tests/test_data/config.json"
    assert create_scheduler(config_local) == LocalScheduler

    config_python_local = "tests/test_data/config_python_local.json"
    assert create_scheduler(config_python_local) == PylocalScheduler

    with pytest.raises(ValueError):
        config_invalid = "tests/test_data/config_invalid_resource.json"
        _ = create_scheduler(config_invalid)
>>>>>>> 6ba7a3c4
<|MERGE_RESOLUTION|>--- conflicted
+++ resolved
@@ -7,22 +7,8 @@
 
 
 def test_create():
-<<<<<<< HEAD
     assert create_scheduler('abci') == AbciScheduler
     assert create_scheduler('local') == LocalScheduler
     assert create_scheduler('python_local') == PylocalScheduler
-    assert create_scheduler('invalid') is None
-=======
-    config_abci = "tests/test_data/config_abci.json"
-    assert create_scheduler(config_abci) == AbciScheduler
-
-    config_local = "tests/test_data/config.json"
-    assert create_scheduler(config_local) == LocalScheduler
-
-    config_python_local = "tests/test_data/config_python_local.json"
-    assert create_scheduler(config_python_local) == PylocalScheduler
-
     with pytest.raises(ValueError):
-        config_invalid = "tests/test_data/config_invalid_resource.json"
-        _ = create_scheduler(config_invalid)
->>>>>>> 6ba7a3c4
+        assert create_scheduler('invalid')