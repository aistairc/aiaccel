from aiaccel.scheduler.abci_scheduler import AbciScheduler
<<<<<<< HEAD
from aiaccel.config import load_config
=======
from aiaccel.scheduler.job.model.abci_model import AbciModel
>>>>>>> 678ce902

from tests.base_test import BaseTest


class TestAbciScheduler(BaseTest):

    def test_get_stats(
        self,
        clean_work_dir,
        config_json,
        data_dir,
        fake_process,
        database_remove
    ):
        database_remove()
        scheduler = AbciScheduler(self.load_config_for_test(self.configs["config.json"]))
        xml_path = data_dir.joinpath('qstat.xml')
        fake_process.register_subprocess(['qstat', '-xml'], stdout=[])
        assert scheduler.get_stats() is None

        with open(xml_path, 'r') as f:
            xml_string = f.read()

        fake_process.register_subprocess(
            ['qstat', '-xml'],
            stdout=[xml_string]
        )
        assert scheduler.get_stats() is None

    def test_parse_trial_id(
        self,
        config_json,
        database_remove
    ):
        database_remove()
        scheduler = AbciScheduler(self.load_config_for_test(self.configs["config.json"]))
        s = {"name": "run_000005.sh"}
        trial_id = int(scheduler.parse_trial_id(s['name']))
        assert trial_id == 5

        s = {"name": "run_xxxxxx.sh"}
        trial_id = scheduler.parse_trial_id(s['name'])
        assert trial_id is None

    def test_create_model(self):
        options = {
            'config': self.config_json,
            'resume': None,
            'clean': False,
            'fs': False,
            'process_name': 'scheduler'
        }
        scheduler = AbciScheduler(options)
        assert type(scheduler.create_model()) is AbciModel<|MERGE_RESOLUTION|>--- conflicted
+++ resolved
@@ -1,10 +1,4 @@
 from aiaccel.scheduler.abci_scheduler import AbciScheduler
-<<<<<<< HEAD
-from aiaccel.config import load_config
-=======
-from aiaccel.scheduler.job.model.abci_model import AbciModel
->>>>>>> 678ce902
-
 from tests.base_test import BaseTest
 
 
@@ -46,15 +40,4 @@
 
         s = {"name": "run_xxxxxx.sh"}
         trial_id = scheduler.parse_trial_id(s['name'])
-        assert trial_id is None
-
-    def test_create_model(self):
-        options = {
-            'config': self.config_json,
-            'resume': None,
-            'clean': False,
-            'fs': False,
-            'process_name': 'scheduler'
-        }
-        scheduler = AbciScheduler(options)
-        assert type(scheduler.create_model()) is AbciModel+        assert trial_id is None