--- conflicted
+++ resolved
@@ -1,10 +1,5 @@
-<<<<<<< HEAD
-from aiaccel.scheduler.abci_scheduler import AbciScheduler
-=======
 from aiaccel.scheduler import AbciScheduler
-from aiaccel.scheduler import AbciModel
 
->>>>>>> 3e752cac
 from tests.base_test import BaseTest
 
 
