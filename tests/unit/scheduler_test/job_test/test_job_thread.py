--- conflicted
+++ resolved
@@ -1,26 +1,10 @@
 import asyncio
 import datetime
 import time
-<<<<<<< HEAD
-
-import pytest
 
 from aiaccel.config import ResourceType
-from aiaccel.common import dict_hp_finished
-from aiaccel.common import dict_hp_ready
-from aiaccel.common import dict_hp_running
-from aiaccel.common import dict_runner
-from aiaccel.scheduler import create_scheduler
-from aiaccel.scheduler import CustomMachine
-from aiaccel.scheduler import Job
-from aiaccel.scheduler import AbciModel
-from aiaccel.scheduler import LocalModel
-from aiaccel.scheduler import LocalScheduler
-from aiaccel.util import get_time_now_object
-
-=======
+
 from subprocess import Popen
-from unittest.mock import patch
 
 import pytest
 
@@ -29,10 +13,8 @@
 from aiaccel.scheduler import (AbciModel, CustomMachine, Job, LocalModel,
                                LocalScheduler, create_scheduler)
 from aiaccel.util import get_time_now_object
+from tests.base_test import BaseTest
 from aiaccel.util.process import OutputHandler
-from tests.arguments import parse_arguments
->>>>>>> 6ba7a3c4
-from tests.base_test import BaseTest
 
 
 async def async_start_job(job):
