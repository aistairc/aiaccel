--- conflicted
+++ resolved
@@ -1,20 +1,10 @@
-<<<<<<< HEAD
+import warnings
 from unittest.mock import patch
 
 import numpy as np
 import pytest
 
-from aiaccel.config import Config
 from aiaccel.optimizer.motpe_optimizer import MOTpeOptimizer
-from aiaccel.parameter import load_parameter
-=======
-import warnings
-
-import numpy as np
-import pytest
-from aiaccel.optimizer.motpe_optimizer import MOTpeOptimizer
-
->>>>>>> e65114dc
 from tests.base_test import BaseTest
 
 
