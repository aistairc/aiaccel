--- conflicted
+++ resolved
@@ -18,10 +18,7 @@
             'process_name': 'optimizer'
         }
         self.optimizer = TpeOptimizer(options)
-<<<<<<< HEAD
-=======
         self.optimizer.storage.alive.init_alive()
->>>>>>> 24a74014
         yield
         self.optimizer = None
 
