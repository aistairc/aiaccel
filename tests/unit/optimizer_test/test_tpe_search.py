--- conflicted
+++ resolved
@@ -3,12 +3,7 @@
 from aiaccel.optimizer.tpe_optimizer import (TpeOptimizer, TPESamplerWrapper,
                                              create_distributions)
 from aiaccel.parameter import load_parameter
-<<<<<<< HEAD
-from aiaccel.optimizer.tpe.tpe_optimizer import TpeOptimizer
-from aiaccel.optimizer.tpe.tpe_optimizer import create_distributions
-=======
 
->>>>>>> f8ad49a8
 from tests.base_test import BaseTest
 
 
