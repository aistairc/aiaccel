import asyncio
import os
import shutil
import sys
import time
from unittest.mock import patch

import pytest
from aiaccel.optimizer.abstract_optimizer import AbstractOptimizer
from tests.base_test import BaseTest


async def async_function(func):
    loop = asyncio.get_event_loop()
    await loop.run_in_executor(None, func)


async def make_directory(sleep_time, d):
    loop = asyncio.get_event_loop()
    await loop.run_in_executor(None, time.sleep, sleep_time)
    os.mkdir(d)


class TestAbstractOptimizer(BaseTest):

    @pytest.fixture(autouse=True)
    def setup_optimizer(self, clean_work_dir):
        options = {
            'config': self.config_json,
            'resume': 0,
            'clean': False,
            'fs': False,
            'process_name': 'optimizer'
        }
        self.optimizer = AbstractOptimizer(options)
        self.optimizer.storage.alive.init_alive()
        yield
        self.optimizer = None

    def test_register_new_parameters(self):
        params = [
            {'parameter_name': 'x1', 'type': 'FLOAT', 'value': 0.1},
            {'parameter_name': 'x2', 'type': 'FLOAT', 'value': 0.1}
        ]

        assert self.optimizer.register_new_parameters(params) is None

    def test_generate_parameter(self):
        try:
            self.optimizer.generate_parameter()
            assert False
        except NotImplementedError:
            assert True

    def test_pre_process(self):
        assert self.optimizer.pre_process() is None

    def test_post_process(self):
        self.optimizer.pre_process()
        assert self.optimizer.post_process() is None

    def test_inner_loop_main_process(self):
        initial = [{'parameter_name': 'x1', 'type': 'FLOAT', 'value': 0.1}, {'parameter_name': 'x2', 'type': 'FLOAT', 'value': 0.1}]
        param = [{'parameter_name': 'x1', 'type': 'FLOAT', 'value': 0.2}, {'parameter_name': 'x2', 'type': 'FLOAT', 'value': 0.2}]
        
        with patch.object(self.optimizer, 'generate_initial_parameter', return_value=initial):
            with patch.object(self.optimizer, 'generate_parameter', return_value=param):
                with patch.object(self.optimizer, '_serialize', return_value=None):
                    assert self.optimizer.inner_loop_main_process() is True

<<<<<<< HEAD
    def test_cast(self):
        org_params = [{'parameter_name': 'x1', 'type': 'INT', 'value': 0.1}, {'parameter_name': 'x2', 'type': 'INT', 'value': 1.5}]
        new_params = self.optimizer.cast(org_params)
        assert new_params[0]["value"] == 0
        assert new_params[1]["value"] == 1

        org_params = [{'parameter_name': 'x1', 'type': 'FLOAT', 'value': 0.1}, {'parameter_name': 'x2', 'type': 'FLOAT', 'value': 1.5}]
        new_params = self.optimizer.cast(org_params)
        assert new_params[0]["value"] == 0.1
        assert new_params[1]["value"] == 1.5

        org_params = [{'parameter_name': 'x1', 'type': 'CATEGORICAL', 'value': 'a'}, {'parameter_name': 'x2', 'type': 'CATEGORICAL', 'value': 'b'}]
        new_params = self.optimizer.cast(org_params)
        assert new_params[0]["value"] == 'a'
        assert new_params[1]["value"] == 'b'

        org_params = [{'parameter_name': 'x1', 'type': 'ORDINAL', 'value': [1, 2, 3]}, {'parameter_name': 'x2', 'type': 'ORDINAL', 'value': [4, 5, 6]}]
        new_params = self.optimizer.cast(org_params)
        assert new_params[0]["value"] == [1, 2, 3]
        assert new_params[1]["value"] == [4, 5, 6]

        org_params = []
        new_params = self.optimizer.cast(org_params)
        assert new_params == []

        org_params = None
        new_params = self.optimizer.cast(org_params)
        assert new_params == None
=======
    def test_check_error(self):
        self.optimizer.storage.error.all_delete()
        assert self.optimizer.check_error() is True

        self.optimizer.storage.error.set_any_trial_error(trial_id=0, error_message="test_error")
        assert self.optimizer.check_error() is False
>>>>>>> f09c8de4
<|MERGE_RESOLUTION|>--- conflicted
+++ resolved
@@ -68,7 +68,6 @@
                 with patch.object(self.optimizer, '_serialize', return_value=None):
                     assert self.optimizer.inner_loop_main_process() is True
 
-<<<<<<< HEAD
     def test_cast(self):
         org_params = [{'parameter_name': 'x1', 'type': 'INT', 'value': 0.1}, {'parameter_name': 'x2', 'type': 'INT', 'value': 1.5}]
         new_params = self.optimizer.cast(org_params)
@@ -97,11 +96,10 @@
         org_params = None
         new_params = self.optimizer.cast(org_params)
         assert new_params == None
-=======
+
     def test_check_error(self):
         self.optimizer.storage.error.all_delete()
         assert self.optimizer.check_error() is True
 
         self.optimizer.storage.error.set_any_trial_error(trial_id=0, error_message="test_error")
-        assert self.optimizer.check_error() is False
->>>>>>> f09c8de4
+        assert self.optimizer.check_error() is False