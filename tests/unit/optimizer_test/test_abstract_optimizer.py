--- conflicted
+++ resolved
@@ -73,7 +73,7 @@
 
     def test_get_pool_size(self, monkeypatch: pytest.MonkeyPatch) -> None:
         with monkeypatch.context() as m:
-            m.setattr(self.optimizer.config.num_node, 'get', lambda: 10)
+            self.optimizer.config.resource.num_node = 10
             m.setattr(self.optimizer.storage, 'get_num_running', lambda: 1)
             m.setattr(self.optimizer.storage, 'get_num_ready', lambda: 1)
             assert self.optimizer.get_pool_size() == 10 - 1 - 1
@@ -110,47 +110,6 @@
         with patch.object(self.optimizer, 'check_finished', return_value=True):
             assert self.optimizer.inner_loop_main_process() is False
 
-<<<<<<< HEAD
-        # if pool_size <= 0 or self.hp_ready >= _max_pool_size
-
-        _tmp_num_node = self.optimizer.config.resource
-        _tmp_trial_number = self.optimizer.config.optimize.trial_number
-        self.optimizer.config.resource.num_node = 1
-        self.optimizer.config.optimize.trial_number = 4
-
-        with patch.object(self.optimizer, 'hp_ready', return_value=2):
-            with patch.object(self.optimizer, 'hp_running', return_value=0):
-                with patch.object(self.optimizer, 'hp_finished', return_value=0):
-                    assert self.optimizer.inner_loop_main_process() is True
-
-        with patch.object(self.optimizer, 'hp_ready', return_value=2):
-            with patch.object(self.optimizer, 'hp_running', return_value=0):
-                with patch.object(self.optimizer, 'hp_finished', return_value=0):
-                    assert self.optimizer.inner_loop_main_process() is True
-
-
-        with patch.object(self.optimizer, 'num_of_generated_parameter', 1):
-            with patch.object(self.optimizer, 'generate_parameter', return_value=None):
-                assert self.optimizer.inner_loop_main_process() is True
-
-        with patch.object(self.optimizer, 'get_pool_size', return_value=1):
-            with patch.object(self.optimizer, 'num_of_generated_parameter', 1):
-                with patch.object(self.optimizer, 'generate_parameter', return_value=param):
-                    with patch.object(self.optimizer, 'register_new_parameters', dummy_register_new_parameters):
-                        with patch.object(self.optimizer.trial_id, 'increment', dummy_increment):
-                            with patch.object(self.optimizer, '_serialize', dummy_serialize):
-                                with patch.object(self.optimizer, 'all_parameter_generated', False):
-                                    assert self.optimizer.inner_loop_main_process() is True
-                                with patch.object(self.optimizer, 'all_parameter_generated', True):
-                                    assert self.optimizer.inner_loop_main_process() is False
-
-        self.optimizer.config.resource = _tmp_num_node
-        self.optimizer.config.optimize.trial_number = _tmp_trial_number
-
-    def test__serialize(self):
-        self.optimizer._rng = np.random.RandomState(0)
-        assert self.optimizer._serialize(0) is None
-=======
         with monkeypatch.context() as m:
             m.setattr(self.optimizer, 'all_parameters_processed', lambda: True)
             assert self.optimizer.inner_loop_main_process() is False
@@ -158,7 +117,6 @@
         with monkeypatch.context() as m:
             m.setattr(self.optimizer, 'all_parameters_registered', lambda: True)
             assert self.optimizer.inner_loop_main_process() is True
->>>>>>> 6ba7a3c4
 
         with monkeypatch.context() as m:
             m.setattr(self.optimizer, 'get_pool_size', lambda: 0)
