--- conflicted
+++ resolved
@@ -5,14 +5,10 @@
 
 import numpy as np
 import pytest
-<<<<<<< HEAD
 
-from aiaccel import (data_type_categorical, data_type_ordinal,
-                     data_type_uniform_float, data_type_uniform_int)
-from aiaccel.optimizer.abstract_optimizer import AbstractOptimizer
-=======
+from aiaccel.common import (data_type_categorical, data_type_ordinal,
+                            data_type_uniform_float, data_type_uniform_int)
 from aiaccel.optimizer import AbstractOptimizer
->>>>>>> 96d8befa
 from tests.base_test import BaseTest
 
 
@@ -121,54 +117,26 @@
         assert self.optimizer._deserialize(1) is None
 
     def test_cast(self):
-<<<<<<< HEAD
-        org_params = [
-            {'parameter_name': 'x1', 'type': data_type_uniform_int, 'value': 0.1},
-            {'parameter_name': 'x2', 'type': data_type_uniform_int, 'value': 1.5}
-        ]
-=======
-        org_params = [{'parameter_name': 'x1', 'type': 'INT', 'value': 0.1},
-                      {'parameter_name': 'x2', 'type': 'INT', 'value': 1.5}]
->>>>>>> 96d8befa
+        org_params = [{'parameter_name': 'x1', 'type': data_type_uniform_int, 'value': 0.1},
+                      {'parameter_name': 'x2', 'type': data_type_uniform_int, 'value': 1.5}]
         new_params = self.optimizer.cast(org_params)
         assert new_params[0]["value"] == 0
         assert new_params[1]["value"] == 1
 
-<<<<<<< HEAD
-        org_params = [
-            {'parameter_name': 'x1', 'type': data_type_uniform_float, 'value': 0.1},
-            {'parameter_name': 'x2', 'type': data_type_uniform_float, 'value': 1.5}
-        ]
-=======
-        org_params = [{'parameter_name': 'x1', 'type': 'FLOAT', 'value': 0.1},
-                      {'parameter_name': 'x2', 'type': 'FLOAT', 'value': 1.5}]
->>>>>>> 96d8befa
+        org_params = [{'parameter_name': 'x1', 'type': data_type_uniform_float, 'value': 0.1},
+                      {'parameter_name': 'x2', 'type': data_type_uniform_float, 'value': 1.5}]
         new_params = self.optimizer.cast(org_params)
         assert new_params[0]["value"] == 0.1
         assert new_params[1]["value"] == 1.5
 
-<<<<<<< HEAD
-        org_params = [
-            {'parameter_name': 'x1', 'type': data_type_categorical, 'value': 'a'},
-            {'parameter_name': 'x2', 'type': data_type_categorical, 'value': 'b'}
-        ]
-=======
-        org_params = [{'parameter_name': 'x1', 'type': 'CATEGORICAL', 'value': 'a'},
-                      {'parameter_name': 'x2', 'type': 'CATEGORICAL', 'value': 'b'}]
->>>>>>> 96d8befa
+        org_params = [{'parameter_name': 'x1', 'type': data_type_categorical, 'value': 'a'},
+                      {'parameter_name': 'x2', 'type': data_type_categorical, 'value': 'b'}]
         new_params = self.optimizer.cast(org_params)
         assert new_params[0]["value"] == 'a'
         assert new_params[1]["value"] == 'b'
 
-<<<<<<< HEAD
-        org_params = [
-            {'parameter_name': 'x1', 'type': data_type_ordinal, 'value': [1, 2, 3]},
-            {'parameter_name': 'x2', 'type': data_type_ordinal, 'value': [4, 5, 6]}
-        ]
-=======
-        org_params = [{'parameter_name': 'x1', 'type': 'ORDINAL', 'value': [1, 2, 3]},
-                      {'parameter_name': 'x2', 'type': 'ORDINAL', 'value': [4, 5, 6]}]
->>>>>>> 96d8befa
+        org_params = [{'parameter_name': 'x1', 'type': data_type_ordinal, 'value': [1, 2, 3]},
+                      {'parameter_name': 'x2', 'type': data_type_ordinal, 'value': [4, 5, 6]}]
         new_params = self.optimizer.cast(org_params)
         assert new_params[0]["value"] == [1, 2, 3]
         assert new_params[1]["value"] == [4, 5, 6]
