--- conflicted
+++ resolved
@@ -5,13 +5,8 @@
 
 import numpy as np
 import pytest
-<<<<<<< HEAD
 
-from aiaccel.config import load_config
-from aiaccel.optimizer.abstract_optimizer import AbstractOptimizer
-=======
 from aiaccel.optimizer import AbstractOptimizer
->>>>>>> 3e752cac
 from tests.base_test import BaseTest
 
 
@@ -36,8 +31,8 @@
 
     def test_register_new_parameters(self):
         params = [
-            {'parameter_name': 'x1', 'type': 'uniform_float', 'value': 0.1},
-            {'parameter_name': 'x2', 'type': 'uniform_float', 'value': 0.1}
+            {'parameter_name': 'x1', 'type': 'FLOAT', 'value': 0.1},
+            {'parameter_name': 'x2', 'type': 'FLOAT', 'value': 0.1}
         ]
 
         assert self.optimizer.register_new_parameters(params) is None
@@ -66,19 +61,12 @@
 
         def dummy_serialize(trial_id):
             return
-<<<<<<< HEAD
-        
-        initial = [{'parameter_name': 'x1', 'type': 'uniform_float', 'value': 0.1}, {'parameter_name': 'x2', 'type': 'uniform_float', 'value': 0.1}]
-        param = [{'parameter_name': 'x1', 'type': 'uniform_float', 'value': 0.2}, {'parameter_name': 'x2', 'type': 'uniform_float', 'value': 0.2}]
-        
-=======
 
         initial = [{'parameter_name': 'x1', 'type': 'FLOAT', 'value': 0.1},
                    {'parameter_name': 'x2', 'type': 'FLOAT', 'value': 0.1}]
         param = [{'parameter_name': 'x1', 'type': 'FLOAT', 'value': 0.2},
                  {'parameter_name': 'x2', 'type': 'FLOAT', 'value': 0.2}]
 
->>>>>>> 3e752cac
         with patch.object(self.optimizer, 'generate_initial_parameter', return_value=initial):
             with patch.object(self.optimizer, 'generate_parameter', return_value=param):
                 with patch.object(self.optimizer, '_serialize', return_value=None):
@@ -133,42 +121,26 @@
         assert self.optimizer._deserialize(1) is None
 
     def test_cast(self):
-<<<<<<< HEAD
-        org_params = [{'parameter_name': 'x1', 'type': 'uniform_int', 'value': 0.1}, {'parameter_name': 'x2', 'type': 'uniform_int', 'value': 1.5}]
-=======
         org_params = [{'parameter_name': 'x1', 'type': 'INT', 'value': 0.1},
                       {'parameter_name': 'x2', 'type': 'INT', 'value': 1.5}]
->>>>>>> 3e752cac
         new_params = self.optimizer.cast(org_params)
         assert new_params[0]["value"] == 0
         assert new_params[1]["value"] == 1
 
-<<<<<<< HEAD
-        org_params = [{'parameter_name': 'x1', 'type': 'uniform_float', 'value': 0.1}, {'parameter_name': 'x2', 'type': 'uniform_float', 'value': 1.5}]
-=======
         org_params = [{'parameter_name': 'x1', 'type': 'FLOAT', 'value': 0.1},
                       {'parameter_name': 'x2', 'type': 'FLOAT', 'value': 1.5}]
->>>>>>> 3e752cac
         new_params = self.optimizer.cast(org_params)
         assert new_params[0]["value"] == 0.1
         assert new_params[1]["value"] == 1.5
 
-<<<<<<< HEAD
-        org_params = [{'parameter_name': 'x1', 'type': 'categorical', 'value': 'a'}, {'parameter_name': 'x2', 'type': 'categorical', 'value': 'b'}]
-=======
         org_params = [{'parameter_name': 'x1', 'type': 'CATEGORICAL', 'value': 'a'},
                       {'parameter_name': 'x2', 'type': 'CATEGORICAL', 'value': 'b'}]
->>>>>>> 3e752cac
         new_params = self.optimizer.cast(org_params)
         assert new_params[0]["value"] == 'a'
         assert new_params[1]["value"] == 'b'
 
-<<<<<<< HEAD
-        org_params = [{'parameter_name': 'x1', 'type': 'ordinal', 'value': [1, 2, 3]}, {'parameter_name': 'x2', 'type': 'ordinal', 'value': [4, 5, 6]}]
-=======
         org_params = [{'parameter_name': 'x1', 'type': 'ORDINAL', 'value': [1, 2, 3]},
                       {'parameter_name': 'x2', 'type': 'ORDINAL', 'value': [4, 5, 6]}]
->>>>>>> 3e752cac
         new_params = self.optimizer.cast(org_params)
         assert new_params[0]["value"] == [1, 2, 3]
         assert new_params[1]["value"] == [4, 5, 6]
@@ -193,12 +165,12 @@
             assert self.optimizer.generate_initial_parameter() == []
 
         p = [
-            {'name': "x1", 'type': 'uniform_float', 'value': 1.0},
-            {'name': "x2", 'type': 'uniform_float', 'value': 2.0},
+            {'name': "x1", 'type': 'FLOAT', 'value': 1.0},
+            {'name': "x2", 'type': 'FLOAT', 'value': 2.0},
         ]
 
         with patch.object(self.optimizer.params, 'sample', return_value=p):
             assert self.optimizer.generate_initial_parameter() == [
-                {'parameter_name': 'x1', 'type': 'uniform_float', 'value': 1.0},
-                {'parameter_name': 'x2', 'type': 'uniform_float', 'value': 2.0}
+                {'parameter_name': 'x1', 'type': 'FLOAT', 'value': 1.0},
+                {'parameter_name': 'x2', 'type': 'FLOAT', 'value': 2.0}
             ]