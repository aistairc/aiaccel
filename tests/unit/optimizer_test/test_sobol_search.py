from aiaccel.optimizer.sobol.search import SobolOptimizer
from tests.base_test import BaseTest
import pytest


class TestSobolOptimizer(BaseTest):

    @pytest.fixture(autouse=True)
    def setup_optimizer(self, clean_work_dir):
        options = {
            'config': self.config_sobol_path,
            'resume': None,
            'clean': False,
            'fs': False,
            'process_name': 'optimizer'
        }
        self.optimizer = SobolOptimizer(options)
<<<<<<< HEAD
=======
        self.optimizer.storage.alive.init_alive()
>>>>>>> c89ce056
        yield
        self.optimizer = None

    def test_pre_process(self):
        self.optimizer.storage.alive.init_alive()
        assert self.optimizer.pre_process() is None

    def test_generate_parameter(self):
        self.optimizer.pre_process()
        assert self.optimizer.generate_parameter() is None<|MERGE_RESOLUTION|>--- conflicted
+++ resolved
@@ -15,10 +15,7 @@
             'process_name': 'optimizer'
         }
         self.optimizer = SobolOptimizer(options)
-<<<<<<< HEAD
-=======
         self.optimizer.storage.alive.init_alive()
->>>>>>> c89ce056
         yield
         self.optimizer = None
 
