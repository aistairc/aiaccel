from unittest.mock import patch

import numpy as np
import pytest

from aiaccel.config import Config
from aiaccel.optimizer import TpeOptimizer
from aiaccel.optimizer.tpe_optimizer import TPESamplerWrapper, create_distributions
from aiaccel.parameter import load_parameter
from tests.base_test import BaseTest


class TestTPESamplerWrapper(BaseTest):
    def test_get_startup_trials(self):
        tpe_sampler_wrapper = TPESamplerWrapper()
        assert tpe_sampler_wrapper.get_startup_trials() == 10


class TestTpeOptimizer(BaseTest):
    @pytest.fixture(autouse=True)
    def setup_optimizer(self, data_dir, create_tmp_config):
        self.data_dir = data_dir
        self.config_tpe_path = create_tmp_config(self.data_dir / "config_tpe.json")
        self.options = {
            "config": self.config_tpe_path,
            "resume": None,
            "clean": False,
            "fs": False,
            "process_name": "optimizer",
        }
        self.optimizer = TpeOptimizer(self.options)
        yield
        self.optimizer = None

    def test_pre_process(self):
        assert self.optimizer.pre_process() is None

    def test_post_process(self):
        self.optimizer.pre_process()
        assert self.optimizer.post_process() is None

    def test_check_result(self):
        self.optimizer.pre_process()
        self.optimizer.inner_loop_main_process()
        with patch.object(
            self.optimizer.storage.result, "get_any_trial_objective", return_value=1
        ):
            assert self.optimizer.check_result() is None

    def test_is_startup_trials(self):
        self.optimizer.pre_process()
        assert self.optimizer.is_startup_trials()

    def test_generate_parameter(self):
        self.optimizer.pre_process()
        assert len(self.optimizer.generate_parameter()) > 0

        # if ((not self.is_startup_trials()) and (len(self.parameter_pool) >= 1))
        with patch.object(self.optimizer, "check_result", return_value=None):
            with patch.object(self.optimizer, "is_startup_trials", return_value=False):
                with patch.object(self.optimizer, "parameter_pool", [{}, {}, {}]):
                    assert self.optimizer.generate_parameter() is None

        # if len(self.parameter_pool) >= self.config.num_node.get()
        with patch.object(self.optimizer.config.num_node, "get", return_value=0):
            with patch.object(self.optimizer, "is_startup_trials", return_value=False):
                assert self.optimizer.generate_parameter() is None

    def test_generate_initial_parameter(self, create_tmp_config):
        options = self.options.copy()
        self.config_tpe_path = create_tmp_config(self.data_dir / "config_tpe_2.json")
        optimizer = TpeOptimizer(self.options)
<<<<<<< HEAD
        (optimizer.workspace.storage / 'storage.db').unlink()
=======
        (optimizer.ws / "storage" / "storage.db").unlink()
>>>>>>> 3e752cac

        optimizer.__init__(options)
        optimizer.pre_process()
        assert len(optimizer.generate_initial_parameter()) > 0
        assert len(optimizer.generate_initial_parameter()) > 0

    def test_create_study(self):
        assert self.optimizer.create_study() is None

    def test_serialize(self):
        self.optimizer.create_study()
        self.optimizer.trial_id.initial(num=0)
        self.optimizer.storage.trial.set_any_trial_state(trial_id=0, state="ready")
        self.optimizer._rng = np.random.RandomState(0)
        assert self.optimizer._serialize(trial_id=0) is None

    def test_deserialize(self):
        self.optimizer.pre_process()
        self.optimizer.trial_id.initial(num=0)
        self.optimizer.storage.trial.set_any_trial_state(trial_id=0, state="finished")
        self.optimizer._serialize(trial_id=0)
        assert self.optimizer._deserialize(trial_id=0) is None


def test_create_distributions(data_dir):
    config = Config(data_dir / "config_tpe_2.json")
    params = load_parameter(config.hyperparameters.get())
    dist = create_distributions(params)
    assert type(dist) is dict

    config = Config(data_dir / "config_tpe_categorical.json")
    params = load_parameter(config.hyperparameters.get())
    dist = create_distributions(params)
    assert type(dist) is dict

    config = Config(data_dir / "config_tpe_invalid_type.json")
    params = load_parameter(config.hyperparameters.get())
    with pytest.raises(TypeError):
        create_distributions(params)<|MERGE_RESOLUTION|>--- conflicted
+++ resolved
@@ -5,7 +5,8 @@
 
 from aiaccel.config import Config
 from aiaccel.optimizer import TpeOptimizer
-from aiaccel.optimizer.tpe_optimizer import TPESamplerWrapper, create_distributions
+from aiaccel.optimizer.tpe_optimizer import (TPESamplerWrapper,
+                                             create_distributions)
 from aiaccel.parameter import load_parameter
 from tests.base_test import BaseTest
 
@@ -70,11 +71,7 @@
         options = self.options.copy()
         self.config_tpe_path = create_tmp_config(self.data_dir / "config_tpe_2.json")
         optimizer = TpeOptimizer(self.options)
-<<<<<<< HEAD
         (optimizer.workspace.storage / 'storage.db').unlink()
-=======
-        (optimizer.ws / "storage" / "storage.db").unlink()
->>>>>>> 3e752cac
 
         optimizer.__init__(options)
         optimizer.pre_process()
