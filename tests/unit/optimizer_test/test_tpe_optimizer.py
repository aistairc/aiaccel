from unittest.mock import patch

import numpy as np
import pytest

from aiaccel.config import load_config
from aiaccel.parameter import HyperParameterConfiguration
from aiaccel.optimizer import TpeOptimizer
<<<<<<< HEAD
from aiaccel.optimizer.tpe_optimizer import TPESamplerWrapper, create_distributions
=======
from aiaccel.optimizer.tpe_optimizer import (TPESamplerWrapper,
                                             create_distributions)
from aiaccel.parameter import load_parameter
>>>>>>> 6ba7a3c4
from tests.base_test import BaseTest


class TestTPESamplerWrapper(BaseTest):
    def test_get_startup_trials(self):
        tpe_sampler_wrapper = TPESamplerWrapper()
        assert tpe_sampler_wrapper.get_startup_trials() == 10


class TestTpeOptimizer(BaseTest):
    @pytest.fixture(autouse=True)
    def setup_optimizer(self, data_dir, create_tmp_config):
        self.data_dir = data_dir
        self.optimizer = TpeOptimizer(self.load_config_for_test(self.configs['config_tpe.json']))
        yield
        self.optimizer = None

    def test_pre_process(self):
        assert self.optimizer.pre_process() is None

    def test_post_process(self):
        self.optimizer.pre_process()
        assert self.optimizer.post_process() is None

    def test_check_result(self):
        self.optimizer.pre_process()
        self.optimizer.inner_loop_main_process()
        with patch.object(
            self.optimizer.storage.result, "get_any_trial_objective", return_value=[1]
        ):
            assert self.optimizer.check_result() is None

    def test_is_startup_trials(self):
        self.optimizer.pre_process()
        assert self.optimizer.is_startup_trials()

    def test_generate_parameter(self):
        self.optimizer.pre_process()
        assert len(self.optimizer.generate_parameter()) > 0

        # if ((not self.is_startup_trials()) and (len(self.parameter_pool) >= 1))
        with patch.object(self.optimizer, "check_result", return_value=None):
            with patch.object(self.optimizer, "is_startup_trials", return_value=False):
                with patch.object(self.optimizer, "parameter_pool", [{}, {}, {}]):
                    assert self.optimizer.generate_parameter() is None

        # if len(self.parameter_pool) >= self.config.resource.num_node
        _tmp_num_node = self.optimizer.config.resource.num_node
        self.optimizer.config.resource.num_node = 0
        assert self.optimizer.generate_parameter() is None
        self.optimizer.config.resource.num_node = _tmp_num_node

<<<<<<< HEAD
    def test_generate_initial_parameter(self):
        optimizer = TpeOptimizer(self.load_config_for_test(self.configs['config_tpe_2.json']))
        (optimizer.ws / 'storage' / 'storage.db').unlink()
=======
    def test_generate_initial_parameter(self, create_tmp_config):
        options = self.options.copy()
        self.config_tpe_path = create_tmp_config(self.data_dir / "config_tpe_2.json")
        optimizer = TpeOptimizer(self.options)
        (optimizer.workspace.storage / 'storage.db').unlink()
>>>>>>> 6ba7a3c4

        optimizer.__init__(self.load_config_for_test(self.configs['config_tpe_2.json']))
        optimizer.pre_process()
        assert len(optimizer.generate_initial_parameter()) > 0
        assert len(optimizer.generate_initial_parameter()) > 0

    def test_create_study(self):
        assert self.optimizer.create_study() is None

    def test_serialize(self):
        self.optimizer.create_study()
        self.optimizer.trial_id.initial(num=0)
        self.optimizer.storage.trial.set_any_trial_state(trial_id=0, state="ready")
        self.optimizer._rng = np.random.RandomState(0)
        assert self.optimizer._serialize(trial_id=0) is None

    def test_deserialize(self):
        self.optimizer.pre_process()
        self.optimizer.trial_id.initial(num=0)
        self.optimizer.storage.trial.set_any_trial_state(trial_id=0, state="finished")
        self.optimizer._serialize(trial_id=0)
        assert self.optimizer._deserialize(trial_id=0) is None


def test_create_distributions(data_dir):
    config = load_config(data_dir / 'config_tpe_2.json')
    params = HyperParameterConfiguration(config.optimize.parameters)
    dist = create_distributions(params)
    assert type(dist) is dict

    config = load_config(data_dir / 'config_tpe_categorical.json')
    params = HyperParameterConfiguration(config.optimize.parameters)
    dist = create_distributions(params)
    assert type(dist) is dict

    config = load_config(data_dir / 'config_tpe_invalid_type.json')
    params = HyperParameterConfiguration(config.optimize.parameters)
    with pytest.raises(TypeError):
        create_distributions(params)<|MERGE_RESOLUTION|>--- conflicted
+++ resolved
@@ -6,13 +6,7 @@
 from aiaccel.config import load_config
 from aiaccel.parameter import HyperParameterConfiguration
 from aiaccel.optimizer import TpeOptimizer
-<<<<<<< HEAD
 from aiaccel.optimizer.tpe_optimizer import TPESamplerWrapper, create_distributions
-=======
-from aiaccel.optimizer.tpe_optimizer import (TPESamplerWrapper,
-                                             create_distributions)
-from aiaccel.parameter import load_parameter
->>>>>>> 6ba7a3c4
 from tests.base_test import BaseTest
 
 
@@ -65,17 +59,9 @@
         assert self.optimizer.generate_parameter() is None
         self.optimizer.config.resource.num_node = _tmp_num_node
 
-<<<<<<< HEAD
     def test_generate_initial_parameter(self):
         optimizer = TpeOptimizer(self.load_config_for_test(self.configs['config_tpe_2.json']))
-        (optimizer.ws / 'storage' / 'storage.db').unlink()
-=======
-    def test_generate_initial_parameter(self, create_tmp_config):
-        options = self.options.copy()
-        self.config_tpe_path = create_tmp_config(self.data_dir / "config_tpe_2.json")
-        optimizer = TpeOptimizer(self.options)
         (optimizer.workspace.storage / 'storage.db').unlink()
->>>>>>> 6ba7a3c4
 
         optimizer.__init__(self.load_config_for_test(self.configs['config_tpe_2.json']))
         optimizer.pre_process()
