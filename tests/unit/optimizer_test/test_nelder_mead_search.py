--- conflicted
+++ resolved
@@ -21,10 +21,7 @@
             'process_name': 'optimizer'
         }
         self.optimizer = NelderMeadOptimizer(options)
-<<<<<<< HEAD
-=======
         self.optimizer.storage.alive.init_alive()
->>>>>>> c89ce056
         yield
         self.optimizer = None
 
