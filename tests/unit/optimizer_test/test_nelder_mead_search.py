--- conflicted
+++ resolved
@@ -90,49 +90,6 @@
         params = self.optimizer.nelder_mead._executing
         setup_result(len(params))
         assert len(self.optimizer.generate_parameter()) > 0
-<<<<<<< HEAD
-
-    def test_set_minimize(
-        self,
-        load_test_config_org,
-        setup_result,
-        work_dir
-    ):
-        self.optimizer.pre_process()
-        config = load_test_config_org()
-        self.optimizer.params = load_parameter(
-            config.get(
-                'optimize',
-                'parameters_for_TestNelderMead'
-            )
-        )
-        self.optimizer.nelder_mead = NelderMead(
-            self.optimizer.params.get_parameter_list()
-        )
-        # assert self.nm.set_minimize() is None
-        assert self.optimizer.set_minimize() is None
-
-    def test_set_maximize(
-        self,
-        load_test_config_org,
-        setup_result,
-        work_dir
-    ):
-        self.optimizer.pre_process()
-        config = load_test_config_org()
-        self.optimizer.params = load_parameter(
-            config.get(
-                'optimize',
-                'parameters_for_TestNelderMead'
-            )
-        )
-        self.optimizer.nelder_mead = NelderMead(
-            self.optimizer.params.get_parameter_list()
-        )
-        # assert self.nm.set_maximize() is None
-        assert self.optimizer.set_maximize() is None
-=======
->>>>>>> 63233c01
 
     def test_update_ready_parameter_name(
         self,
