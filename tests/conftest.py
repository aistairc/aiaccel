--- conflicted
+++ resolved
@@ -13,31 +13,22 @@
 from aiaccel.workspace import Workspace
 
 WORK_SUB_DIRECTORIES = [
-    "abci_output",
-    "alive",
-    "hp",
-    "hp/finished",
-    "hp/ready",
-    "hp/running",
-    "lock",
-    "log",
-    "resource",
-    "result",
-    "runner",
-    "state",
+    'abci_output', 'alive', 'hp', 'hp/finished', 'hp/ready', 'hp/running',
+    'lock', 'log', 'resource', 'result', 'runner', 'state'
 ]
 WORK_FILES = [
-    "config.json",
-    "config.yml",
-    "hyperparameter.json",
-    "original_main.py",
-    "wrapper.py",
-    "wrapper_abci.sh",
-    "config_grid.json",
+    'config.json',
+    'config.yml',
+    'hyperparameter.json',
+    'original_main.py',
+    'wrapper.py',
+    'wrapper_abci.sh',
+    'config_grid.json'
 ]
 
 
-def clean_directory(path: Path, exclude_dir: list = None, exclude_file: list = None, dict_lock: Path = None) -> bool:
+def clean_directory(path: Path, exclude_dir: list = None,
+                    exclude_file: list = None, dict_lock: Path = None) -> bool:
     """Remove all files in the directory recursively.
 
     Args:
@@ -62,13 +53,14 @@
         exclude_file = []
 
     if dict_lock is None:
-        for p in path.glob("**/*"):
+        for p in path.glob('**/*'):
             if p.is_file():
-                if True not in [p in d.parts for d in exclude_dir + exclude_file]:
+                if True not in [p in d.parts for d in
+                                exclude_dir + exclude_file]:
                     p.unlink()
     else:
         with fasteners.InterProcessLock(interprocess_lock_file(path, dict_lock)):
-            for p in path.glob("**/*"):
+            for p in path.glob('**/*'):
                 if p.is_file():
                     if True not in [p in d.parts for d in exclude_dir + exclude_file]:
                         p.unlink()
@@ -99,28 +91,28 @@
 
 @pytest.fixture(scope="session")
 def config_json(data_dir):
-    return data_dir.joinpath("config.json")
+    return data_dir.joinpath('config.json')
 
 
 @pytest.fixture(scope="session")
 def grid_config_json(data_dir):
-    return data_dir.joinpath("config_grid.json")
+    return data_dir.joinpath('config_grid.json')
 
 
 @pytest.fixture
 def config_yaml(data_dir):
-    return data_dir.joinpath("config.yml")
+    return data_dir.joinpath('config.yml')
 
 
 @pytest.fixture(scope="session")
 def data_dir(root_dir):
-    return root_dir.joinpath("test_data")
+    return root_dir.joinpath('test_data')
 
 
 @pytest.fixture(scope="session")
 def get_one_parameter(work_dir):
     def _get_one_parameter():
-        path = work_dir.joinpath("result/0.yml")
+        path = work_dir.joinpath('result/0.yml')
         return load_yaml(path)
 
     return _get_one_parameter
@@ -128,6 +120,7 @@
 
 @pytest.fixture(scope="session")
 def load_test_config(config_json):
+
     def _load_test_config():
         return load_config(config_json)
 
@@ -136,6 +129,7 @@
 
 @pytest.fixture(scope="session")
 def load_test_config_org(config_json):
+
     def _load_test_config():
         return load_config(config_json)
 
@@ -144,6 +138,7 @@
 
 @pytest.fixture(scope="session")
 def grid_load_test_config(grid_config_json):
+
     def _load_test_config():
         return load_config(grid_config_json)
 
@@ -157,7 +152,7 @@
 
 @pytest.fixture(scope="session")
 def work_dir(tmpdir):
-    return tmpdir.joinpath("work")
+    return tmpdir.joinpath('work')
 
 
 @pytest.fixture(scope="session")
@@ -171,19 +166,19 @@
 def create_tmp_config(data_dir, tmpdir, work_dir):
     def _create_tmp_config(conf_path=None):
         if conf_path is None:
-            conf_path = data_dir.joinpath("config.yaml")
+            conf_path = data_dir.joinpath('config.yaml')
         conf_path.name
         if conf_path.suffix == ".yaml" or conf_path.suffix == ".yml":
             yml = load_yaml(conf_path)
-            yml["generic"]["workspace"] = str(work_dir)
+            yml['generic']['workspace'] = str(work_dir)
             tmp_conf_path = tmpdir.joinpath(conf_path.name)
             create_yaml(tmp_conf_path, yml)
         elif conf_path.suffix == ".json":
-            with open(conf_path, "r") as f:
+            with open(conf_path, 'r') as f:
                 json_obj = json.load(f)
-                json_obj["generic"]["workspace"] = str(work_dir)
+                json_obj['generic']['workspace'] = str(work_dir)
                 tmp_conf_path = tmpdir.joinpath(conf_path.name)
-            with open(tmp_conf_path, "w") as f:
+            with open(tmp_conf_path, 'w') as f:
                 json.dump(json_obj, f)
 
         workspace = Workspace(str(work_dir))
@@ -197,8 +192,8 @@
 @pytest.fixture(scope="session")
 def setup_hp_files(work_dir):
     def _setup_hp_files(hp_type, n=1):
-        if hp_type not in ["ready", "running", "finished"]:
-            hp_type = "ready"
+        if hp_type not in ['ready', 'running', 'finished']:
+            hp_type = 'ready'
 
         # hp_files = list(data_dir.joinpath('work/hp/finished').glob('*.hp'))
         # n = min(n, len(hp_files))
@@ -212,14 +207,13 @@
         storage = Storage(workspace.storage_file_path)
         for i in range(n):
             storage.trial.set_any_trial_state(trial_id=i, state=hp_type)
-
     return _setup_hp_files
 
 
 @pytest.fixture(scope="session")
 def setup_hp_ready(setup_hp_files):
     def _setup_hp_ready(n=1):
-        setup_hp_files("ready", n=n)
+        setup_hp_files('ready', n=n)
 
     return _setup_hp_ready
 
@@ -227,7 +221,7 @@
 @pytest.fixture(scope="session")
 def setup_hp_running(setup_hp_files):
     def _setup_hp_running(n=1):
-        setup_hp_files("running", n=n)
+        setup_hp_files('running', n=n)
 
     return _setup_hp_running
 
@@ -235,7 +229,7 @@
 @pytest.fixture(scope="session")
 def setup_hp_finished(setup_hp_files):
     def _setup_hp_finished(n=1):
-        setup_hp_files("finished", n=n)
+        setup_hp_files('finished', n=n)
 
     return _setup_hp_finished
 
@@ -255,16 +249,9 @@
 @pytest.fixture(scope="session")
 def database_remove(work_dir):
     def _database_remove():
-<<<<<<< HEAD
-        p = work_dir / "storage" / "storage.db"
-        if p.exists():
-            p.unlink()
-
-=======
         workspace = Workspace(str(work_dir))
         if workspace.storage_file_path.exists():
             workspace.storage_file_path.unlink()
->>>>>>> a821159d
     return _database_remove
 
 
@@ -282,16 +269,16 @@
         valid_dir += [work_dir]
         work_files = [work_dir.joinpath(wf) for wf in WORK_FILES]
 
-        clean_directory(work_dir, exclude_file=work_files)
-
-        for p in work_dir.glob("**/*"):
+        clean_directory(
+            work_dir, exclude_file=work_files
+        )
+
+        for p in work_dir.glob('**/*'):
             # TODO: this part can be replaced using PurePath.is_relative_to()
             #  from version 3.9
-            if (
-                p.is_dir()
-                and p not in [work_dir.joinpath(wsd) for wsd in WORK_SUB_DIRECTORIES]
-                and any([str(work_dir.joinpath(wsd)) in str(p) for wsd in WORK_SUB_DIRECTORIES])
-            ):
+            if p.is_dir() and \
+                    p not in [work_dir.joinpath(wsd) for wsd in WORK_SUB_DIRECTORIES] and \
+                    any([str(work_dir.joinpath(wsd)) in str(p) for wsd in WORK_SUB_DIRECTORIES]):
                 shutil.rmtree(p)
 
         for d in valid_dir:
