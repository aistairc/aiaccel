--- conflicted
+++ resolved
@@ -3,16 +3,9 @@
 import subprocess
 from pathlib import Path
 
-<<<<<<< HEAD
-from aiaccel.config import Config
-from aiaccel.storage.storage import Storage
-=======
-from aiaccel.common import dict_result
-from aiaccel.common import file_final_result
+from aiaccel.common import dict_result, file_final_result
 from aiaccel.config import Config
 from aiaccel.storage import Storage
-
->>>>>>> 96d8befa
 from tests.base_test import BaseTest
 
 
@@ -39,9 +32,5 @@
         assert finished == self.config.trial_number.get()
         assert ready == 0
         assert running == 0
-<<<<<<< HEAD
-        final_result = work_dir.joinpath("best_result.yaml")
-=======
         final_result = work_dir.joinpath(dict_result, file_final_result)
->>>>>>> 96d8befa
         assert final_result.exists()