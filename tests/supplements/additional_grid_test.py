# Test grid search when given an irregular grid.

import subprocess
from pathlib import Path

<<<<<<< HEAD
import aiaccel
from aiaccel.config import load_config
from aiaccel.storage.storage import Storage
=======
from aiaccel.common import dict_result
from aiaccel.common import file_final_result
from aiaccel.config import Config
from aiaccel.storage import Storage

>>>>>>> 3e752cac
from tests.base_test import BaseTest


class AdditionalGridTest(BaseTest):
    search_algorithm = None

    def test_run(self, work_dir, create_tmp_config):
        test_data_dir = Path(__file__).resolve().parent.joinpath('additional_grid_test', 'test_data')
        config_file = test_data_dir.joinpath('config_{}.yaml'.format(self.search_algorithm))
        config_file = create_tmp_config(config_file)
        self.config = load_config(config_file)
        python_file = test_data_dir.joinpath('user.py')

        with self.create_main(python_file):
            storage = Storage(ws=Path(self.config.generic.workspace))
            subprocess.Popen(['aiaccel-start', '--config', str(config_file), '--clean']
                             ).wait(timeout=self.config.generic.batch_job_timeout)
        self.evaluate(work_dir, storage)

    def evaluate(self, work_dir, storage):
        running = storage.get_num_running()
        ready = storage.get_num_ready()
        finished = storage.get_num_finished()
        assert finished == self.config.optimize.trial_number
        assert ready == 0
        assert running == 0
        final_result = work_dir.joinpath(dict_result, file_final_result)
        assert final_result.exists()<|MERGE_RESOLUTION|>--- conflicted
+++ resolved
@@ -3,17 +3,11 @@
 import subprocess
 from pathlib import Path
 
-<<<<<<< HEAD
-import aiaccel
 from aiaccel.config import load_config
-from aiaccel.storage.storage import Storage
-=======
 from aiaccel.common import dict_result
 from aiaccel.common import file_final_result
-from aiaccel.config import Config
 from aiaccel.storage import Storage
 
->>>>>>> 3e752cac
 from tests.base_test import BaseTest
 
 
