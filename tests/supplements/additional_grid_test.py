--- conflicted
+++ resolved
@@ -6,10 +6,7 @@
 from aiaccel.common import dict_result, file_final_result
 from aiaccel.config import load_config
 from aiaccel.storage import Storage
-<<<<<<< HEAD
-=======
 from aiaccel.workspace import Workspace
->>>>>>> a821159d
 from tests.base_test import BaseTest
 
 
@@ -17,32 +14,19 @@
     search_algorithm = None
 
     def test_run(self, work_dir, create_tmp_config):
-        test_data_dir = Path(__file__).resolve().parent.joinpath("additional_grid_test", "test_data")
-        config_file = test_data_dir.joinpath("config_{}.yaml".format(self.search_algorithm))
+        test_data_dir = Path(__file__).resolve().parent.joinpath('additional_grid_test', 'test_data')
+        config_file = test_data_dir.joinpath('config_{}.yaml'.format(self.search_algorithm))
         config_file = create_tmp_config(config_file)
-<<<<<<< HEAD
-        self.config = load_config(config_file)
-        python_file = test_data_dir.joinpath("user.py")
-=======
         config = load_config(config_file)
         python_file = test_data_dir.joinpath('user.py')
->>>>>>> a821159d
 
         workspace = Workspace(config.generic.workspace)
         storage = Storage(workspace.storage_file_path)
 
         with self.create_main(python_file):
-<<<<<<< HEAD
-            storage = Storage(ws=Path(self.config.generic.workspace))
-            subprocess.Popen(["aiaccel-start", "--config", str(config_file), "--clean"]).wait(
-                timeout=self.config.generic.batch_job_timeout
-            )
-        self.evaluate(work_dir, storage)
-=======
             subprocess.Popen(['aiaccel-start', '--config', str(config_file), '--clean']
                              ).wait(timeout=config.generic.batch_job_timeout)
         self.evaluate(work_dir, storage, config)
->>>>>>> a821159d
 
     def evaluate(self, work_dir, storage, config):
         running = storage.get_num_running()
