from __future__ import annotations

from collections.abc import Callable, Generator
from pathlib import Path
from subprocess import Popen

import pytest
from omegaconf.dictconfig import DictConfig

from aiaccel.common import dict_result, file_final_result
from aiaccel.config import load_config
from aiaccel.storage.storage import Storage
from aiaccel.workspace import Workspace
from tests.base_test import BaseTest

argnames_test_run = "config_filename, expected_returncode"
argvalues_test_run = [
    ("config_budget-specified-grid.yaml", 0),
    ("config_budget-specified-grid_small_trial_number.yaml", 1),
    ("config_budget-specified-grid_accept_small_trial_number.yaml", 0),
    ("config_budget-specified-grid_excessive_trial_number.yaml", 0),
    ("config_budget-specified-grid_invalid_parameter_range.yaml", 1),
]


class AdditionalBudgetSpecifiedGridTest(BaseTest):
    search_algorithm = None

    @pytest.fixture(autouse=True)
    def setup_test_data_dir(self) -> Generator[None, None, None]:
        self.test_data_dir = (
            Path(__file__).resolve().parent.joinpath("additional_budget_specified_grid_test_benchmark", "test_data")
        )
        yield
        self.test_data_dir = None

    def main(self, config_file: Path) -> tuple[DictConfig, Storage, Popen]:
        config = load_config(config_file)
<<<<<<< HEAD
        python_file = self.test_data_dir.joinpath("user.py")

        with self.create_main(python_file):
            storage = Storage(ws=Path(config.generic.workspace))
            popen = Popen(["aiaccel-start", "--config", str(config_file), "--clean"])
=======
        python_file = self.test_data_dir.joinpath('user.py')
        workspace = Workspace(config.generic.workspace)
        storage = Storage(workspace.storage_file_path)
        with self.create_main(python_file):
            # storage = Storage(ws=Path(config.generic.workspace))
            popen = Popen(
                ['aiaccel-start', '--config', str(config_file), '--clean']
            )
>>>>>>> a821159d
            popen.wait(timeout=config.generic.batch_job_timeout)

        return config, storage, popen

    @pytest.mark.parametrize(argnames_test_run, argvalues_test_run)
    def test_run(
        self, work_dir: Path, create_tmp_config: Callable[[Path], Path], config_filename: str, expected_returncode: int
    ) -> None:
        config_file = self.test_data_dir.joinpath(config_filename)
        config_file = create_tmp_config(config_file)
        _, storage, popen = self.main(config_file)
        assert popen.returncode == expected_returncode
        if expected_returncode == 0:
            self.evaluate(work_dir, storage)

    def evaluate(self, work_dir: Path, storage: Storage) -> None:
        num_running = storage.get_num_running()
        num_ready = storage.get_num_ready()
        assert num_running == 0
        assert num_ready == 0

        final_result = work_dir.joinpath(dict_result, file_final_result)
        assert final_result.exists()<|MERGE_RESOLUTION|>--- conflicted
+++ resolved
@@ -28,21 +28,15 @@
 
     @pytest.fixture(autouse=True)
     def setup_test_data_dir(self) -> Generator[None, None, None]:
-        self.test_data_dir = (
-            Path(__file__).resolve().parent.joinpath("additional_budget_specified_grid_test_benchmark", "test_data")
+        self.test_data_dir = Path(__file__).resolve().parent.joinpath(
+            'additional_budget_specified_grid_test_benchmark',
+            'test_data'
         )
         yield
         self.test_data_dir = None
 
     def main(self, config_file: Path) -> tuple[DictConfig, Storage, Popen]:
         config = load_config(config_file)
-<<<<<<< HEAD
-        python_file = self.test_data_dir.joinpath("user.py")
-
-        with self.create_main(python_file):
-            storage = Storage(ws=Path(config.generic.workspace))
-            popen = Popen(["aiaccel-start", "--config", str(config_file), "--clean"])
-=======
         python_file = self.test_data_dir.joinpath('user.py')
         workspace = Workspace(config.generic.workspace)
         storage = Storage(workspace.storage_file_path)
@@ -51,14 +45,17 @@
             popen = Popen(
                 ['aiaccel-start', '--config', str(config_file), '--clean']
             )
->>>>>>> a821159d
             popen.wait(timeout=config.generic.batch_job_timeout)
 
         return config, storage, popen
 
     @pytest.mark.parametrize(argnames_test_run, argvalues_test_run)
     def test_run(
-        self, work_dir: Path, create_tmp_config: Callable[[Path], Path], config_filename: str, expected_returncode: int
+        self,
+        work_dir: Path,
+        create_tmp_config: Callable[[Path], Path],
+        config_filename: str,
+        expected_returncode: int
     ) -> None:
         config_file = self.test_data_dir.joinpath(config_filename)
         config_file = create_tmp_config(config_file)
@@ -67,7 +64,11 @@
         if expected_returncode == 0:
             self.evaluate(work_dir, storage)
 
-    def evaluate(self, work_dir: Path, storage: Storage) -> None:
+    def evaluate(
+        self,
+        work_dir: Path,
+        storage: Storage
+    ) -> None:
         num_running = storage.get_num_running()
         num_ready = storage.get_num_ready()
         assert num_running == 0
