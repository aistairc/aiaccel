"""Suuplemental test for variation of the numbers of node and trials.
"""
from __future__ import annotations

from collections.abc import Callable
from pathlib import Path
from subprocess import Popen

import pytest
import yaml
from omegaconf.dictconfig import DictConfig

from aiaccel.common import dict_result, file_final_result
from aiaccel.config import load_config
from aiaccel.storage.storage import Storage
<<<<<<< HEAD
=======
from aiaccel.workspace import Workspace
>>>>>>> a821159d
from tests.base_test import BaseTest


class AdditionalNumsNodeTrialTest(BaseTest):
    search_algorithm = None
    python_program = "user.py"

    @pytest.fixture(autouse=True)
    def setup_optimizer(self) -> None:
        self.test_data_dir = Path(__file__).resolve().parent.joinpath("additional_nums_node_trial_test", "test_data")
        self.python_file = self.test_data_dir.joinpath(self.python_program)

    @pytest.mark.parametrize(
        "num_node, num_trial",
        [
            (2, 10),  # num_node < num_grid < num_trials
            (5, 10),  # num_grid < num_node < num_trials
            (10, 5),  # num_grid < num_trials < num_node
            (10, 2),  # num_trials < num_grid < num_node
            (3, 2),  # num_trials < num_node < num_grid
            (2, 3),  # num_node < num_trials < num_grid
        ],
    )
    def test_run(
        self, num_node: int, num_trial: int, work_dir: Path, create_tmp_config: Callable[[Path, Path]]
    ) -> None:
<<<<<<< HEAD
        self.config_file = self.test_data_dir.joinpath("config_{}.yaml".format(self.search_algorithm))
        with open(self.config_file, "r") as f:
            cfg = yaml.load(f, Loader=yaml.SafeLoader)
        cfg["resource"]["num_node"] = num_node
        cfg["optimize"]["trial_number"] = num_trial
        with open(self.config_file, "w") as f:
=======
        config_file = self.test_data_dir.joinpath(
            'config_{}.yaml'.format(self.search_algorithm)
        )
        with open(config_file, 'r') as f:
            cfg = yaml.load(f, Loader=yaml.SafeLoader)
        cfg['resource']['num_node'] = num_node
        cfg['optimize']['trial_number'] = num_trial
        with open(config_file, 'w') as f:
>>>>>>> a821159d
            yaml.dump(cfg, f, default_flow_style=False)
        config_file = create_tmp_config(config_file)
        config = load_config(config_file)

        workspace = Workspace(config.generic.workspace)
        storage = Storage(workspace.storage_file_path)

        with self.create_main(self.python_file):
<<<<<<< HEAD
            storage = Storage(ws=Path(self.config.generic.workspace))
            popen = Popen(["aiaccel-start", "--config", str(self.config_file), "--clean"])
            popen.wait(timeout=self.config.generic.batch_job_timeout)
        self.evaluate(work_dir, storage)
=======
            popen = Popen(
                ['aiaccel-start', '--config', str(config_file), '--clean']
            )
            popen.wait(timeout=config.generic.batch_job_timeout)
        self.evaluate(work_dir, config, storage)
>>>>>>> a821159d

    def evaluate(self, work_dir: Path, config: DictConfig, storage: Storage) -> None:
        running = storage.get_num_running()
        ready = storage.get_num_ready()
        finished = storage.get_num_finished()
        assert finished <= config.optimize.trial_number
        assert ready == 0
        assert running == 0
        final_result = work_dir.joinpath(dict_result, file_final_result)
        assert final_result.exists()<|MERGE_RESOLUTION|>--- conflicted
+++ resolved
@@ -13,44 +13,39 @@
 from aiaccel.common import dict_result, file_final_result
 from aiaccel.config import load_config
 from aiaccel.storage.storage import Storage
-<<<<<<< HEAD
-=======
 from aiaccel.workspace import Workspace
->>>>>>> a821159d
 from tests.base_test import BaseTest
 
 
 class AdditionalNumsNodeTrialTest(BaseTest):
     search_algorithm = None
-    python_program = "user.py"
+    python_program = 'user.py'
 
     @pytest.fixture(autouse=True)
     def setup_optimizer(self) -> None:
-        self.test_data_dir = Path(__file__).resolve().parent.joinpath("additional_nums_node_trial_test", "test_data")
+        self.test_data_dir = Path(__file__).resolve().parent.joinpath(
+            'additional_nums_node_trial_test', 'test_data'
+        )
         self.python_file = self.test_data_dir.joinpath(self.python_program)
 
     @pytest.mark.parametrize(
-        "num_node, num_trial",
+        'num_node, num_trial',
         [
             (2, 10),  # num_node < num_grid < num_trials
             (5, 10),  # num_grid < num_node < num_trials
             (10, 5),  # num_grid < num_trials < num_node
             (10, 2),  # num_trials < num_grid < num_node
-            (3, 2),  # num_trials < num_node < num_grid
-            (2, 3),  # num_node < num_trials < num_grid
-        ],
+            (3, 2),   # num_trials < num_node < num_grid
+            (2, 3)    # num_node < num_trials < num_grid
+        ]
     )
     def test_run(
-        self, num_node: int, num_trial: int, work_dir: Path, create_tmp_config: Callable[[Path, Path]]
+        self,
+        num_node: int,
+        num_trial: int,
+        work_dir: Path,
+        create_tmp_config: Callable[[Path, Path]]
     ) -> None:
-<<<<<<< HEAD
-        self.config_file = self.test_data_dir.joinpath("config_{}.yaml".format(self.search_algorithm))
-        with open(self.config_file, "r") as f:
-            cfg = yaml.load(f, Loader=yaml.SafeLoader)
-        cfg["resource"]["num_node"] = num_node
-        cfg["optimize"]["trial_number"] = num_trial
-        with open(self.config_file, "w") as f:
-=======
         config_file = self.test_data_dir.joinpath(
             'config_{}.yaml'.format(self.search_algorithm)
         )
@@ -59,7 +54,6 @@
         cfg['resource']['num_node'] = num_node
         cfg['optimize']['trial_number'] = num_trial
         with open(config_file, 'w') as f:
->>>>>>> a821159d
             yaml.dump(cfg, f, default_flow_style=False)
         config_file = create_tmp_config(config_file)
         config = load_config(config_file)
@@ -68,18 +62,11 @@
         storage = Storage(workspace.storage_file_path)
 
         with self.create_main(self.python_file):
-<<<<<<< HEAD
-            storage = Storage(ws=Path(self.config.generic.workspace))
-            popen = Popen(["aiaccel-start", "--config", str(self.config_file), "--clean"])
-            popen.wait(timeout=self.config.generic.batch_job_timeout)
-        self.evaluate(work_dir, storage)
-=======
             popen = Popen(
                 ['aiaccel-start', '--config', str(config_file), '--clean']
             )
             popen.wait(timeout=config.generic.batch_job_timeout)
         self.evaluate(work_dir, config, storage)
->>>>>>> a821159d
 
     def evaluate(self, work_dir: Path, config: DictConfig, storage: Storage) -> None:
         running = storage.get_num_running()
