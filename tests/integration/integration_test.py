--- conflicted
+++ resolved
@@ -2,22 +2,11 @@
 import subprocess
 from pathlib import Path
 
-<<<<<<< HEAD
 import yaml
 
-import aiaccel
-from aiaccel.config import Config, is_multi_objective
-from aiaccel.master.create import create_master
-from aiaccel.master.local_master import LocalMaster
-from aiaccel.master.pylocal_master import PylocalMaster
-from aiaccel.scheduler.create import create_scheduler
-from aiaccel.scheduler.local_scheduler import LocalScheduler
-from aiaccel.scheduler.pylocal_scheduler import PylocalScheduler
-from aiaccel.storage.storage import Storage
-=======
 from aiaccel.common import dict_result
 from aiaccel.common import file_final_result
-from aiaccel.config import Config
+from aiaccel.config import Config, is_multi_objective
 from aiaccel.storage import Storage
 from aiaccel.master import create_master
 from aiaccel.master import LocalMaster
@@ -26,7 +15,6 @@
 from aiaccel.scheduler import LocalScheduler
 from aiaccel.scheduler import PylocalScheduler
 
->>>>>>> 39490baa
 from tests.base_test import BaseTest
 
 
@@ -117,24 +105,7 @@
         assert finished == self.config.trial_number.get()
         assert ready == 0
         assert running == 0
-<<<<<<< HEAD
 
         if not is_multi_objective:
-            final_result = work_dir.joinpath(aiaccel.dict_result, aiaccel.file_final_result)
-            assert final_result.exists()
-=======
-        final_result = work_dir.joinpath(dict_result, file_final_result)
-        assert final_result.exists()
->>>>>>> 39490baa
-        '''
-        testr = load_yaml(
-            work_dir.joinpath(dict_result, file_final_result))
-        datar = load_yaml(
-            data_dir.joinpath(
-                'work',
-                dict_result,
-                '{}.{}'.format(file_final_result, self.search_algorithm)
-            )
-        )
-        assert math.isclose(testr['result'], datar['result'], abs_tol=1e-10)
-        '''+            final_result = work_dir.joinpath(dict_result, file_final_result)
+            assert final_result.exists()