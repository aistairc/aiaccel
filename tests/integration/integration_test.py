import asyncio
import subprocess
from pathlib import Path

import yaml

<<<<<<< HEAD
import aiaccel
from aiaccel import (resource_type_abci, resource_type_local,
                     resource_type_python_local)
from aiaccel.config import Config
from aiaccel.master.create import create_master
from aiaccel.master.local_master import LocalMaster
from aiaccel.master.pylocal_master import PylocalMaster
from aiaccel.scheduler.create import create_scheduler
from aiaccel.scheduler.local_scheduler import LocalScheduler
from aiaccel.scheduler.pylocal_scheduler import PylocalScheduler
from aiaccel.storage.storage import Storage
from tests.base_test import BaseTest

=======
from aiaccel.common import dict_result
from aiaccel.common import file_final_result
from aiaccel.config import Config, is_multi_objective
from aiaccel.storage import Storage
from aiaccel.master import create_master
from aiaccel.master import LocalMaster
from aiaccel.master import PylocalMaster
from aiaccel.scheduler import create_scheduler
from aiaccel.scheduler import LocalScheduler
from aiaccel.scheduler import PylocalScheduler

from tests.base_test import BaseTest

>>>>>>> 96d8befa

async def start_master(master):
    loop = asyncio.get_event_loop()
    await loop.run_in_executor(None, master.start)


class IntegrationTest(BaseTest):
    search_algorithm = None

    def test_run(self, data_dir, create_tmp_config, tmpdir, work_dir):

        #
        # local test
        #
        config_file = data_dir.joinpath('config_{}.json'.format(self.search_algorithm))
        config = Config(config_file)
        #is_multi_objective = isinstance(config.goal.get(), list)

        if is_multi_objective(config):
            user_main_file = self.test_data_dir.joinpath('original_main_mo.py')
        else:
            user_main_file = None
            
        with self.create_main(from_file_path=user_main_file):
            config_file = create_tmp_config(config_file)
            config = Config(config_file)

            # master
            master = create_master(config_file)
            assert master == LocalMaster

            # scheduler
            scheduler = create_scheduler(config_file)
            assert scheduler == LocalScheduler

            storage = Storage(ws=Path(config.workspace.get()))
            subprocess.Popen(['aiaccel-start', '--config', str(config_file), '--clean']).wait()
            self.evaluate(work_dir, storage, is_multi_objective(config))

            self.result_comparison.append(storage.result.get_objectives())

        #
        # pylocal test
        #
        with self.create_main(user_main_file):
            config_file = data_dir.joinpath('config_{}.json'.format(self.search_algorithm))
            new_config_file = tmpdir.joinpath('config_{}_pylocal.yaml'.format(self.search_algorithm))

            with open(config_file, 'r') as f:
                yml = yaml.load(f, Loader=yaml.SafeLoader)
            yml['resource']['type'] = resource_type_python_local

            with open(new_config_file, 'w') as f:
                f.write(yaml.dump(yml, default_flow_style=False))

            new_config_file = create_tmp_config(new_config_file)
            config = Config(new_config_file)
            assert config.resource_type.get() == resource_type_python_local

            # master
            master = create_master(new_config_file)
            assert master == PylocalMaster

            # scheduler
            scheduler = create_scheduler(new_config_file)
            assert scheduler == PylocalScheduler

            storage = Storage(ws=Path(config.workspace.get()))

            subprocess.Popen(['aiaccel-start', '--config', str(new_config_file), '--clean']).wait()
            self.evaluate(work_dir, storage, is_multi_objective(config))

            print(storage.result.get_objectives())
            self.result_comparison.append(storage.result.get_objectives())

        data_0 = self.result_comparison[0]  # local result
        data_1 = self.result_comparison[1]  # pylocal result
        assert len(data_0) == len(data_1)
        for i in range(len(data_0)):
            assert data_0[i] == data_1[i]

    def evaluate(self, work_dir, storage, is_multi_objective=False):
        running = storage.get_num_running()
        ready = storage.get_num_ready()
        finished = storage.get_num_finished()
        assert finished == self.config.trial_number.get()
        assert ready == 0
        assert running == 0
<<<<<<< HEAD
        final_result = work_dir.joinpath("best_result.yaml")
        assert final_result.exists()
=======

        if not is_multi_objective:
            final_result = work_dir.joinpath(dict_result, file_final_result)
            assert final_result.exists()
>>>>>>> 96d8befa
<|MERGE_RESOLUTION|>--- conflicted
+++ resolved
@@ -4,35 +4,14 @@
 
 import yaml
 
-<<<<<<< HEAD
-import aiaccel
-from aiaccel import (resource_type_abci, resource_type_local,
-                     resource_type_python_local)
-from aiaccel.config import Config
-from aiaccel.master.create import create_master
-from aiaccel.master.local_master import LocalMaster
-from aiaccel.master.pylocal_master import PylocalMaster
-from aiaccel.scheduler.create import create_scheduler
-from aiaccel.scheduler.local_scheduler import LocalScheduler
-from aiaccel.scheduler.pylocal_scheduler import PylocalScheduler
-from aiaccel.storage.storage import Storage
+from aiaccel.common import file_final_result, resource_type_python_local
+from aiaccel.config import Config, is_multi_objective
+from aiaccel.master import LocalMaster, PylocalMaster, create_master
+from aiaccel.scheduler import (LocalScheduler, PylocalScheduler,
+                               create_scheduler)
+from aiaccel.storage import Storage
 from tests.base_test import BaseTest
 
-=======
-from aiaccel.common import dict_result
-from aiaccel.common import file_final_result
-from aiaccel.config import Config, is_multi_objective
-from aiaccel.storage import Storage
-from aiaccel.master import create_master
-from aiaccel.master import LocalMaster
-from aiaccel.master import PylocalMaster
-from aiaccel.scheduler import create_scheduler
-from aiaccel.scheduler import LocalScheduler
-from aiaccel.scheduler import PylocalScheduler
-
-from tests.base_test import BaseTest
-
->>>>>>> 96d8befa
 
 async def start_master(master):
     loop = asyncio.get_event_loop()
@@ -121,12 +100,6 @@
         assert finished == self.config.trial_number.get()
         assert ready == 0
         assert running == 0
-<<<<<<< HEAD
-        final_result = work_dir.joinpath("best_result.yaml")
-        assert final_result.exists()
-=======
 
-        if not is_multi_objective:
-            final_result = work_dir.joinpath(dict_result, file_final_result)
-            assert final_result.exists()
->>>>>>> 96d8befa
+        final_result = work_dir.joinpath(file_final_result)
+        assert final_result.exists()