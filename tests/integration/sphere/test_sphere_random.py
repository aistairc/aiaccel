--- conflicted
+++ resolved
@@ -6,8 +6,4 @@
 
     @classmethod
     def setup_class(cls):
-<<<<<<< HEAD
-        cls.search_algorithm = "random"
-=======
-        cls.search_algorithm = 'random'
->>>>>>> c89ce056
+        cls.search_algorithm = 'random'