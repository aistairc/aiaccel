--- conflicted
+++ resolved
@@ -6,10 +6,7 @@
 import math
 from multiprocessing import Pool
 from pathlib import Path
-<<<<<<< HEAD
-=======
 import tempfile
->>>>>>> 16ab1037
 import time
 from unittest.mock import patch
 
@@ -98,11 +95,8 @@
     sampler = create_sampler(search_space)
     study = create_study(sampler)
     trial = create_trial(state, param_distribution)
-<<<<<<< HEAD
-
-=======
+
     study.add_trial(trial)
->>>>>>> 16ab1037
     with patch("aiaccel.hpo.optuna.samplers.nelder_mead_sampler.NelderMeadAlgorism.get_vertex") as mock_iter:
         mock_iter.side_effect = [np.array([0.4, 0.5])]
 
@@ -489,7 +483,6 @@
         return self.objective(params)
 
 
-<<<<<<< HEAD
 class TestNelderMeadAckleyLogScale(BaseTestNelderMead):
     def setup_method(self) -> None:
         search_space: dict[str, SearchSpace] = {
@@ -516,10 +509,14 @@
         for name, distribution in self.search_space.items():
             params.append(trial.suggest_float(name, distribution["low"], distribution["high"], log=distribution["log"]))
         return self.objective(params)
-=======
+
+
 class TestNelderMeadAckleyResumption(BaseTestNelderMead):
     def test_sampler(self) -> None:
-        self.search_space = {"x": (-10, 10), "y": (-10.0, 10.0)}
+        self.search_space: dict[str, SearchSpace] = {
+            "x": {"low": -10, "high": 10},
+            "y": {"low": 0.1, "high": 10.0},
+        }
         self.objective = ackley
         sampler = NelderMeadSampler(search_space=self.search_space, seed=42)
 
@@ -555,4 +552,9 @@
             assert math.isclose(trial.params["x"], trial_resumption.params["x"], rel_tol=0.000001)
             assert math.isclose(trial.params["y"], trial_resumption.params["y"], rel_tol=0.000001)
             assert math.isclose(trial.values[0], trial_resumption.values[0], rel_tol=0.000001)
->>>>>>> 16ab1037
+
+    def func(self, trial: optuna.trial.Trial) -> float:
+        params = []
+        for name, distribution in self.search_space.items():
+            params.append(trial.suggest_float(name, distribution["low"], distribution["high"], log=distribution["log"]))
+        return self.objective(params)