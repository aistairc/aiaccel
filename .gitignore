# Byte-compiled / optimized / DLL files
__pycache__/
*.py[cod]
*$py.class

# C extensions
*.so

# Distribution / packaging
.Python
build/
develop-eggs/
dist/
downloads/
eggs/
.eggs/
# lib/
lib64/
parts/
sdist/
var/
wheels/
*.egg-info/
.installed.cfg
*.egg
MANIFEST

# PyInstaller
#  Usually these files are written by a python script from a template
#  before PyInstaller builds the exe, so as to inject date/other infos into it.
*.manifest
*.spec

# Installer logs
pip-log.txt
pip-delete-this-directory.txt

# Unit test / coverage reports
htmlcov/
.tox/
.coverage
.coverage.*
.cache
nosetests.xml
coverage.xml
*.cover
.hypothesis/
.pytest_cache/

# Translations
*.mo
*.pot

# Django stuff:
*.log
local_settings.py
db.sqlite3

# Flask stuff:
instance/
.webassets-cache

# Scrapy stuff:
.scrapy

# Sphinx documentation
docs/_build/

# PyBuilder
target/

# Jupyter Notebook
.ipynb_checkpoints

# pyenv
.python-version

# celery beat schedule file
celerybeat-schedule

# SageMath parsed files
*.sage.py

# Environments
.env
.venv
env/
venv/
ENV/
env.bak/
venv.bak/

# Spyder project settings
.spyderproject
.spyproject

# Rope project settings
.ropeproject

# mkdocs documentation
/site

# mypy
.mypy_cache/

# application workspace
/work/
work_aiaccel/

# vscode
*.code-workspace

<<<<<<< HEAD
# document
docs/build
=======
# IntelliJ
.idea
>>>>>>> 5999b768
<|MERGE_RESOLUTION|>--- conflicted
+++ resolved
@@ -110,10 +110,8 @@
 # vscode
 *.code-workspace
 
-<<<<<<< HEAD
 # document
 docs/build
-=======
+
 # IntelliJ
-.idea
->>>>>>> 5999b768
+.idea