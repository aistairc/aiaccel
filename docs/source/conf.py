# Configuration file for the Sphinx documentation builder.
#
# This file only contains a selection of the most common options. For a full
# list see the documentation:
# https://www.sphinx-doc.org/en/master/usage/configuration.html

# -- Path setup --------------------------------------------------------------

# If extensions (or modules to document with autodoc) are in another directory,
# add these directories to sys.path here. If the directory is relative to the
# documentation root, use os.path.abspath to make it absolute, like shown here.
#
import os
import sys

sys.path.insert(0, os.path.abspath("../../"))

# -- Project information -----------------------------------------------------

project = "aiaccel"
copyright = "2022, AIST"
author = "AIST"

# The full version, including alpha/beta/rc tags
release = "0.0.1"


# -- General configuration ---------------------------------------------------

# Add any Sphinx extension module names here, as strings. They can be
# extensions coming with Sphinx (named 'sphinx.ext.*') or your custom
# ones.
extensions = [
<<<<<<< HEAD
    "sphinx.ext.autodoc",
    "sphinx.ext.napoleon",
    "sphinx.ext.todo",
    "sphinx_rtd_theme",
    "sphinx_fontawesome",
    "myst_parser",
=======
    'sphinx.ext.autodoc',
    'sphinx.ext.napoleon',
    'sphinx.ext.todo',
    'sphinx_fontawesome',
    'sphinx_rtd_theme',
    'myst_parser',
>>>>>>> 0014456a
]

# Add any paths that contain templates here, relative to this directory.
templates_path = ["_templates"]

# List of patterns, relative to source directory, that match files and
# directories to ignore when looking for source files.
# This pattern also affects html_static_path and html_extra_path.
<<<<<<< HEAD
exclude_patterns = ["_build", "Thumbs.db", ".DS_Store"]
=======
exclude_patterns = [
    '_build',
    'Thumbs.db',
    '.DS_Store',
]
>>>>>>> 0014456a

# Add optional syntaxes for MyST-Parser which are disabled by default.
myst_enable_extensions = [
    # "amsmath",
    # "attrs_inline",
    # "colon_fence",
    # "deflist",
    "dollarmath",
    # "fieldlist",
    # "html_admonition",
    # "html_image",
    # "inv_link",
    # "linkify",
    # "replacements",
    # "smartquotes",
    # "strikethrough",
    # "substitution",
    # "tasklist",
]

# Auto-generated header anchors
# The MyST Parser can automatically generate label “slugs” for header anchors
# so that you can reference them from markdown links. For example, you can use
# header bookmark links, locally; [](#header-anchor), or cross-file
# [](path/to/file.md#header-anchor). To achieve this, use the
# myst_heading_anchors = DEPTH configuration option, where DEPTH is the depth
# of header levels for which you wish to generate links.
myst_heading_anchors = 3

# -- Options for HTML output -------------------------------------------------

# The theme to use for HTML and HTML Help pages.  See the documentation for
# a list of builtin themes.
#
html_theme = "sphinx_rtd_theme"
html_show_sourcelink = False
html_show_sphinx = False

# Add any paths that contain custom static files (such as style sheets) here,
# relative to this directory. They are copied after the builtin static files,
# so a file named "default.css" will overwrite the builtin "default.css".
# html_static_path = ['_static']

gettext_compact = False
locale_dirs = ["locale/"]
language = "ja"

# -- Extension configuration -------------------------------------------------
todo_include_todos = True
# autoclass_content = "both"<|MERGE_RESOLUTION|>--- conflicted
+++ resolved
@@ -31,21 +31,12 @@
 # extensions coming with Sphinx (named 'sphinx.ext.*') or your custom
 # ones.
 extensions = [
-<<<<<<< HEAD
     "sphinx.ext.autodoc",
     "sphinx.ext.napoleon",
     "sphinx.ext.todo",
+    "sphinx_fontawesome",
     "sphinx_rtd_theme",
-    "sphinx_fontawesome",
     "myst_parser",
-=======
-    'sphinx.ext.autodoc',
-    'sphinx.ext.napoleon',
-    'sphinx.ext.todo',
-    'sphinx_fontawesome',
-    'sphinx_rtd_theme',
-    'myst_parser',
->>>>>>> 0014456a
 ]
 
 # Add any paths that contain templates here, relative to this directory.
@@ -54,15 +45,11 @@
 # List of patterns, relative to source directory, that match files and
 # directories to ignore when looking for source files.
 # This pattern also affects html_static_path and html_extra_path.
-<<<<<<< HEAD
-exclude_patterns = ["_build", "Thumbs.db", ".DS_Store"]
-=======
 exclude_patterns = [
-    '_build',
-    'Thumbs.db',
-    '.DS_Store',
+    "_build",
+    "Thumbs.db",
+    ".DS_Store",
 ]
->>>>>>> 0014456a
 
 # Add optional syntaxes for MyST-Parser which are disabled by default.
 myst_enable_extensions = [
