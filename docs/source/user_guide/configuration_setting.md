--- conflicted
+++ resolved
@@ -238,8 +238,6 @@
 Timeout seconds to transit the state from HpFinishedChecking to HpFinishedFailed.
 Defaults to 60.
 
-<<<<<<< HEAD
-=======
 ### job_loop_duration (float, optional):
 スケジューラジョブスレッドのループ 1 周あたりのスリープ時間を秒単位で指定します．
 デフォルトでは 0.5 (秒) に設定されています．
@@ -247,7 +245,6 @@
 A sleep time each job loop.
 Defaults to 0.5.
 
->>>>>>> f75ef659
 ### job_retry (int, optional):
 Max retry counts to transit the state from HpCancelFailed to HpCancelFailure.
 Defaults to 2.
