# SOME DESCRIPTIVE TITLE.
# Copyright (C) 2022, AIST
# This file is distributed under the same license as the aiaccel package.
# FIRST AUTHOR <EMAIL@ADDRESS>, 2022.
#
#, fuzzy
msgid ""
msgstr ""
"Project-Id-Version: aiaccel \n"
"Report-Msgid-Bugs-To: \n"
<<<<<<< HEAD
"POT-Creation-Date: 2023-03-16 14:18+0900\n"
=======
"POT-Creation-Date: 2023-02-15 12:16+0900\n"
>>>>>>> 3e752cac
"PO-Revision-Date: YEAR-MO-DA HO:MI+ZONE\n"
"Last-Translator: FULL NAME <EMAIL@ADDRESS>\n"
"Language-Team: LANGUAGE <LL@li.org>\n"
"MIME-Version: 1.0\n"
"Content-Type: text/plain; charset=utf-8\n"
"Content-Transfer-Encoding: 8bit\n"
"Generated-By: Babel 2.11.0\n"

#: ../../source/api_reference/aiaccel.rst:2
msgid "aiaccel package"
msgstr ""

#: ../../source/api_reference/aiaccel.rst:5
msgid "Subpackages"
msgstr ""

#: ../../source/api_reference/aiaccel.rst:19
msgid "Submodules"
msgstr ""

#: ../../source/api_reference/aiaccel.rst:22
msgid "aiaccel.common module"
msgstr ""

#: aiaccel.common:1 of
msgid "Common variables and methods."
msgstr ""

#: aiaccel.common:3 of
msgid "Example: ::"
msgstr ""

#: ../../source/api_reference/aiaccel.rst:30
msgid "aiaccel.config module"
msgstr ""

#: aiaccel.config.BaseConfig:1 aiaccel.config.Config:1
#: aiaccel.config.ConfigEntry:1 aiaccel.config.ConfileWrapper:1
#: aiaccel.module.AbstractModule:1 aiaccel.parameter.HyperParameter:1
#: aiaccel.parameter.HyperParameterConfiguration:1
#: aiaccel.workspace.Workspace:1 of
msgid "ベースクラス: :py:class:`object`"
msgstr ""

#: aiaccel.config.BaseConfig:1 of
msgid "An interface for all config classes."
msgstr ""

#: aiaccel.config.BaseConfig:3 aiaccel.config.JsonOrYamlObjectConfig:3 of
msgid "Fork by confile: https://github.com/777nancy/confile"
msgstr ""

#: aiaccel.config.Config:1 of
msgid "Defines the configuration of a configuration file."
msgstr ""

#: aiaccel.config.Config aiaccel.config.Config.define_items
#: aiaccel.config.ConfigEntry aiaccel.config.ConfileWrapper
#: aiaccel.config.ConfileWrapper.get aiaccel.config.JsonOrYamlObjectConfig
#: aiaccel.config.JsonOrYamlObjectConfig.get_property
#: aiaccel.module.AbstractModule.check_error
#: aiaccel.module.AbstractModule.create_numpy_random_generator
#: aiaccel.module.AbstractModule.get_numpy_random_state
#: aiaccel.module.AbstractModule.resume
#: aiaccel.module.AbstractModule.set_logger
#: aiaccel.module.AbstractModule.set_numpy_random_seed
#: aiaccel.module.AbstractModule.set_numpy_random_state
#: aiaccel.parameter.HyperParameter aiaccel.parameter.HyperParameter.sample
#: aiaccel.parameter.HyperParameterConfiguration
#: aiaccel.parameter.HyperParameterConfiguration.get_hyperparameter
#: aiaccel.parameter.HyperParameterConfiguration.sample
<<<<<<< HEAD
#: aiaccel.parameter.get_best_parameter aiaccel.parameter.get_type
#: aiaccel.parameter.load_parameter aiaccel.workspace.Workspace
#: aiaccel.wrapper_tools.create_runner_command
=======
#: aiaccel.parameter.get_type aiaccel.parameter.load_parameter
#: aiaccel.workspace.Workspace aiaccel.wrapper_tools.create_runner_command
>>>>>>> 3e752cac
#: aiaccel.wrapper_tools.save_result of
msgid "パラメータ"
msgstr ""

#: aiaccel.config.Config:3 aiaccel.config.ConfigEntry:3 of
msgid "A path of configuration file."
msgstr ""

#: aiaccel.config.Config:5 aiaccel.config.Config.define_items:5 of
msgid "A flag of print a warning or not. Defaults to False."
msgstr ""

#: aiaccel.config.Config:8 of
msgid "A flag of do tha check format or not. Defaults to None."
msgstr ""

#: aiaccel.config.Config:14 aiaccel.module.AbstractModule:28 of
msgid "Path to the configuration file."
msgstr ""

#: aiaccel.config.Config aiaccel.module.AbstractModule
#: aiaccel.parameter.HyperParameter
#: aiaccel.parameter.HyperParameterConfiguration aiaccel.workspace.Workspace of
msgid "type"
msgstr ""

#: aiaccel.config.Config:16 aiaccel.module.AbstractModule:30
#: aiaccel.module.AbstractModule:42 aiaccel.module.AbstractModule:48
#: aiaccel.module.AbstractModule:54 aiaccel.module.AbstractModule:60
#: aiaccel.module.AbstractModule:66 aiaccel.module.AbstractModule:72
#: aiaccel.module.AbstractModule:78 aiaccel.workspace.Workspace:10
#: aiaccel.workspace.Workspace:16 aiaccel.workspace.Workspace:22
#: aiaccel.workspace.Workspace:28 aiaccel.workspace.Workspace:34
#: aiaccel.workspace.Workspace:40 aiaccel.workspace.Workspace:46
#: aiaccel.workspace.Workspace:52 aiaccel.workspace.Workspace:58
#: aiaccel.workspace.Workspace:64 aiaccel.workspace.Workspace:70
#: aiaccel.workspace.Workspace:76 aiaccel.workspace.Workspace:82
#: aiaccel.workspace.Workspace:88 aiaccel.workspace.Workspace:94
#: aiaccel.workspace.Workspace:100 aiaccel.workspace.Workspace:106
#: aiaccel.workspace.Workspace:119 of
msgid "Path"
msgstr ""

#: aiaccel.config.Config:22 of
msgid "ConfileWrapper"
msgstr ""

#: aiaccel.config.Config:28 of
msgid "ConfigEntry"
msgstr ""

#: aiaccel.config.Config.define_items:1 of
msgid "Define the configuration of the configuration file"
msgstr ""

#: aiaccel.config.ConfigEntry:1 of
msgid ""
"A class for defining values in a configuration file         or for "
"holding read values."
msgstr ""

#: aiaccel.config.ConfigEntry:5 of
msgid "A data type."
msgstr ""

#: aiaccel.config.ConfigEntry:7 of
msgid "A default value."
msgstr ""

#: aiaccel.config.ConfigEntry:9 of
msgid "A flag of print a warning or not."
msgstr ""

#: aiaccel.config.ConfigEntry:11 of
msgid "A name of the group to which the parameter belongs."
msgstr ""

#: aiaccel.config.ConfigEntry:13 of
msgid ""
"A key to access the value For example, a parameter under 'generic' would "
"be written as ('generic')"
msgstr ""

#: aiaccel.config.ConfigEntry:18 of
msgid "サンプル"
msgstr ""

#: aiaccel.config.ConfigEntry.empty_if_error:1 of
msgid "If the value is not set, it will force an error to occur."
msgstr ""

#: aiaccel.config.ConfigEntry.get aiaccel.config.ConfileWrapper.get
#: aiaccel.config.JsonOrYamlObjectConfig.get_property
#: aiaccel.config.JsonOrYamlObjectConfig.to_dict aiaccel.config.load_config
#: aiaccel.module.AbstractModule.check_error
#: aiaccel.module.AbstractModule.check_finished
#: aiaccel.module.AbstractModule.create_numpy_random_generator
#: aiaccel.module.AbstractModule.get_module_type
#: aiaccel.module.AbstractModule.get_numpy_random_state
#: aiaccel.module.AbstractModule.inner_loop_main_process
#: aiaccel.module.AbstractModule.post_process
#: aiaccel.module.AbstractModule.pre_process
#: aiaccel.module.AbstractModule.print_dict_state
#: aiaccel.module.AbstractModule.resume
#: aiaccel.module.AbstractModule.set_logger
#: aiaccel.module.AbstractModule.set_numpy_random_seed
#: aiaccel.module.AbstractModule.set_numpy_random_state
#: aiaccel.parameter.HyperParameter.sample
#: aiaccel.parameter.HyperParameterConfiguration.get_hyperparameter
#: aiaccel.parameter.HyperParameterConfiguration.get_parameter_dict
#: aiaccel.parameter.HyperParameterConfiguration.get_parameter_list
#: aiaccel.parameter.HyperParameterConfiguration.sample
<<<<<<< HEAD
#: aiaccel.parameter.get_best_parameter aiaccel.parameter.get_type
#: aiaccel.parameter.load_parameter aiaccel.workspace.Workspace.check_consists
=======
#: aiaccel.parameter.get_type aiaccel.parameter.load_parameter
#: aiaccel.workspace.Workspace.check_consists
>>>>>>> 3e752cac
#: aiaccel.workspace.Workspace.create aiaccel.workspace.Workspace.exists
#: aiaccel.workspace.Workspace.move_completed_data
#: aiaccel.wrapper_tools.create_runner_command
#: aiaccel.wrapper_tools.save_result of
msgid "戻り値"
msgstr ""

#: aiaccel.config.ConfigEntry.get:1 of
msgid "self._value"
msgstr ""

#: aiaccel.config.ConfigEntry.load_config_values:1 of
msgid "Reads values from the configuration file."
msgstr ""

#: aiaccel.config.ConfigEntry.set:1 of
msgid "Args"
msgstr ""

#: aiaccel.config.ConfigEntry.set:2 of
msgid "value (any)"
msgstr ""

#: aiaccel.config.ConfigEntry.show_warning:1 of
msgid "If the default value is used, a warning is displayed."
msgstr ""

#: aiaccel.config.ConfileWrapper:1 of
msgid "A wrapper class for confile library."
msgstr ""

#: aiaccel.config.ConfileWrapper:3 of
msgid ""
"Thins wrapper class supports to load a configuration file in JSON object,"
" JSON file and YAML format. It provides a simple method 'get' to get a "
"property for the specified keys."
msgstr ""

#: aiaccel.config.ConfileWrapper:7 of
msgid "A file path to configuration file."
msgstr ""

#: aiaccel.config.ConfileWrapper:9 of
msgid "A file path to default configuration file."
msgstr ""

#: aiaccel.config.ConfileWrapper.get:1 of
msgid "Get a property with specified keys."
msgstr ""

#: aiaccel.config.ConfileWrapper.get:3 of
msgid "A key for the property"
msgstr ""

#: aiaccel.config.ConfileWrapper.get:5 of
msgid "Nested eys for the property"
msgstr ""

#: aiaccel.config.ConfileWrapper.get:8 of
msgid "A property for the specified keys."
msgstr ""

#: aiaccel.config.ConfileWrapper.get
#: aiaccel.config.JsonOrYamlObjectConfig.get_property
#: aiaccel.config.JsonOrYamlObjectConfig.to_dict aiaccel.config.load_config
#: aiaccel.module.AbstractModule.check_error
#: aiaccel.module.AbstractModule.check_finished
#: aiaccel.module.AbstractModule.get_module_type
#: aiaccel.parameter.HyperParameter.sample
#: aiaccel.parameter.HyperParameterConfiguration.get_hyperparameter
#: aiaccel.parameter.HyperParameterConfiguration.get_parameter_dict
#: aiaccel.parameter.HyperParameterConfiguration.get_parameter_list
#: aiaccel.parameter.HyperParameterConfiguration.sample
<<<<<<< HEAD
#: aiaccel.parameter.get_best_parameter aiaccel.parameter.get_type
#: aiaccel.parameter.load_parameter aiaccel.workspace.Workspace.check_consists
=======
#: aiaccel.parameter.get_type aiaccel.parameter.load_parameter
#: aiaccel.workspace.Workspace.check_consists
>>>>>>> 3e752cac
#: aiaccel.workspace.Workspace.exists
#: aiaccel.workspace.Workspace.move_completed_data
#: aiaccel.wrapper_tools.create_runner_command of
msgid "戻り値の型"
msgstr ""

#: aiaccel.config.JsonOrYamlObjectConfig:1 of
msgid "ベースクラス: :py:class:`~aiaccel.config.BaseConfig`"
msgstr ""

#: aiaccel.config.JsonOrYamlObjectConfig:1 of
msgid "A wrapper for confile to support json, yaml object."
msgstr ""

#: aiaccel.config.JsonOrYamlObjectConfig:5 of
msgid "A json or yaml object"
msgstr ""

#: aiaccel.config.JsonOrYamlObjectConfig:7 of
msgid "'json_object' or 'yaml_object'."
msgstr ""

#: aiaccel.config.JsonOrYamlObjectConfig.get_property:1 of
msgid "Get a property for specified keys."
msgstr ""

#: aiaccel.config.JsonOrYamlObjectConfig.get_property:3 of
msgid "A key to get a property."
msgstr ""

#: aiaccel.config.JsonOrYamlObjectConfig.get_property:5 of
msgid "Keys to get a property."
msgstr ""

#: aiaccel.config.JsonOrYamlObjectConfig.get_property:8 of
msgid "A property for the keys."
msgstr ""

#: aiaccel.config.JsonOrYamlObjectConfig.to_dict:1 of
msgid "Convert the configuration to a dictionary object."
msgstr ""

#: aiaccel.config.JsonOrYamlObjectConfig.to_dict:3 of
msgid "The dictionary object of the configuration."
msgstr ""

#: aiaccel.config.load_config:1 of
msgid ""
"Load any configuration files, return the ConfileWrapper object. :param "
"config_path: A path to a configuration file. :type config_path: str"
msgstr ""

#: aiaccel.config.load_config:5 of
msgid "A wrapper object of the configuration."
msgstr ""

#: ../../source/api_reference/aiaccel.rst:38
msgid "aiaccel.module module"
msgstr ""

#: aiaccel.module.AbstractModule:1 of
msgid "An abstract class for Master, Optimizer and Scheduler."
msgstr ""

#: aiaccel.module.AbstractModule:3 of
msgid "The procedure of this class is as follows:"
msgstr ""

#: aiaccel.module.AbstractModule:5 of
msgid "At first, deserialize() is called."
msgstr ""

#: aiaccel.module.AbstractModule:6 of
msgid "start() is called."
msgstr ""

#: aiaccel.module.AbstractModule:7 of
msgid "pre_process() is called."
msgstr ""

#: aiaccel.module.AbstractModule:8 of
msgid "loop() is called."
msgstr ""

#: aiaccel.module.AbstractModule of
msgid "4-1. in while loop, inner_loop_main_process() is called."
msgstr ""

#: aiaccel.module.AbstractModule of
msgid "4-2. in while loop, loop_count is incremented."
msgstr ""

#: aiaccel.module.AbstractModule:13 of
msgid "call post_process()"
msgstr ""

#: aiaccel.module.AbstractModule:17 of
msgid "Args:"
msgstr ""

#: aiaccel.module.AbstractModule:17 of
msgid "options (dict[str, str | int | bool]): A dictionary containing"
msgstr ""

#: aiaccel.module.AbstractModule:17 of
msgid "command line options."
msgstr ""

#: aiaccel.module.AbstractModule:21 of
msgid "A dictionary containing command line options."
msgstr ""

#: aiaccel.module.AbstractModule:24 of
msgid "dict[str, str | int | bool]"
msgstr ""

#: aiaccel.module.AbstractModule:34 of
msgid "A config object."
<<<<<<< HEAD
msgstr ""

#: aiaccel.module.AbstractModule:36 of
msgid "Config"
msgstr ""

#: aiaccel.module.AbstractModule:40 of
msgid "A path to a current workspace."
msgstr ""

#: aiaccel.module.AbstractModule:46 of
msgid "A path to hp directory."
msgstr ""

=======
msgstr ""

#: aiaccel.module.AbstractModule:36 of
msgid "Config"
msgstr ""

#: aiaccel.module.AbstractModule:40 of
msgid "A path to a current workspace."
msgstr ""

#: aiaccel.module.AbstractModule:46 of
msgid "A path to hp directory."
msgstr ""

>>>>>>> 3e752cac
#: aiaccel.module.AbstractModule:52 of
msgid "A path to lock directory."
msgstr ""

#: aiaccel.module.AbstractModule:58 of
msgid "A path to log directory."
msgstr ""

#: aiaccel.module.AbstractModule:64 of
msgid "A path to output directory."
msgstr ""

#: aiaccel.module.AbstractModule:70 of
msgid "A path to runner directory."
msgstr ""

#: aiaccel.module.AbstractModule:76 of
msgid "A path to verification directory."
msgstr ""

#: aiaccel.module.AbstractModule:82 of
msgid "A number of files in hp/finished directory."
msgstr ""

#: aiaccel.module.AbstractModule:84 aiaccel.module.AbstractModule:90
#: aiaccel.module.AbstractModule:96 aiaccel.module.AbstractModule:108 of
msgid "int"
msgstr ""

#: aiaccel.module.AbstractModule:88 of
msgid "A number of files in hp/ready directory."
msgstr ""

#: aiaccel.module.AbstractModule:94 of
msgid "A number of files in hp/running directory."
msgstr ""

#: aiaccel.module.AbstractModule:100 of
msgid "A logger object."
msgstr ""

#: aiaccel.module.AbstractModule:102 of
msgid "logging.Logger"
msgstr ""

#: aiaccel.module.AbstractModule:106 of
msgid "A loop count that is incremented in loop method."
msgstr ""

#: aiaccel.module.AbstractModule.check_error:1 of
msgid "Check to confirm if an error has occurred."
msgstr ""

#: aiaccel.module.AbstractModule.check_error:5 of
msgid "True if no error, False if with error."
msgstr ""

#: aiaccel.module.AbstractModule.check_finished:1 of
msgid "Checks whether all optimization finished."
msgstr ""

#: aiaccel.module.AbstractModule.check_finished:3 of
msgid "True if all optimizations are finished."
msgstr ""

#: aiaccel.module.AbstractModule.create_numpy_random_generator:1 of
msgid "create random generator using any random seed."
msgstr ""

#: aiaccel.module.AbstractModule.create_numpy_random_generator:5
#: aiaccel.module.AbstractModule.inner_loop_main_process:3
#: aiaccel.module.AbstractModule.post_process:3
#: aiaccel.module.AbstractModule.pre_process:3
#: aiaccel.module.AbstractModule.print_dict_state:3
#: aiaccel.module.AbstractModule.resume:6
#: aiaccel.module.AbstractModule.set_logger:15
#: aiaccel.module.AbstractModule.set_numpy_random_seed:5
#: aiaccel.module.AbstractModule.set_numpy_random_state:6
#: aiaccel.workspace.Workspace.create:3 aiaccel.wrapper_tools.save_result:18 of
msgid "None"
msgstr ""

#: aiaccel.module.AbstractModule.get_module_type:1 of
msgid "Get this module type."
msgstr ""

#: aiaccel.module.AbstractModule.get_module_type:3 of
msgid "Name of this module type."
msgstr ""

#: aiaccel.module.AbstractModule.get_numpy_random_state:1
#: aiaccel.module.AbstractModule.set_numpy_random_state:1 of
msgid "get random state."
msgstr ""

#: aiaccel.module.AbstractModule.get_numpy_random_state:5 of
msgid "numpy.random.get_state (tuple)"
msgstr ""

#: aiaccel.module.AbstractModule.inner_loop_main_process:1 of
msgid "A main loop process. This process is repeated every main loop."
msgstr ""

#: aiaccel.module.AbstractModule.inner_loop_main_process
#: aiaccel.module.AbstractModule.post_process
#: aiaccel.parameter.HyperParameter.sample
#: aiaccel.parameter.HyperParameterConfiguration.get_hyperparameter
<<<<<<< HEAD
#: aiaccel.parameter.get_best_parameter aiaccel.workspace.Workspace.create
=======
#: aiaccel.workspace.Workspace.create
>>>>>>> 3e752cac
#: aiaccel.workspace.Workspace.move_completed_data of
msgid "例外"
msgstr ""

#: aiaccel.module.AbstractModule.inner_loop_main_process:5 of
msgid "Causes when the inherited class does not     implement."
msgstr ""

#: aiaccel.module.AbstractModule.post_process:1 of
msgid "Post-procedure after executed processes."
msgstr ""

#: aiaccel.module.AbstractModule.post_process:5 of
msgid "Causes when he inherited class does not     implement."
msgstr ""

#: aiaccel.module.AbstractModule.pre_process:1 of
msgid "Pre-procedure before executing processes."
msgstr ""

#: aiaccel.module.AbstractModule.print_dict_state:1 of
msgid "Print hp(hyperparameter) directory states."
msgstr ""

#: aiaccel.module.AbstractModule.resume:2 of
msgid "When in resume mode, load the previous"
msgstr ""

#: aiaccel.module.AbstractModule.resume:2 of
msgid "optimization data in advance."
msgstr ""

#: aiaccel.module.AbstractModule.set_logger:1 of
msgid "Set a default logger options."
msgstr ""

#: aiaccel.module.AbstractModule.set_logger:3 of
msgid "A name of a logger."
msgstr ""

#: aiaccel.module.AbstractModule.set_logger:5 of
msgid "A path to a log file."
msgstr ""

#: aiaccel.module.AbstractModule.set_logger:7 of
msgid "A logging level for a log file output. For example logging.DEBUG"
msgstr ""

#: aiaccel.module.AbstractModule.set_logger:10 of
msgid "A logging level for a stream output."
msgstr ""

#: aiaccel.module.AbstractModule.set_logger:12 of
msgid "A module type of a caller."
msgstr ""

#: aiaccel.module.AbstractModule.set_numpy_random_seed:1 of
msgid "set any random seed."
msgstr ""

#: aiaccel.module.AbstractModule.set_numpy_random_state:3 of
msgid "random state"
msgstr ""

<<<<<<< HEAD
#: aiaccel.module.AbstractModule.update_each_state_count:1 of
msgid "Updates hyperparameter counters for ready, runnning, and finished states."
msgstr ""

#: ../../source/api_reference/aiaccel.rst:44
=======
#: ../../source/api_reference/aiaccel.rst:46
>>>>>>> 3e752cac
msgid "aiaccel.parameter module"
msgstr ""

#: aiaccel.parameter.HyperParameter:1 of
msgid "A hyper parameter class."
msgstr ""

#: aiaccel.parameter.HyperParameter:3 aiaccel.parameter.HyperParameter:8
#: aiaccel.parameter.get_type:3 of
msgid "A parameter dictionary in a configuration file."
msgstr ""

#: aiaccel.parameter.HyperParameter:10
#: aiaccel.parameter.HyperParameterConfiguration:10
#: aiaccel.parameter.HyperParameterConfiguration:16 of
msgid "dict"
msgstr ""

#: aiaccel.parameter.HyperParameter:14 of
msgid "A parameter name."
msgstr ""

#: aiaccel.parameter.HyperParameter:16 aiaccel.parameter.HyperParameter:23 of
msgid "str"
msgstr ""

#: aiaccel.parameter.HyperParameter:20 aiaccel.parameter.get_type:6 of
msgid "A parameter type any of 'INT', 'FLOAT', 'CATEGORICAL' and 'ORDINAL'."
msgstr ""

#: aiaccel.parameter.HyperParameter:27 of
msgid "A parameter is logarithm or not."
msgstr ""

#: aiaccel.parameter.HyperParameter:29 of
msgid "bool"
msgstr ""

#: aiaccel.parameter.HyperParameter:33 of
msgid "A lower value of a parameter."
msgstr ""

#: aiaccel.parameter.HyperParameter:35 aiaccel.parameter.HyperParameter:41
#: aiaccel.parameter.HyperParameter:68 of
msgid "float | int"
msgstr ""

#: aiaccel.parameter.HyperParameter:39 of
msgid "A upper value of a parameter."
msgstr ""

#: aiaccel.parameter.HyperParameter:45 of
msgid ""
"This is set as a list of a parameter, when a parameter type is "
"'CATEGORICAL'."
msgstr ""

#: aiaccel.parameter.HyperParameter:48 aiaccel.parameter.HyperParameter:55 of
msgid "list[float, int, str]"
msgstr ""

#: aiaccel.parameter.HyperParameter:52 of
msgid "This is set as a list of a parameter, when a parameter type is 'ORDINAL'."
msgstr ""

#: aiaccel.parameter.HyperParameter:59 of
msgid "A initial value. If this is set, this value is evaluated at first run."
msgstr ""

#: aiaccel.parameter.HyperParameter:62 of
msgid "float | int | str"
msgstr ""

#: aiaccel.parameter.HyperParameter:66 of
msgid "A quantization factor."
msgstr ""

#: aiaccel.parameter.HyperParameter.sample:1 of
msgid "Sample a parameter."
msgstr ""

#: aiaccel.parameter.HyperParameter.sample:3
#: aiaccel.parameter.HyperParameterConfiguration.sample:3 of
msgid "This is set, when a initial value is required."
msgstr ""

#: aiaccel.parameter.HyperParameter.sample:5
#: aiaccel.parameter.HyperParameterConfiguration.sample:6 of
msgid "A reference to a random generator."
msgstr ""

#: aiaccel.parameter.HyperParameter.sample:8 of
msgid "A parameter dictionary."
msgstr ""

#: aiaccel.parameter.HyperParameter.sample:11 of
msgid "Causes when an invalid type is set."
msgstr ""

#: aiaccel.parameter.HyperParameterConfiguration:1 of
msgid "A configuration of hyper parameters."
msgstr ""

#: aiaccel.parameter.HyperParameterConfiguration:3
#: aiaccel.parameter.HyperParameterConfiguration:8 of
msgid "A configuration dictionary of hyper parameters."
msgstr ""

#: aiaccel.parameter.HyperParameterConfiguration:14 of
msgid "Hyper parameters."
msgstr ""

#: aiaccel.parameter.HyperParameterConfiguration.get_hyperparameter:1 of
msgid "Get a hyper parameter with a name."
msgstr ""

#: aiaccel.parameter.HyperParameterConfiguration.get_hyperparameter:3 of
msgid "A hyper parameter name."
msgstr ""

#: aiaccel.parameter.HyperParameterConfiguration.get_hyperparameter:6 of
msgid "A matched hyper parameter object."
msgstr ""

#: aiaccel.parameter.HyperParameterConfiguration.get_hyperparameter:9 of
msgid "Causes when no matched hyper parameter is."
msgstr ""

#: aiaccel.parameter.HyperParameterConfiguration.get_parameter_dict:1 of
msgid "Get a dictionary of hyper parameters."
msgstr ""

#: aiaccel.parameter.HyperParameterConfiguration.get_parameter_dict:3 of
msgid "A hyper parameter dictionary."
msgstr ""

#: aiaccel.parameter.HyperParameterConfiguration.get_parameter_list:1 of
msgid "Get a list of hyper parameter objects."
msgstr ""

#: aiaccel.parameter.HyperParameterConfiguration.get_parameter_list:3 of
msgid "A list of hyper parameter objects."
msgstr ""

#: aiaccel.parameter.HyperParameterConfiguration.sample:1 of
msgid "Sample a hyper parameters set."
msgstr ""

#: aiaccel.parameter.HyperParameterConfiguration.sample:9 of
msgid "A hyper parameters set."
msgstr ""

#: aiaccel.parameter.get_type:1 of
msgid "Get a type of a specified parameter."
msgstr ""

#: aiaccel.parameter.load_parameter:1 of
msgid "Load HyperParameterConfiguration object from a configuration file."
msgstr ""

#: aiaccel.parameter.load_parameter:3 aiaccel.parameter.load_parameter:6 of
msgid "A hyper parameter configuration."
msgstr ""

#: ../../source/api_reference/aiaccel.rst:54
msgid "aiaccel.workspace module"
msgstr ""

#: aiaccel.workspace.Workspace:1 of
msgid "Provides interface to workspace."
msgstr ""

#: aiaccel.workspace.Workspace:3 aiaccel.workspace.Workspace:8 of
msgid "Path to the workspace."
msgstr ""

#: aiaccel.workspace.Workspace:14 of
msgid "Path to \"alive\", i.e. `path`/alive."
msgstr ""

#: aiaccel.workspace.Workspace:20 of
msgid "Path to \"error\", i.e. 'path`/error."
msgstr ""

#: aiaccel.workspace.Workspace:26 of
msgid "Path to \"hp\", i.e. `path`/hp."
msgstr ""

#: aiaccel.workspace.Workspace:32 of
msgid "Path to \"ready\", i.e. `path`/hp/ready."
msgstr ""

#: aiaccel.workspace.Workspace:38 of
msgid "Path to \"running\", i.e. `path`/hp/running."
msgstr ""

#: aiaccel.workspace.Workspace:44 of
msgid "Path to \"finished\", i.e. `path`/hp/finished."
msgstr ""

#: aiaccel.workspace.Workspace:50 of
msgid "Path to \"jobstate\", i.e. `path`/jobstate."
msgstr ""

#: aiaccel.workspace.Workspace:56 of
msgid "Path to \"lock\", i.e. `path`/lock."
msgstr ""

#: aiaccel.workspace.Workspace:62 of
msgid "Path to \"log\", i.e. `path`/log."
msgstr ""

#: aiaccel.workspace.Workspace:68 of
msgid "Path to \"abci_output\", i.e. `path`/abci_output."
msgstr ""

#: aiaccel.workspace.Workspace:74 of
msgid "Path to \"pid\", i.e. `path`/pid."
msgstr ""

#: aiaccel.workspace.Workspace:80 of
msgid "Path to \"result\", i.e. `path`/result."
msgstr ""

#: aiaccel.workspace.Workspace:86 of
msgid "Path to \"runner\", i.e. `path`/runner."
msgstr ""

#: aiaccel.workspace.Workspace:92 of
msgid "Path to \"storage\", i.e. `path`/storage."
msgstr ""

#: aiaccel.workspace.Workspace:98 of
msgid "Path to \"timestamp\", i.e. `path`/timestamp."
msgstr ""

#: aiaccel.workspace.Workspace:104 of
msgid "Path to \"verification\", i.e. `path`/verification."
msgstr ""

#: aiaccel.workspace.Workspace:110 of
msgid "A list of pathes under the workspace."
msgstr ""

#: aiaccel.workspace.Workspace:112 of
msgid "list[Path]"
msgstr ""

#: aiaccel.workspace.Workspace:116 of
msgid ""
"Path to the results which is prepared in the execution directory, i.e. "
"\"./results\"."
msgstr ""

#: aiaccel.workspace.Workspace:1 of
msgid "Provides interface to workspace."
msgstr ""

#: aiaccel.workspace.Workspace:3 aiaccel.workspace.Workspace:8 of
msgid "Path to the workspace."
msgstr ""

#: aiaccel.workspace.Workspace:14 of
msgid "Path to \"alive\", i.e. `path`/alive."
msgstr ""

#: aiaccel.workspace.Workspace:20 of
msgid "Path to \"error\", i.e. 'path`/error."
msgstr ""

#: aiaccel.workspace.Workspace:26 of
msgid "Path to \"hp\", i.e. `path`/hp."
msgstr ""

#: aiaccel.workspace.Workspace:32 of
msgid "Path to \"ready\", i.e. `path`/hp/ready."
msgstr ""

#: aiaccel.workspace.Workspace:38 of
msgid "Path to \"running\", i.e. `path`/hp/running."
msgstr ""

#: aiaccel.workspace.Workspace:44 of
msgid "Path to \"finished\", i.e. `path`/hp/finished."
msgstr ""

#: aiaccel.workspace.Workspace:50 of
msgid "Path to \"jobstate\", i.e. `path`/jobstate."
msgstr ""

#: aiaccel.workspace.Workspace:56 of
msgid "Path to \"lock\", i.e. `path`/lock."
msgstr ""

#: aiaccel.workspace.Workspace:62 of
msgid "Path to \"log\", i.e. `path`/log."
msgstr ""

#: aiaccel.workspace.Workspace:68 of
msgid "Path to \"abci_output\", i.e. `path`/abci_output."
msgstr ""

#: aiaccel.workspace.Workspace:74 of
msgid "Path to \"pid\", i.e. `path`/pid."
msgstr ""

#: aiaccel.workspace.Workspace:80 of
msgid "Path to \"result\", i.e. `path`/result."
msgstr ""

#: aiaccel.workspace.Workspace:86 of
msgid "Path to \"runner\", i.e. `path`/runner."
msgstr ""

#: aiaccel.workspace.Workspace:92 of
msgid "Path to \"storage\", i.e. `path`/storage."
msgstr ""

#: aiaccel.workspace.Workspace:98 of
msgid "Path to \"timestamp\", i.e. `path`/timestamp."
msgstr ""

#: aiaccel.workspace.Workspace:104 of
msgid "Path to \"verification\", i.e. `path`/verification."
msgstr ""

#: aiaccel.workspace.Workspace:110 of
msgid "A list of pathes under the workspace."
msgstr ""

#: aiaccel.workspace.Workspace:112 of
msgid "list[Path]"
msgstr ""

#: aiaccel.workspace.Workspace:116 of
msgid ""
"Path to the results which is prepared in the execution directory, i.e. "
"\"./results\"."
msgstr ""

#: aiaccel.workspace.Workspace.check_consists:1 of
msgid "Check required directories exist or not."
msgstr ""

#: aiaccel.workspace.Workspace.check_consists:3 of
msgid "All required directories exist or not."
msgstr ""

#: aiaccel.workspace.Workspace.clean:1 of
msgid "Delete a workspace."
msgstr ""

#: aiaccel.workspace.Workspace.clean:3 of
msgid "It is assumed to be the first one to be executed."
msgstr ""

#: aiaccel.workspace.Workspace.create:1 of
msgid "Create a work directory."
msgstr ""

#: aiaccel.workspace.Workspace.create:5 of
msgid "It raises if a workspace argument (self.path)     is not a directory."
msgstr ""

#: aiaccel.workspace.Workspace.exists:1 of
msgid "Returns whether workspace exists or not."
msgstr ""

#: aiaccel.workspace.Workspace.exists:3 of
msgid "True if the workspace exists."
msgstr ""

#: aiaccel.workspace.Workspace.move_completed_data:1 of
msgid "Move workspace to under of results directory when finished."
msgstr ""

#: aiaccel.workspace.Workspace.move_completed_data:3 of
msgid ""
"Occurs if destination directory already exists     when the method is "
"called."
msgstr ""

#: aiaccel.workspace.Workspace.move_completed_data:5 of
msgid "Path of destination."
msgstr ""

<<<<<<< HEAD
#: ../../source/api_reference/aiaccel.rst:60
=======
#: ../../source/api_reference/aiaccel.rst:62
>>>>>>> 3e752cac
msgid "aiaccel.wrapper\\_tools module"
msgstr ""

#: aiaccel.wrapper_tools.create_runner_command:1 of
msgid "Create a list of command strings to run a hyper parameter."
msgstr ""

#: aiaccel.wrapper_tools.create_runner_command:3 of
msgid "A string command."
msgstr ""

#: aiaccel.wrapper_tools.create_runner_command:5 of
msgid "A hyper parameter content."
msgstr ""

#: aiaccel.wrapper_tools.create_runner_command:7 of
msgid "A unique name of a hyper parameter."
msgstr ""

#: aiaccel.wrapper_tools.create_runner_command:10 of
msgid "A list of command strings."
msgstr ""

#: aiaccel.wrapper_tools.save_result:1 of
msgid "Save a result file."
msgstr ""

#: aiaccel.wrapper_tools.save_result:3 of
msgid "A path of a workspace."
msgstr ""

#: aiaccel.wrapper_tools.save_result:5 of
msgid "A directory to store lock files."
msgstr ""

#: aiaccel.wrapper_tools.save_result:7 of
msgid "An unique name of a parameter set."
msgstr ""

#: aiaccel.wrapper_tools.save_result:9 of
msgid "A result of a parameter set."
msgstr ""

#: aiaccel.wrapper_tools.save_result:11 of
msgid "A start time string."
msgstr ""

#: aiaccel.wrapper_tools.save_result:13 of
msgid "An end time string."
msgstr ""

#: aiaccel.wrapper_tools.save_result:15 of
msgid "Error message from Wrapper (user program)"
msgstr ""

#: ../../source/api_reference/aiaccel.rst:70
msgid "Module contents"
msgstr ""

#~ msgid "This is an interface for all config classes."
#~ msgstr ""

#~ msgid "workspace = ConfigEntry("
#~ msgstr ""

#~ msgid ""
#~ "config=config, type=[str], default=_DEFAULT_WORKSPACE, "
#~ "warning=warn, group=\"generic\", keys=(\"workspace\")"
#~ msgstr ""

#~ msgid ") workspace.get()"
#~ msgstr ""

#~ msgid ""
#~ "4-1. in while loop, inner_loop_main_process()"
#~ " is called. 4-2. in while loop, "
#~ "loop_count is incremented."
#~ msgstr ""

#~ msgid "set any random seed."
#~ msgstr ""

#~ msgid ""
#~ "A best result value and a     file"
#~ " path. It returns None if a "
#~ "number of files is less than one."
#~ msgstr ""

#~ msgid "A best result value and a"
#~ msgstr ""

#~ msgid "file path. It returns None if a number of files is less than one."
#~ msgstr ""

#~ msgid ""
#~ "A parameter type any of 'INT', "
#~ "'FLOAT', 'CATEGORICAL' and     'ORDINAL'."
#~ msgstr ""

#~ msgid "A parameter type any of 'INT', 'FLOAT', 'CATEGORICAL' and"
#~ msgstr ""

#~ msgid "'ORDINAL'."
#~ msgstr ""

#~ msgid ""
#~ "Create a list of command strings "
#~ "to run a hyper parameter. :param "
#~ "command: A string command. :type "
#~ "command: str :param param_content: A "
#~ "hyper parameter content. :type param_content:"
#~ " dict :param trial_id: A unique name"
#~ " of a hyper parameter. :type "
#~ "trial_id: str"
#~ msgstr ""

<<<<<<< HEAD
#~ msgid "A Class for defining the configuration of a configuration file."
#~ msgstr ""

#~ msgid "Check whether all optimization finished or not."
#~ msgstr ""

#~ msgid "All optimization finished or not."
#~ msgstr ""

#~ msgid "Updates the number of files in hp(hyper parameter) directories."
=======
#~ msgid "Import this as follows:"
#~ msgstr ""

#~ msgid "import aiaccel"
#~ msgstr ""

#~ msgid "A Class for defining the configuration of a configuration file."
#~ msgstr ""

#~ msgid "no error | False: with error."
>>>>>>> 3e752cac
#~ msgstr ""

#~ msgid "This module type(name)."
#~ msgstr ""

#~ msgid "set any random seed. :param None:"
#~ msgstr ""

#~ msgid "Union[float, int]"
#~ msgstr ""

#~ msgid "List[float, int, str]"
#~ msgstr ""

#~ msgid "Union[float, int, str]"
#~ msgstr ""

<<<<<<< HEAD
=======
#~ msgid "Get a best parameter in specified files."
#~ msgstr ""

#~ msgid "A list of files to find a best."
#~ msgstr ""

#~ msgid "Maximize or Minimize."
#~ msgstr ""

#~ msgid ""
#~ "A best result value and a file "
#~ "path. It returns None if a number"
#~ " of files is less than one."
#~ msgstr ""

#~ msgid "Causes when an invalid goal is set."
#~ msgstr ""

>>>>>>> 3e752cac
#~ msgid "It raises if a workspace argument (self.path) is"
#~ msgstr ""
<|MERGE_RESOLUTION|>--- conflicted
+++ resolved
@@ -8,11 +8,7 @@
 msgstr ""
 "Project-Id-Version: aiaccel \n"
 "Report-Msgid-Bugs-To: \n"
-<<<<<<< HEAD
-"POT-Creation-Date: 2023-03-16 14:18+0900\n"
-=======
 "POT-Creation-Date: 2023-02-15 12:16+0900\n"
->>>>>>> 3e752cac
 "PO-Revision-Date: YEAR-MO-DA HO:MI+ZONE\n"
 "Last-Translator: FULL NAME <EMAIL@ADDRESS>\n"
 "Language-Team: LANGUAGE <LL@li.org>\n"
@@ -84,14 +80,8 @@
 #: aiaccel.parameter.HyperParameterConfiguration
 #: aiaccel.parameter.HyperParameterConfiguration.get_hyperparameter
 #: aiaccel.parameter.HyperParameterConfiguration.sample
-<<<<<<< HEAD
-#: aiaccel.parameter.get_best_parameter aiaccel.parameter.get_type
-#: aiaccel.parameter.load_parameter aiaccel.workspace.Workspace
-#: aiaccel.wrapper_tools.create_runner_command
-=======
 #: aiaccel.parameter.get_type aiaccel.parameter.load_parameter
 #: aiaccel.workspace.Workspace aiaccel.wrapper_tools.create_runner_command
->>>>>>> 3e752cac
 #: aiaccel.wrapper_tools.save_result of
 msgid "パラメータ"
 msgstr ""
@@ -204,13 +194,8 @@
 #: aiaccel.parameter.HyperParameterConfiguration.get_parameter_dict
 #: aiaccel.parameter.HyperParameterConfiguration.get_parameter_list
 #: aiaccel.parameter.HyperParameterConfiguration.sample
-<<<<<<< HEAD
-#: aiaccel.parameter.get_best_parameter aiaccel.parameter.get_type
-#: aiaccel.parameter.load_parameter aiaccel.workspace.Workspace.check_consists
-=======
 #: aiaccel.parameter.get_type aiaccel.parameter.load_parameter
 #: aiaccel.workspace.Workspace.check_consists
->>>>>>> 3e752cac
 #: aiaccel.workspace.Workspace.create aiaccel.workspace.Workspace.exists
 #: aiaccel.workspace.Workspace.move_completed_data
 #: aiaccel.wrapper_tools.create_runner_command
@@ -284,13 +269,8 @@
 #: aiaccel.parameter.HyperParameterConfiguration.get_parameter_dict
 #: aiaccel.parameter.HyperParameterConfiguration.get_parameter_list
 #: aiaccel.parameter.HyperParameterConfiguration.sample
-<<<<<<< HEAD
-#: aiaccel.parameter.get_best_parameter aiaccel.parameter.get_type
-#: aiaccel.parameter.load_parameter aiaccel.workspace.Workspace.check_consists
-=======
 #: aiaccel.parameter.get_type aiaccel.parameter.load_parameter
 #: aiaccel.workspace.Workspace.check_consists
->>>>>>> 3e752cac
 #: aiaccel.workspace.Workspace.exists
 #: aiaccel.workspace.Workspace.move_completed_data
 #: aiaccel.wrapper_tools.create_runner_command of
@@ -409,7 +389,6 @@
 
 #: aiaccel.module.AbstractModule:34 of
 msgid "A config object."
-<<<<<<< HEAD
 msgstr ""
 
 #: aiaccel.module.AbstractModule:36 of
@@ -424,22 +403,6 @@
 msgid "A path to hp directory."
 msgstr ""
 
-=======
-msgstr ""
-
-#: aiaccel.module.AbstractModule:36 of
-msgid "Config"
-msgstr ""
-
-#: aiaccel.module.AbstractModule:40 of
-msgid "A path to a current workspace."
-msgstr ""
-
-#: aiaccel.module.AbstractModule:46 of
-msgid "A path to hp directory."
-msgstr ""
-
->>>>>>> 3e752cac
 #: aiaccel.module.AbstractModule:52 of
 msgid "A path to lock directory."
 msgstr ""
@@ -547,11 +510,7 @@
 #: aiaccel.module.AbstractModule.post_process
 #: aiaccel.parameter.HyperParameter.sample
 #: aiaccel.parameter.HyperParameterConfiguration.get_hyperparameter
-<<<<<<< HEAD
-#: aiaccel.parameter.get_best_parameter aiaccel.workspace.Workspace.create
-=======
 #: aiaccel.workspace.Workspace.create
->>>>>>> 3e752cac
 #: aiaccel.workspace.Workspace.move_completed_data of
 msgid "例外"
 msgstr ""
@@ -616,15 +575,11 @@
 msgid "random state"
 msgstr ""
 
-<<<<<<< HEAD
 #: aiaccel.module.AbstractModule.update_each_state_count:1 of
 msgid "Updates hyperparameter counters for ready, runnning, and finished states."
 msgstr ""
 
-#: ../../source/api_reference/aiaccel.rst:44
-=======
 #: ../../source/api_reference/aiaccel.rst:46
->>>>>>> 3e752cac
 msgid "aiaccel.parameter module"
 msgstr ""
 
@@ -879,92 +834,6 @@
 "\"./results\"."
 msgstr ""
 
-#: aiaccel.workspace.Workspace:1 of
-msgid "Provides interface to workspace."
-msgstr ""
-
-#: aiaccel.workspace.Workspace:3 aiaccel.workspace.Workspace:8 of
-msgid "Path to the workspace."
-msgstr ""
-
-#: aiaccel.workspace.Workspace:14 of
-msgid "Path to \"alive\", i.e. `path`/alive."
-msgstr ""
-
-#: aiaccel.workspace.Workspace:20 of
-msgid "Path to \"error\", i.e. 'path`/error."
-msgstr ""
-
-#: aiaccel.workspace.Workspace:26 of
-msgid "Path to \"hp\", i.e. `path`/hp."
-msgstr ""
-
-#: aiaccel.workspace.Workspace:32 of
-msgid "Path to \"ready\", i.e. `path`/hp/ready."
-msgstr ""
-
-#: aiaccel.workspace.Workspace:38 of
-msgid "Path to \"running\", i.e. `path`/hp/running."
-msgstr ""
-
-#: aiaccel.workspace.Workspace:44 of
-msgid "Path to \"finished\", i.e. `path`/hp/finished."
-msgstr ""
-
-#: aiaccel.workspace.Workspace:50 of
-msgid "Path to \"jobstate\", i.e. `path`/jobstate."
-msgstr ""
-
-#: aiaccel.workspace.Workspace:56 of
-msgid "Path to \"lock\", i.e. `path`/lock."
-msgstr ""
-
-#: aiaccel.workspace.Workspace:62 of
-msgid "Path to \"log\", i.e. `path`/log."
-msgstr ""
-
-#: aiaccel.workspace.Workspace:68 of
-msgid "Path to \"abci_output\", i.e. `path`/abci_output."
-msgstr ""
-
-#: aiaccel.workspace.Workspace:74 of
-msgid "Path to \"pid\", i.e. `path`/pid."
-msgstr ""
-
-#: aiaccel.workspace.Workspace:80 of
-msgid "Path to \"result\", i.e. `path`/result."
-msgstr ""
-
-#: aiaccel.workspace.Workspace:86 of
-msgid "Path to \"runner\", i.e. `path`/runner."
-msgstr ""
-
-#: aiaccel.workspace.Workspace:92 of
-msgid "Path to \"storage\", i.e. `path`/storage."
-msgstr ""
-
-#: aiaccel.workspace.Workspace:98 of
-msgid "Path to \"timestamp\", i.e. `path`/timestamp."
-msgstr ""
-
-#: aiaccel.workspace.Workspace:104 of
-msgid "Path to \"verification\", i.e. `path`/verification."
-msgstr ""
-
-#: aiaccel.workspace.Workspace:110 of
-msgid "A list of pathes under the workspace."
-msgstr ""
-
-#: aiaccel.workspace.Workspace:112 of
-msgid "list[Path]"
-msgstr ""
-
-#: aiaccel.workspace.Workspace:116 of
-msgid ""
-"Path to the results which is prepared in the execution directory, i.e. "
-"\"./results\"."
-msgstr ""
-
 #: aiaccel.workspace.Workspace.check_consists:1 of
 msgid "Check required directories exist or not."
 msgstr ""
@@ -1011,11 +880,17 @@
 msgid "Path of destination."
 msgstr ""
 
-<<<<<<< HEAD
-#: ../../source/api_reference/aiaccel.rst:60
-=======
+#: aiaccel.workspace.Workspace.move_completed_data:3 of
+msgid ""
+"Occurs if destination directory already exists     when the method is "
+"called."
+msgstr ""
+
+#: aiaccel.workspace.Workspace.move_completed_data:5 of
+msgid "Path of destination."
+msgstr ""
+
 #: ../../source/api_reference/aiaccel.rst:62
->>>>>>> 3e752cac
 msgid "aiaccel.wrapper\\_tools module"
 msgstr ""
 
@@ -1132,29 +1007,16 @@
 #~ "trial_id: str"
 #~ msgstr ""
 
-<<<<<<< HEAD
+#~ msgid "Import this as follows:"
+#~ msgstr ""
+
+#~ msgid "import aiaccel"
+#~ msgstr ""
+
 #~ msgid "A Class for defining the configuration of a configuration file."
 #~ msgstr ""
 
-#~ msgid "Check whether all optimization finished or not."
-#~ msgstr ""
-
-#~ msgid "All optimization finished or not."
-#~ msgstr ""
-
-#~ msgid "Updates the number of files in hp(hyper parameter) directories."
-=======
-#~ msgid "Import this as follows:"
-#~ msgstr ""
-
-#~ msgid "import aiaccel"
-#~ msgstr ""
-
-#~ msgid "A Class for defining the configuration of a configuration file."
-#~ msgstr ""
-
 #~ msgid "no error | False: with error."
->>>>>>> 3e752cac
 #~ msgstr ""
 
 #~ msgid "This module type(name)."
@@ -1172,8 +1034,6 @@
 #~ msgid "Union[float, int, str]"
 #~ msgstr ""
 
-<<<<<<< HEAD
-=======
 #~ msgid "Get a best parameter in specified files."
 #~ msgstr ""
 
@@ -1192,6 +1052,5 @@
 #~ msgid "Causes when an invalid goal is set."
 #~ msgstr ""
 
->>>>>>> 3e752cac
 #~ msgid "It raises if a workspace argument (self.path) is"
 #~ msgstr ""
