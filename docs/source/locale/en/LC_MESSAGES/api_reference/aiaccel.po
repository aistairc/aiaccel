--- conflicted
+++ resolved
@@ -774,79 +774,8 @@
 msgid "Path to \"alive\", i.e. `path`/alive."
 msgstr ""
 
-<<<<<<< HEAD
-#: aiaccel.workspace.Workspace:20 of
-msgid "Path to \"error\", i.e. 'path`/error."
-msgstr ""
-
-#: aiaccel.workspace.Workspace:26 of
-msgid "Path to \"hp\", i.e. `path`/hp."
-msgstr ""
-
-#: aiaccel.workspace.Workspace:32 of
-msgid "Path to \"ready\", i.e. `path`/hp/ready."
-msgstr ""
-
-#: aiaccel.workspace.Workspace:38 of
-msgid "Path to \"running\", i.e. `path`/hp/running."
-msgstr ""
-
-#: aiaccel.workspace.Workspace:44 of
-msgid "Path to \"finished\", i.e. `path`/hp/finished."
-msgstr ""
-
-#: aiaccel.workspace.Workspace:50 of
-msgid "Path to \"jobstate\", i.e. `path`/jobstate."
-msgstr ""
-
-#: aiaccel.workspace.Workspace:56 of
-msgid "Path to \"lock\", i.e. `path`/lock."
-msgstr ""
-
-#: aiaccel.workspace.Workspace:62 of
-msgid "Path to \"log\", i.e. `path`/log."
-msgstr ""
-
-#: aiaccel.workspace.Workspace:68 of
-msgid "Path to \"abci_output\", i.e. `path`/abci_output."
-msgstr ""
-
-#: aiaccel.workspace.Workspace:74 of
-msgid "Path to \"pid\", i.e. `path`/pid."
-msgstr ""
-
-#: aiaccel.workspace.Workspace:80 of
-msgid "Path to \"result\", i.e. `path`/result."
-msgstr ""
-
-#: aiaccel.workspace.Workspace:86 of
-msgid "Path to \"runner\", i.e. `path`/runner."
-msgstr ""
-
-#: aiaccel.workspace.Workspace:92 of
-msgid "Path to \"storage\", i.e. `path`/storage."
-msgstr ""
-
-#: aiaccel.workspace.Workspace:98 of
-msgid "Path to \"timestamp\", i.e. `path`/timestamp."
-msgstr ""
-
-#: aiaccel.workspace.Workspace:104 of
-msgid "A list of pathes under the workspace."
-msgstr ""
-
-#: aiaccel.workspace.Workspace:106 of
-msgid "list[Path]"
-msgstr ""
-
-#: aiaccel.workspace.Workspace:110 of
-msgid ""
-"Path to the results which is prepared in the execution directory, i.e. "
-"\"./results\"."
-=======
 #: ../../source/api_reference/aiaccel.rst:52
 msgid "aiaccel.workspace module"
->>>>>>> 4241ae31
 msgstr ""
 
 #: aiaccel.workspace.Workspace.check_consists:1 of
@@ -978,8 +907,6 @@
 #: ../../source/api_reference/aiaccel.rst:70
 msgid "Module contents"
 msgstr ""
-<<<<<<< HEAD
-=======
 
 #~ msgid "This is an interface for all config classes."
 #~ msgstr ""
@@ -1085,4 +1012,3 @@
 
 #~ msgid "It raises if a workspace argument (self.path) is"
 #~ msgstr ""
->>>>>>> 4241ae31
